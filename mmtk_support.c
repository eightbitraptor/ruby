--- conflicted
+++ resolved
@@ -679,10 +679,6 @@
         return false;
       case T_MODULE:
       case T_CLASS:
-<<<<<<< HEAD
-=======
-      case T_ARRAY:
->>>>>>> b4a637fe
       case T_HASH:
       case T_REGEXP:
       case T_DATA:
@@ -712,12 +708,9 @@
       case T_STRING:
         // We use imemo:mmtk_strbuf (rb_mmtk_strbuf_t) as the underlying buffer.
         return false;
-<<<<<<< HEAD
       case T_ARRAY:
         // We use imemo:mmtk_objbuf (rb_mmtk_objbuf_t) as the underlying buffer.
         return false;
-=======
->>>>>>> b4a637fe
       case T_RATIONAL:
       case T_COMPLEX:
       case T_FLOAT:
@@ -1014,27 +1007,6 @@
             abort();
         }
     }
-}
-////////////////////////////////////////////////////////////////////////////////
-// String buffer implementation
-////////////////////////////////////////////////////////////////////////////////
-
-rb_mmtk_strbuf_t*
-rb_mmtk_new_strbuf(size_t capa)
-{
-    VALUE flags = T_IMEMO | (imemo_mmtk_strbuf << FL_USHIFT);
-    size_t payload_size = offsetof(rb_mmtk_strbuf_t, ary) + capa;
-    if (payload_size % MMTK_MIN_OBJ_ALIGN != 0) {
-        payload_size = (payload_size + MMTK_MIN_OBJ_ALIGN - 1) & ~(MMTK_MIN_OBJ_ALIGN - 1);
-    }
-    VALUE obj = rb_mmtk_newobj_raw(capa, flags, true, payload_size);
-    return (rb_mmtk_strbuf_t*)obj;
-}
-
-char*
-rb_mmtk_strbuf_to_chars(rb_mmtk_strbuf_t* strbuf)
-{
-    return strbuf->ary;
 }
 
 ////////////////////////////////////////////////////////////////////////////////

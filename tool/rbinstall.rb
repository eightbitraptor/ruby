--- conflicted
+++ resolved
@@ -396,116 +396,6 @@
 
 rdoc_noinst = %w[created.rid]
 
-<<<<<<< HEAD
-install?(:local, :arch, :bin, :'bin-arch') do
-  prepare "binary commands", bindir
-
-  install ruby_install_name+exeext, bindir, :mode => $prog_mode, :strip => $strip
-  if rubyw_install_name and !rubyw_install_name.empty?
-    install rubyw_install_name+exeext, bindir, :mode => $prog_mode, :strip => $strip
-  end
-  # emcc produces ruby and ruby.wasm, the first is a JavaScript file of runtime support
-  # to load and execute the second .wasm file. Both are required to execute ruby
-  if RUBY_PLATFORM =~ /emscripten/ and File.exist? ruby_install_name+".wasm"
-    install ruby_install_name+".wasm", bindir, :mode => $prog_mode, :strip => $strip
-  end
-  if File.exist? goruby_install_name+exeext
-    install goruby_install_name+exeext, bindir, :mode => $prog_mode, :strip => $strip
-  end
-  if enable_shared and dll != lib
-    install dll, bindir, :mode => $prog_mode, :strip => $strip
-  end
-end
-
-install?(:local, :arch, :lib, :'lib-arch') do
-  prepare "base libraries", libdir
-
-  install lib, libdir, :mode => $prog_mode, :strip => $strip unless lib == arc
-  install arc, libdir, :mode => $data_mode unless CONFIG["INSTALL_STATIC_LIBRARY"] == "no"
-
-  # Copy third party heap libraries if configured.
-  mmtk_ruby_so_realpath = CONFIG["mmtk_ruby_so_realpath"]
-  if !mmtk_ruby_so_realpath.empty?
-    install mmtk_ruby_so_realpath, libdir, :mode => $prog_mode, :strip => $strip
-  end
-
-  if dll == lib and dll != arc
-    for link in CONFIG["LIBRUBY_ALIASES"].split - [File.basename(dll)]
-      ln_sf(dll, File.join(libdir, link))
-    end
-  end
-
-  prepare "arch files", archlibdir
-  install "rbconfig.rb", archlibdir, :mode => $data_mode
-  if CONFIG["ARCHFILE"]
-    for file in CONFIG["ARCHFILE"].split
-      install file, archlibdir, :mode => $data_mode
-    end
-  end
-end
-
-install?(:local, :arch, :data) do
-  pc = CONFIG["ruby_pc"]
-  if pc and File.file?(pc) and File.size?(pc)
-    prepare "pkgconfig data", pkgconfigdir = File.join(libdir, "pkgconfig")
-    install pc, pkgconfigdir, :mode => $data_mode
-  end
-end
-
-install?(:ext, :arch, :'ext-arch') do
-  prepare "extension objects", archlibdir
-  noinst = %w[-* -*/] | (CONFIG["no_install_files"] || "").split
-  install_recursive("#{$extout}/#{CONFIG['arch']}", archlibdir, :no_install => noinst, :mode => $prog_mode, :strip => $strip)
-  prepare "extension objects", sitearchlibdir
-  prepare "extension objects", vendorarchlibdir
-  if extso = File.read("exts.mk")[/^EXTSO[ \t]*=[ \t]*((?:.*\\\n)*.*)/, 1] and
-    !(extso = extso.gsub(/\\\n/, '').split).empty?
-    libpathenv = CONFIG["LIBPATHENV"]
-    dest = CONFIG[!libpathenv || libpathenv == "PATH" ? "bindir" : "libdir"]
-    prepare "external libraries", dest
-    for file in extso
-      install file, dest, :mode => $prog_mode
-    end
-  end
-end
-install?(:ext, :arch, :hdr, :'arch-hdr', :'hdr-arch') do
-  prepare "extension headers", archhdrdir
-  install_recursive("#{$extout}/include/#{CONFIG['arch']}", archhdrdir, :glob => "*.h", :mode => $data_mode)
-  install_recursive("#{$extout}/include/#{CONFIG['arch']}", archhdrdir, :glob => "rb_rjit_header-*.obj", :mode => $data_mode)
-  install_recursive("#{$extout}/include/#{CONFIG['arch']}", archhdrdir, :glob => "rb_rjit_header-*.pch", :mode => $data_mode)
-end
-install?(:ext, :comm, :'ext-comm') do
-  prepare "extension scripts", rubylibdir
-  install_recursive("#{$extout}/common", rubylibdir, :mode => $data_mode)
-  prepare "extension scripts", sitelibdir
-  prepare "extension scripts", vendorlibdir
-end
-install?(:ext, :comm, :hdr, :'comm-hdr', :'hdr-comm') do
-  hdrdir = rubyhdrdir + "/ruby"
-  prepare "extension headers", hdrdir
-  install_recursive("#{$extout}/include/ruby", hdrdir, :glob => "*.h", :mode => $data_mode)
-end
-
-install?(:doc, :rdoc) do
-  if $rdocdir
-    ridatadir = File.join(CONFIG['ridir'], CONFIG['ruby_version'], "system")
-    prepare "rdoc", ridatadir
-    install_recursive($rdocdir, ridatadir, :no_install => rdoc_noinst, :mode => $data_mode)
-  end
-end
-install?(:doc, :html) do
-  if $htmldir
-    prepare "html-docs", docdir
-    install_recursive($htmldir, docdir+"/html", :no_install => rdoc_noinst, :mode => $data_mode)
-  end
-end
-install?(:doc, :capi) do
-  prepare "capi-docs", docdir
-  install_recursive "doc/capi", docdir+"/capi", :mode => $data_mode
-end
-
-=======
->>>>>>> 5c32b31a
 prolog_script = <<EOS
 bindir="#{load_relative ? '${0%/*}' : bindir.gsub(/\"/, '\\\\"')}"
 EOS

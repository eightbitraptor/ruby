/**********************************************************************

  array.c -

  $Author$
  created at: Fri Aug  6 09:46:12 JST 1993

  Copyright (C) 1993-2007 Yukihiro Matsumoto
  Copyright (C) 2000  Network Applied Communication Laboratory, Inc.
  Copyright (C) 2000  Information-technology Promotion Agency, Japan

**********************************************************************/

#include "debug_counter.h"
#include "id.h"
#include "internal.h"
#include "internal/array.h"
#include "internal/compar.h"
#include "internal/enum.h"
#include "internal/gc.h"
#include "internal/hash.h"
#include "internal/numeric.h"
#include "internal/object.h"
#include "internal/proc.h"
#include "internal/rational.h"
#include "internal/vm.h"
#include "probes.h"
#include "ruby/encoding.h"
#include "ruby/st.h"
#include "ruby/util.h"
#include "vm_core.h"
#include "builtin.h"

#if !ARRAY_DEBUG
# undef NDEBUG
# define NDEBUG
#endif
#include "ruby_assert.h"

VALUE rb_cArray;

/* Flags of RArray
 *
 * 1:   RARRAY_EMBED_FLAG
 *          The array is embedded (its contents follow the header, rather than
 *          being on a separately allocated buffer).
 * 2:   RARRAY_SHARED_FLAG (equal to ELTS_SHARED)
 *          The array is shared. The buffer this array points to is owned by
 *          another array (the shared root).
 * 3-9: RARRAY_EMBED_LEN
 *          The length of the array when RARRAY_EMBED_FLAG is set.
 * 12:  RARRAY_SHARED_ROOT_FLAG
 *          The array is a shared root that does reference counting. The buffer
 *          this array points to is owned by this array but may be pointed to
 *          by other arrays.
 *          Note: Frozen arrays may be a shared root without this flag being
 *                set. Frozen arrays do not have reference counting because
 *                they cannot be modified. Not updating the reference count
 *                improves copy-on-write performance. Their reference count is
 *                assumed to be infinity.
 * 14:  RARRAY_PTR_IN_USE_FLAG
 *          The buffer of the array is in use. This is only used during
 *          debugging.
 */

/* for OPTIMIZED_CMP: */
#define id_cmp idCmp

#define ARY_DEFAULT_SIZE 16
#define ARY_MAX_SIZE (LONG_MAX / (int)sizeof(VALUE))
#define SMALL_ARRAY_LEN 16

RBIMPL_ATTR_MAYBE_UNUSED()
static int
should_be_T_ARRAY(VALUE ary)
{
    return RB_TYPE_P(ary, T_ARRAY);
}

#define ARY_HEAP_PTR(a) (RUBY_ASSERT(!ARY_EMBED_P(a)), RARRAY(a)->as.heap.ptr)
#define ARY_HEAP_LEN(a) (RUBY_ASSERT(!ARY_EMBED_P(a)), RARRAY(a)->as.heap.len)
#define ARY_HEAP_CAPA(a) (RUBY_ASSERT(!ARY_EMBED_P(a)), RUBY_ASSERT(!ARY_SHARED_ROOT_P(a)), \
                          RARRAY(a)->as.heap.aux.capa)

#define ARY_EMBED_PTR(a) (RUBY_ASSERT(ARY_EMBED_P(a)), RARRAY(a)->as.ary)
#define ARY_EMBED_LEN(a) \
    (RUBY_ASSERT(ARY_EMBED_P(a)), \
     (long)((RBASIC(a)->flags >> RARRAY_EMBED_LEN_SHIFT) & \
         (RARRAY_EMBED_LEN_MASK >> RARRAY_EMBED_LEN_SHIFT)))
#define ARY_HEAP_SIZE(a) (RUBY_ASSERT(!ARY_EMBED_P(a)), RUBY_ASSERT(ARY_OWNS_HEAP_P(a)), ARY_CAPA(a) * sizeof(VALUE))

#define ARY_OWNS_HEAP_P(a) (RUBY_ASSERT(should_be_T_ARRAY((VALUE)(a))), \
                            !FL_TEST_RAW((a), RARRAY_SHARED_FLAG|RARRAY_EMBED_FLAG))

#define FL_SET_EMBED(a) do { \
    RUBY_ASSERT(!ARY_SHARED_P(a)); \
    FL_SET((a), RARRAY_EMBED_FLAG); \
    ary_verify(a); \
} while (0)

#define FL_UNSET_EMBED(ary) FL_UNSET((ary), RARRAY_EMBED_FLAG|RARRAY_EMBED_LEN_MASK)
#define FL_SET_SHARED(ary) do { \
    RUBY_ASSERT(!ARY_EMBED_P(ary)); \
    FL_SET((ary), RARRAY_SHARED_FLAG); \
} while (0)
#define FL_UNSET_SHARED(ary) FL_UNSET((ary), RARRAY_SHARED_FLAG)

#define ARY_SET_PTR(ary, p) do { \
    RUBY_ASSERT(!ARY_EMBED_P(ary)); \
    RUBY_ASSERT(!OBJ_FROZEN(ary)); \
    RARRAY(ary)->as.heap.ptr = (p); \
} while (0)
#define ARY_SET_EMBED_LEN(ary, n) do { \
    long tmp_n = (n); \
    RUBY_ASSERT(ARY_EMBED_P(ary)); \
    RBASIC(ary)->flags &= ~RARRAY_EMBED_LEN_MASK; \
    RBASIC(ary)->flags |= (tmp_n) << RARRAY_EMBED_LEN_SHIFT; \
} while (0)
#define ARY_SET_HEAP_LEN(ary, n) do { \
    RUBY_ASSERT(!ARY_EMBED_P(ary)); \
    RARRAY(ary)->as.heap.len = (n); \
} while (0)
#define ARY_SET_LEN(ary, n) do { \
    if (ARY_EMBED_P(ary)) { \
        ARY_SET_EMBED_LEN((ary), (n)); \
    } \
    else { \
        ARY_SET_HEAP_LEN((ary), (n)); \
    } \
    RUBY_ASSERT(RARRAY_LEN(ary) == (n)); \
} while (0)
#define ARY_INCREASE_PTR(ary, n) do  { \
    RUBY_ASSERT(!ARY_EMBED_P(ary)); \
    RUBY_ASSERT(!OBJ_FROZEN(ary)); \
    RARRAY(ary)->as.heap.ptr += (n); \
} while (0)
#define ARY_INCREASE_LEN(ary, n) do  { \
    RUBY_ASSERT(!OBJ_FROZEN(ary)); \
    if (ARY_EMBED_P(ary)) { \
        ARY_SET_EMBED_LEN((ary), RARRAY_LEN(ary)+(n)); \
    } \
    else { \
        RARRAY(ary)->as.heap.len += (n); \
    } \
} while (0)

#define ARY_CAPA(ary) (ARY_EMBED_P(ary) ? ary_embed_capa(ary) : \
                       ARY_SHARED_ROOT_P(ary) ? RARRAY_LEN(ary) : ARY_HEAP_CAPA(ary))
#define ARY_SET_CAPA(ary, n) do { \
    RUBY_ASSERT(!ARY_EMBED_P(ary)); \
    RUBY_ASSERT(!ARY_SHARED_P(ary)); \
    RUBY_ASSERT(!OBJ_FROZEN(ary)); \
    RARRAY(ary)->as.heap.aux.capa = (n); \
} while (0)

#define ARY_SHARED_ROOT_OCCUPIED(ary) (!OBJ_FROZEN(ary) && ARY_SHARED_ROOT_REFCNT(ary) == 1)
#define ARY_SET_SHARED_ROOT_REFCNT(ary, value) do { \
    RUBY_ASSERT(ARY_SHARED_ROOT_P(ary)); \
    RUBY_ASSERT(!OBJ_FROZEN(ary)); \
    RUBY_ASSERT((value) >= 0); \
    RARRAY(ary)->as.heap.aux.capa = (value); \
} while (0)
#define FL_SET_SHARED_ROOT(ary) do { \
    RUBY_ASSERT(!OBJ_FROZEN(ary)); \
    RUBY_ASSERT(!ARY_EMBED_P(ary)); \
    FL_SET((ary), RARRAY_SHARED_ROOT_FLAG); \
} while (0)

static inline void
ARY_SET(VALUE a, long i, VALUE v)
{
    RUBY_ASSERT(!ARY_SHARED_P(a));
    RUBY_ASSERT(!OBJ_FROZEN(a));

    RARRAY_ASET(a, i, v);
}
#undef RARRAY_ASET

static long
ary_embed_capa(VALUE ary)
{
    size_t size = rb_gc_obj_slot_size(ary) - offsetof(struct RArray, as.ary);
    RUBY_ASSERT(size % sizeof(VALUE) == 0);
    return size / sizeof(VALUE);
}

static size_t
ary_embed_size(long capa)
{
    return offsetof(struct RArray, as.ary) + (sizeof(VALUE) * capa);
}

static bool
ary_embeddable_p(long capa)
{
    return rb_gc_size_allocatable_p(ary_embed_size(capa));
}

bool
rb_ary_embeddable_p(VALUE ary)
{
    /* An array cannot be turned embeddable when the array is:
     *  - Shared root: other objects may point to the buffer of this array
     *    so we cannot make it embedded.
     *  - Frozen: this array may also be a shared root without the shared root
     *    flag.
     *  - Shared: we don't want to re-embed an array that points to a shared
     *    root (to save memory).
     */
    return !(ARY_SHARED_ROOT_P(ary) || OBJ_FROZEN(ary) || ARY_SHARED_P(ary));
}

size_t
rb_ary_size_as_embedded(VALUE ary)
{
    size_t real_size;

    if (ARY_EMBED_P(ary)) {
        real_size = ary_embed_size(ARY_EMBED_LEN(ary));
    }
    else if (rb_ary_embeddable_p(ary)) {
        real_size = ary_embed_size(ARY_HEAP_CAPA(ary));
    }
    else {
        real_size = sizeof(struct RArray);
    }
    return real_size;
}


#if USE_MMTK
void
rb_mmtk_ary_set_objbuf(VALUE ary, VALUE objbuf)
{
    RUBY_ASSERT(rb_mmtk_enabled_p());
    RB_OBJ_WRITE(ary, &RARRAY_EXT(ary)->objbuf, objbuf);
}

void
rb_mmtk_ary_copy_objbuf(VALUE dst_ary, VALUE src_ary)
{
    RUBY_ASSERT(rb_mmtk_enabled_p());
    RUBY_ASSERT(!ARY_EMBED_P(src_ary));
    RUBY_ASSERT(!ARY_EMBED_P(dst_ary));
    RUBY_ASSERT(!OBJ_FROZEN(dst_ary));
    rb_mmtk_ary_set_objbuf(dst_ary, RARRAY_EXT(src_ary)->objbuf);
}

// Attach a heap array `ary` with a newly allocated imemo:mmtk_objbuf of the given capacity `capa`.
// The frst `copy_len` elements of the new objbuf is copied from `src`, and `copy_len` must not
// exceed `capa`.
//
// `src` may point to an element of another heap object, in which case `src_obj` must point to the
// object into which `src` is pointed, and `src_obj` will be pinned during the execution of this
// function.  If `src` does not point into another heap object, `src_obj` may be 0.
//
// Note: capa is the number of elements in the newly created buffer.
//       copy_len is the number of elements to copy, not the number of bytes.
static inline void
rb_mmtk_ary_new_objbuf_copy(VALUE ary, size_t capa, VALUE src_obj, const VALUE *src, size_t copy_len)
{
    RUBY_ASSERT(rb_mmtk_enabled_p());

    // When using MMTk, as.heap.ptr points to the ary field of a rb_mmtk_objbuf_t
    // which is allocated in the heap as an imemo:mmtk_objbuf.
    rb_mmtk_objbuf_t *objbuf = rb_mmtk_new_objbuf(capa); // This may trigger GC, causing objects to be moved.
    VALUE *elems = rb_mmtk_objbuf_to_elems(objbuf);

    // Note that `ary` may be an existing array and `src` may point into `ary` or its existing
    // buffer.  Do not modify `ary` until the new strbuf is fully written.
    if (src != NULL) {
        RUBY_ASSERT(capa >= copy_len);
        for (size_t i = 0; i < copy_len; i++) {
            // TODO: use array copy write barrier after enabling StickyImmix.
            elems[i] = src[i];
        }
    }

    RARRAY(ary)->as.heap.ptr = elems;
    rb_mmtk_ary_set_objbuf(ary, (VALUE)objbuf);

    // Keep `src_obj` alive and pinned until the function exits.
    RB_GC_GUARD(src_obj);
}

// Attach a heap array with a newly allocated empty imemo:mmtk_objbuf.
static inline void
rb_mmtk_ary_new_objbuf(VALUE ary, size_t capa)
{
    rb_mmtk_ary_new_objbuf_copy(ary, capa, 0, NULL, 0);
}

#endif


#if ARRAY_DEBUG
#define ary_verify(ary) ary_verify_(ary, __FILE__, __LINE__)

static VALUE
ary_verify_(VALUE ary, const char *file, int line)
{
    RUBY_ASSERT(RB_TYPE_P(ary, T_ARRAY));

    if (ARY_SHARED_P(ary)) {
        VALUE root = ARY_SHARED_ROOT(ary);
        const VALUE *ptr = ARY_HEAP_PTR(ary);
        const VALUE *root_ptr = RARRAY_CONST_PTR(root);
        long len = ARY_HEAP_LEN(ary), root_len = RARRAY_LEN(root);
        RUBY_ASSERT(ARY_SHARED_ROOT_P(root) || OBJ_FROZEN(root));
        RUBY_ASSERT(root_ptr <= ptr && ptr + len <= root_ptr + root_len);
        ary_verify(root);
    }
    else if (ARY_EMBED_P(ary)) {
        RUBY_ASSERT(!ARY_SHARED_P(ary));
        RUBY_ASSERT(RARRAY_LEN(ary) <= ary_embed_capa(ary));
    }
    else {
        const VALUE *ptr = RARRAY_CONST_PTR(ary);
        long i, len = RARRAY_LEN(ary);
        volatile VALUE v;
        if (len > 1) len = 1; /* check only HEAD */
        for (i=0; i<len; i++) {
            v = ptr[i]; /* access check */
        }
        v = v;
    }

    return ary;
}

void
rb_ary_verify(VALUE ary)
{
    ary_verify(ary);
}
#else
#define ary_verify(ary) ((void)0)
#endif

VALUE *
rb_ary_ptr_use_start(VALUE ary)
{
#if ARRAY_DEBUG
    FL_SET_RAW(ary, RARRAY_PTR_IN_USE_FLAG);
#endif
    return (VALUE *)RARRAY_CONST_PTR(ary);
}

void
rb_ary_ptr_use_end(VALUE ary)
{
#if ARRAY_DEBUG
    FL_UNSET_RAW(ary, RARRAY_PTR_IN_USE_FLAG);
#endif
}

void
rb_mem_clear(VALUE *mem, long size)
{
    while (size--) {
        *mem++ = Qnil;
    }
}

static void
ary_mem_clear(VALUE ary, long beg, long size)
{
    RARRAY_PTR_USE(ary, ptr, {
        rb_mem_clear(ptr + beg, size);
    });
}

static inline void
memfill(register VALUE *mem, register long size, register VALUE val)
{
    while (size--) {
        *mem++ = val;
    }
}

static void
ary_memfill(VALUE ary, long beg, long size, VALUE val)
{
    RARRAY_PTR_USE(ary, ptr, {
        memfill(ptr + beg, size, val);
        RB_OBJ_WRITTEN(ary, Qundef, val);
    });
}

static void
ary_memcpy0(VALUE ary, long beg, long argc, const VALUE *argv, VALUE buff_owner_ary)
{
    RUBY_ASSERT(!ARY_SHARED_P(buff_owner_ary));

    if (argc > (int)(128/sizeof(VALUE)) /* is magic number (cache line size) */) {
        rb_gc_writebarrier_remember(buff_owner_ary);
        RARRAY_PTR_USE(ary, ptr, {
            MEMCPY(ptr+beg, argv, VALUE, argc);
        });
    }
    else {
        int i;
        RARRAY_PTR_USE(ary, ptr, {
            for (i=0; i<argc; i++) {
                RB_OBJ_WRITE(buff_owner_ary, &ptr[i+beg], argv[i]);
            }
        });
    }
}

static void
ary_memcpy(VALUE ary, long beg, long argc, const VALUE *argv)
{
    ary_memcpy0(ary, beg, argc, argv, ary);
}

static VALUE *
ary_heap_alloc(size_t capa)
{
#if USE_MMTK
    if (rb_mmtk_enabled_p()) {
        // rb_mmtk_ary_new_objbuf should be a drop-in replacement.
        // But rb_mmtk_ary_new_objbuf_copy should be used when copying/reallocating/resizing.
        rb_bug("ary_heap_alloc should not be called when using MMTk.");
    }
#endif
    return ALLOC_N(VALUE, capa);
}

static void
ary_heap_free_ptr(VALUE ary, const VALUE *ptr, long size)
{
#if USE_MMTK
    if (rb_mmtk_enabled_p()) {
        // When using MMTk, the underlying buffer is an imemo:mmtk_objbuf which will be GC-ed.
        // We clear its objbuf field just to be safe.
        rb_mmtk_ary_set_objbuf(ary, 0);
        return;
    }
#endif

    ruby_sized_xfree((void *)ptr, size);
}

static void
ary_heap_free(VALUE ary)
{
#if USE_MMTK
    if (rb_mmtk_enabled_p()) {
        // When using MMTk, the underlying buffer is an imemo:mmtk_objbuf which will be GC-ed.
        // We clear its objbuf field just to be safe.
        rb_mmtk_ary_set_objbuf(ary, 0);
        return;
    }
#endif

    ary_heap_free_ptr(ary, ARY_HEAP_PTR(ary), ARY_HEAP_SIZE(ary));
}

static size_t
ary_heap_realloc(VALUE ary, size_t new_capa)
{
#if USE_MMTK
    if (!rb_mmtk_enabled_p()) {
#endif
    SIZED_REALLOC_N(RARRAY(ary)->as.heap.ptr, VALUE, new_capa, ARY_HEAP_CAPA(ary));
#if USE_MMTK
    } else {
        size_t old_capa = ARY_HEAP_CAPA(ary);
        size_t copy_len = new_capa < old_capa ? new_capa : old_capa;
        rb_mmtk_ary_new_objbuf_copy(ary, new_capa, RARRAY_EXT(ary)->objbuf, ARY_HEAP_PTR(ary), copy_len);
    }
#endif

    ary_verify(ary);

    return new_capa;
}

void
rb_ary_make_embedded(VALUE ary)
{
    RUBY_ASSERT(rb_ary_embeddable_p(ary));
    if (!ARY_EMBED_P(ary)) {
        const VALUE *buf = ARY_HEAP_PTR(ary);
        long len = ARY_HEAP_LEN(ary);

        FL_SET_EMBED(ary);
        ARY_SET_EMBED_LEN(ary, len);

        MEMCPY((void *)ARY_EMBED_PTR(ary), (void *)buf, VALUE, len);

        ary_heap_free_ptr(ary, buf, len * sizeof(VALUE));
    }
}

static void
ary_resize_capa(VALUE ary, long capacity)
{
    RUBY_ASSERT(RARRAY_LEN(ary) <= capacity);
    RUBY_ASSERT(!OBJ_FROZEN(ary));
    RUBY_ASSERT(!ARY_SHARED_P(ary));

    if (capacity > ary_embed_capa(ary)) {
        size_t new_capa = capacity;
        if (ARY_EMBED_P(ary)) {
            long len = ARY_EMBED_LEN(ary);
#if USE_MMTK
            if (!rb_mmtk_enabled_p()) {
#endif
            VALUE *ptr = ary_heap_alloc(capacity);

            MEMCPY(ptr, ARY_EMBED_PTR(ary), VALUE, len);
            FL_UNSET_EMBED(ary);
            ARY_SET_PTR(ary, ptr);
#if USE_MMTK
            } else {
                rb_mmtk_ary_new_objbuf_copy(ary, capacity, ary, ARY_EMBED_PTR(ary), len);
                FL_UNSET_EMBED(ary);
            }
#endif
            ARY_SET_HEAP_LEN(ary, len);
        }
        else {
            new_capa = ary_heap_realloc(ary, capacity);
        }
        ARY_SET_CAPA(ary, new_capa);
    }
    else {
        if (!ARY_EMBED_P(ary)) {
            long len = ARY_HEAP_LEN(ary);
            long old_capa = ARY_HEAP_CAPA(ary);
            const VALUE *ptr = ARY_HEAP_PTR(ary);

            if (len > capacity) len = capacity;
            MEMCPY((VALUE *)RARRAY(ary)->as.ary, ptr, VALUE, len);
            ary_heap_free_ptr(ary, ptr, old_capa);

            FL_SET_EMBED(ary);
            ARY_SET_LEN(ary, len);
        }
    }

    ary_verify(ary);
}

static inline void
ary_shrink_capa(VALUE ary)
{
    long capacity = ARY_HEAP_LEN(ary);
    long old_capa = ARY_HEAP_CAPA(ary);
    RUBY_ASSERT(!ARY_SHARED_P(ary));
    RUBY_ASSERT(old_capa >= capacity);
    if (old_capa > capacity) ary_heap_realloc(ary, capacity);

    ary_verify(ary);
}

static void
ary_double_capa(VALUE ary, long min)
{
    long new_capa = ARY_CAPA(ary) / 2;

    if (new_capa < ARY_DEFAULT_SIZE) {
        new_capa = ARY_DEFAULT_SIZE;
    }
    if (new_capa >= ARY_MAX_SIZE - min) {
        new_capa = (ARY_MAX_SIZE - min) / 2;
    }
    new_capa += min;
    ary_resize_capa(ary, new_capa);

    ary_verify(ary);
}

static void
rb_ary_decrement_share(VALUE shared_root)
{
    if (!OBJ_FROZEN(shared_root)) {
        long num = ARY_SHARED_ROOT_REFCNT(shared_root);
        ARY_SET_SHARED_ROOT_REFCNT(shared_root, num - 1);
    }
}

static void
rb_ary_unshare(VALUE ary)
{
    VALUE shared_root = ARY_SHARED_ROOT(ary);
    rb_ary_decrement_share(shared_root);
    FL_UNSET_SHARED(ary);
}

static void
rb_ary_reset(VALUE ary)
{
    if (ARY_OWNS_HEAP_P(ary)) {
        ary_heap_free(ary);
    }
    else if (ARY_SHARED_P(ary)) {
        rb_ary_unshare(ary);
    }

    FL_SET_EMBED(ary);
    ARY_SET_EMBED_LEN(ary, 0);
}

static VALUE
rb_ary_increment_share(VALUE shared_root)
{
    if (!OBJ_FROZEN(shared_root)) {
        long num = ARY_SHARED_ROOT_REFCNT(shared_root);
        RUBY_ASSERT(num >= 0);
        ARY_SET_SHARED_ROOT_REFCNT(shared_root, num + 1);
    }
    return shared_root;
}

static void
rb_ary_set_shared(VALUE ary, VALUE shared_root)
{
    RUBY_ASSERT(!ARY_EMBED_P(ary));
    RUBY_ASSERT(!OBJ_FROZEN(ary));
    RUBY_ASSERT(ARY_SHARED_ROOT_P(shared_root) || OBJ_FROZEN(shared_root));

    rb_ary_increment_share(shared_root);
    FL_SET_SHARED(ary);
    RB_OBJ_WRITE(ary, &RARRAY(ary)->as.heap.aux.shared_root, shared_root);

    RB_DEBUG_COUNTER_INC(obj_ary_shared_create);
}

static inline void
rb_ary_modify_check(VALUE ary)
{
    rb_check_frozen(ary);
    ary_verify(ary);
}

void
rb_ary_cancel_sharing(VALUE ary)
{
    if (ARY_SHARED_P(ary)) {
        long shared_len, len = RARRAY_LEN(ary);
        VALUE shared_root = ARY_SHARED_ROOT(ary);

        ary_verify(shared_root);

        if (len <= ary_embed_capa(ary)) {
            const VALUE *ptr = ARY_HEAP_PTR(ary);
            FL_UNSET_SHARED(ary);
            FL_SET_EMBED(ary);
            MEMCPY((VALUE *)ARY_EMBED_PTR(ary), ptr, VALUE, len);
            rb_ary_decrement_share(shared_root);
            ARY_SET_EMBED_LEN(ary, len);
        }
        else if (ARY_SHARED_ROOT_OCCUPIED(shared_root) && len > ((shared_len = RARRAY_LEN(shared_root))>>1)) {
            long shift = RARRAY_CONST_PTR(ary) - RARRAY_CONST_PTR(shared_root);
            FL_UNSET_SHARED(ary);
#if USE_MMTK
            if (rb_mmtk_enabled_p()) {
                // The objbuf of the current array must be the same as that of the shared root.
                RUBY_ASSERT(RARRAY_EXT(ary)->objbuf == RARRAY_EXT(shared_root)->objbuf);
            }
#endif
            ARY_SET_PTR(ary, RARRAY_CONST_PTR(shared_root));
            ARY_SET_CAPA(ary, shared_len);
            RARRAY_PTR_USE(ary, ptr, {
                MEMMOVE(ptr, ptr+shift, VALUE, len);
            });
            // MMTk: It looks like the following `FL_SET_EMBED` will effectively "kill" the
            // `shared_root`.  Its "embed length" was cleared in `FL_UNSET_EMBED` when
            // `shared_root` became a "heap" array.
            FL_SET_EMBED(shared_root);
            rb_ary_decrement_share(shared_root);
        }
        else {
#if USE_MMTK
            if (!rb_mmtk_enabled_p()) {
#endif
            VALUE *ptr = ary_heap_alloc(len);
            MEMCPY(ptr, ARY_HEAP_PTR(ary), VALUE, len);
            ARY_SET_PTR(ary, ptr);
#if USE_MMTK
            } else {
                rb_mmtk_ary_new_objbuf_copy(ary, len, RARRAY_EXT(ary)->objbuf, ARY_HEAP_PTR(ary), len);
            }
#endif
            rb_ary_unshare(ary);
            ARY_SET_CAPA(ary, len);
        }

        rb_gc_writebarrier_remember(ary);
    }
    ary_verify(ary);
}

void
rb_ary_modify(VALUE ary)
{
    rb_ary_modify_check(ary);
    rb_ary_cancel_sharing(ary);
}

static VALUE
ary_ensure_room_for_push(VALUE ary, long add_len)
{
    long old_len = RARRAY_LEN(ary);
    long new_len = old_len + add_len;
    long capa;

    if (old_len > ARY_MAX_SIZE - add_len) {
        rb_raise(rb_eIndexError, "index %ld too big", new_len);
    }
    if (ARY_SHARED_P(ary)) {
        if (new_len > ary_embed_capa(ary)) {
            VALUE shared_root = ARY_SHARED_ROOT(ary);
            if (ARY_SHARED_ROOT_OCCUPIED(shared_root)) {
                if (ARY_HEAP_PTR(ary) - RARRAY_CONST_PTR(shared_root) + new_len <= RARRAY_LEN(shared_root)) {
                    rb_ary_modify_check(ary);

                    ary_verify(ary);
                    ary_verify(shared_root);
                    return shared_root;
                }
                else {
                    /* if array is shared, then it is likely it participate in push/shift pattern */
                    rb_ary_modify(ary);
                    capa = ARY_CAPA(ary);
                    if (new_len > capa - (capa >> 6)) {
                        ary_double_capa(ary, new_len);
                    }
                    ary_verify(ary);
                    return ary;
                }
            }
        }
        ary_verify(ary);
        rb_ary_modify(ary);
    }
    else {
        rb_ary_modify_check(ary);
    }
    capa = ARY_CAPA(ary);
    if (new_len > capa) {
        ary_double_capa(ary, new_len);
    }

    ary_verify(ary);
    return ary;
}

/*
 *  call-seq:
 *    array.freeze -> self
 *
 *  Freezes +self+; returns +self+:
 *
 *    a = []
 *    a.frozen? # => false
 *    a.freeze
 *    a.frozen? # => true
 *
 *  An attempt to modify a frozen +Array+ raises FrozenError.
 */

VALUE
rb_ary_freeze(VALUE ary)
{
    return rb_obj_freeze(ary);
}

/* This can be used to take a snapshot of an array (with
   e.g. rb_ary_replace) and check later whether the array has been
   modified from the snapshot.  The snapshot is cheap, though if
   something does modify the array it will pay the cost of copying
   it.  If Array#pop or Array#shift has been called, the array will
   be still shared with the snapshot, but the array length will
   differ. */
VALUE
rb_ary_shared_with_p(VALUE ary1, VALUE ary2)
{
    if (!ARY_EMBED_P(ary1) && ARY_SHARED_P(ary1) &&
            !ARY_EMBED_P(ary2) && ARY_SHARED_P(ary2) &&
            ARY_SHARED_ROOT(ary1) == ARY_SHARED_ROOT(ary2) &&
            ARY_HEAP_LEN(ary1) == ARY_HEAP_LEN(ary2)) {
        return Qtrue;
    }
    return Qfalse;
}

#if USE_MMTK
// How large is the array allocated with ary_alloc_heap
static inline size_t
rb_mmtk_ary_heap_size(void)
{
    // The main RArray plus the arrayext.
    return sizeof(struct RArray) + sizeof(rb_mmtk_arrayext_t);
}
#endif

static VALUE
ary_alloc_embed(VALUE klass, long capa)
{
    size_t size = ary_embed_size(capa);
<<<<<<< HEAD

#if USE_MMTK
    if (rb_mmtk_enabled_p()) {
        if (size < rb_mmtk_ary_heap_size()) {
            // When using MMTk, we always allocate enough space to hold a heap array.
            // The lowest size class for vanilla Ruby gc is 40 bytes,
            // which is enough to hold a whole `struct RArray` for heap arrays.
            // But we have one extra field in the trailing rb_mmtk_arrayext_t.
            // So we manually ensure the allocated memory region is large enough.
            size = rb_mmtk_ary_heap_size();
        }
    }
#endif

    assert(rb_gc_size_allocatable_p(size));
=======
    RUBY_ASSERT(rb_gc_size_allocatable_p(size));
>>>>>>> 5c32b31a
    NEWOBJ_OF(ary, struct RArray, klass,
                     T_ARRAY | RARRAY_EMBED_FLAG | (RGENGC_WB_PROTECTED_ARRAY ? FL_WB_PROTECTED : 0),
                     size, 0);
    /* Created array is:
     *   FL_SET_EMBED((VALUE)ary);
     *   ARY_SET_EMBED_LEN((VALUE)ary, 0);
     */
    return (VALUE)ary;
}

static VALUE
ary_alloc_heap(VALUE klass)
{
    size_t size = sizeof(struct RString);

#if USE_MMTK
    if (rb_mmtk_enabled_p()) {
        // When using MMTk, we include a trailing rb_mmtk_arrayext_t.
        size = rb_mmtk_ary_heap_size();
    }
#endif

    NEWOBJ_OF(ary, struct RArray, klass,
                     T_ARRAY | (RGENGC_WB_PROTECTED_ARRAY ? FL_WB_PROTECTED : 0),
                     size, 0);
    return (VALUE)ary;
}

static VALUE
empty_ary_alloc(VALUE klass)
{
    RUBY_DTRACE_CREATE_HOOK(ARRAY, 0);
    return ary_alloc_embed(klass, 0);
}

static VALUE
ary_new(VALUE klass, long capa)
{
    VALUE ary;

    if (capa < 0) {
        rb_raise(rb_eArgError, "negative array size (or size too big)");
    }
    if (capa > ARY_MAX_SIZE) {
        rb_raise(rb_eArgError, "array size too big");
    }

    RUBY_DTRACE_CREATE_HOOK(ARRAY, capa);

    if (ary_embeddable_p(capa)) {
        ary = ary_alloc_embed(klass, capa);
    }
    else {
        ary = ary_alloc_heap(klass);
        ARY_SET_CAPA(ary, capa);
        RUBY_ASSERT(!ARY_EMBED_P(ary));

#if USE_MMTK
        if (!rb_mmtk_enabled_p()) {
#endif
        ARY_SET_PTR(ary, ary_heap_alloc(capa));
#if USE_MMTK
        } else {
            rb_mmtk_ary_new_objbuf(ary, capa);
        }
#endif
        ARY_SET_HEAP_LEN(ary, 0);
    }

    return ary;
}

VALUE
rb_ary_new_capa(long capa)
{
    return ary_new(rb_cArray, capa);
}

VALUE
rb_ary_new(void)
{
    return rb_ary_new_capa(0);
}

VALUE
(rb_ary_new_from_args)(long n, ...)
{
    va_list ar;
    VALUE ary;
    long i;

    ary = rb_ary_new2(n);

    va_start(ar, n);
    for (i=0; i<n; i++) {
        ARY_SET(ary, i, va_arg(ar, VALUE));
    }
    va_end(ar);

    ARY_SET_LEN(ary, n);
    return ary;
}

VALUE
rb_ary_tmp_new_from_values(VALUE klass, long n, const VALUE *elts)
{
    VALUE ary;

    ary = ary_new(klass, n);
    if (n > 0 && elts) {
        ary_memcpy(ary, 0, n, elts);
        ARY_SET_LEN(ary, n);
    }

    return ary;
}

VALUE
rb_ary_new_from_values(long n, const VALUE *elts)
{
    return rb_ary_tmp_new_from_values(rb_cArray, n, elts);
}

static VALUE
ec_ary_alloc_embed(rb_execution_context_t *ec, VALUE klass, long capa)
{
#if USE_MMTK
    if (rb_mmtk_enabled_p()) {
        // The optimization about ec is unnecessary for MMTk.  We avoid code duplication.
        return ary_alloc_embed(klass, capa);
    }
#endif
    size_t size = ary_embed_size(capa);
    RUBY_ASSERT(rb_gc_size_allocatable_p(size));
    NEWOBJ_OF(ary, struct RArray, klass,
            T_ARRAY | RARRAY_EMBED_FLAG | (RGENGC_WB_PROTECTED_ARRAY ? FL_WB_PROTECTED : 0),
            size, ec);
    /* Created array is:
     *   FL_SET_EMBED((VALUE)ary);
     *   ARY_SET_EMBED_LEN((VALUE)ary, 0);
     */
    return (VALUE)ary;
}

static VALUE
ec_ary_alloc_heap(rb_execution_context_t *ec, VALUE klass)
{
#if USE_MMTK
    if (rb_mmtk_enabled_p()) {
        // The optimization about ec is unnecessary for MMTk.  We avoid code duplication.
        return ary_alloc_heap(klass);
    }
#endif
    NEWOBJ_OF(ary, struct RArray, klass,
            T_ARRAY | (RGENGC_WB_PROTECTED_ARRAY ? FL_WB_PROTECTED : 0),
            sizeof(struct RArray), ec);
    return (VALUE)ary;
}

static VALUE
ec_ary_new(rb_execution_context_t *ec, VALUE klass, long capa)
{
    VALUE ary;

    if (capa < 0) {
        rb_raise(rb_eArgError, "negative array size (or size too big)");
    }
    if (capa > ARY_MAX_SIZE) {
        rb_raise(rb_eArgError, "array size too big");
    }

    RUBY_DTRACE_CREATE_HOOK(ARRAY, capa);

    if (ary_embeddable_p(capa)) {
        ary = ec_ary_alloc_embed(ec, klass, capa);
    }
    else {
        ary = ec_ary_alloc_heap(ec, klass);
        ARY_SET_CAPA(ary, capa);
        RUBY_ASSERT(!ARY_EMBED_P(ary));

#if USE_MMTK
        if (!rb_mmtk_enabled_p()) {
#endif
        ARY_SET_PTR(ary, ary_heap_alloc(capa));
#if USE_MMTK
        } else {
            rb_mmtk_ary_new_objbuf(ary, capa);
        }
#endif
        ARY_SET_HEAP_LEN(ary, 0);
    }

    return ary;
}

VALUE
rb_ec_ary_new_from_values(rb_execution_context_t *ec, long n, const VALUE *elts)
{
    VALUE ary;

    ary = ec_ary_new(ec, rb_cArray, n);
    if (n > 0 && elts) {
        ary_memcpy(ary, 0, n, elts);
        ARY_SET_LEN(ary, n);
    }

    return ary;
}

VALUE
rb_ary_hidden_new(long capa)
{
    VALUE ary = ary_new(0, capa);
    return ary;
}

VALUE
rb_ary_hidden_new_fill(long capa)
{
    VALUE ary = rb_ary_hidden_new(capa);
    ary_memfill(ary, 0, capa, Qnil);
    ARY_SET_LEN(ary, capa);
    return ary;
}

void
rb_ary_free(VALUE ary)
{
#if USE_MMTK
    if (rb_mmtk_enabled_p()) {
        // Arrays are not candidates of `obj_free` when using MMTk.
        // Its underlying buffer is an imemo:mmtk_objbuf and is managed by GC.
        rb_bug("rb_ary_free should not be called when using MMTk.");
    }
#endif

    if (ARY_OWNS_HEAP_P(ary)) {
        if (USE_DEBUG_COUNTER &&
            !ARY_SHARED_ROOT_P(ary) &&
            ARY_HEAP_CAPA(ary) > RARRAY_LEN(ary)) {
            RB_DEBUG_COUNTER_INC(obj_ary_extracapa);
        }

        RB_DEBUG_COUNTER_INC(obj_ary_ptr);
        ary_heap_free(ary);
    }
    else {
        RB_DEBUG_COUNTER_INC(obj_ary_embed);
    }

    if (ARY_SHARED_P(ary)) {
        RB_DEBUG_COUNTER_INC(obj_ary_shared);
    }
    if (ARY_SHARED_ROOT_P(ary) && ARY_SHARED_ROOT_OCCUPIED(ary)) {
        RB_DEBUG_COUNTER_INC(obj_ary_shared_root_occupied);
    }
}

size_t
rb_ary_memsize(VALUE ary)
{
    if (ARY_OWNS_HEAP_P(ary)) {
        return ARY_CAPA(ary) * sizeof(VALUE);
    }
    else {
        return 0;
    }
}

static VALUE
ary_make_shared(VALUE ary)
{
    ary_verify(ary);

    if (ARY_SHARED_P(ary)) {
        return ARY_SHARED_ROOT(ary);
    }
    else if (ARY_SHARED_ROOT_P(ary)) {
        return ary;
    }
    else if (OBJ_FROZEN(ary)) {
        if (!ARY_EMBED_P(ary)) {
            ary_shrink_capa(ary);
        }
        return ary;
    }
    else {
        long capa = ARY_CAPA(ary);
        long len = RARRAY_LEN(ary);

        /* Shared roots cannot be embedded because the reference count
         * (refcnt) is stored in as.heap.aux.capa. */
        VALUE shared = ary_alloc_heap(0);
        FL_SET_SHARED_ROOT(shared);

        if (ARY_EMBED_P(ary)) {
#if USE_MMTK
            if (!rb_mmtk_enabled_p()) {
#endif
            VALUE *ptr = ary_heap_alloc(capa);
            ARY_SET_PTR(shared, ptr);
            ary_memcpy(shared, 0, len, RARRAY_CONST_PTR(ary));
            FL_UNSET_EMBED(ary);
            ARY_SET_PTR(ary, ptr);
#if USE_MMTK
            } else {
                rb_mmtk_ary_new_objbuf_copy(shared, capa,
                                            rb_mmtk_array_content_holder(ary),
                                            RARRAY_CONST_PTR(ary),
                                            len);
                FL_UNSET_EMBED(ary);
                ARY_SET_PTR(ary, ARY_HEAP_PTR(shared));
                rb_mmtk_ary_copy_objbuf(ary, shared);
            }
#endif
            ARY_SET_HEAP_LEN(ary, len);
        }
        else {
            ARY_SET_PTR(shared, RARRAY_CONST_PTR(ary));
#if USE_MMTK
            if (rb_mmtk_enabled_p()) {
                // `shared` will reference the same objbuf as `ary`, too.
                rb_mmtk_ary_copy_objbuf(shared, ary);
            }
#endif
        }

        ARY_SET_LEN(shared, capa);
        ary_mem_clear(shared, len, capa - len);
        rb_ary_set_shared(ary, shared);

        ary_verify(shared);
        ary_verify(ary);

        return shared;
    }
}

static VALUE
ary_make_substitution(VALUE ary)
{
    long len = RARRAY_LEN(ary);

    if (ary_embeddable_p(len)) {
        VALUE subst = rb_ary_new_capa(len);
        RUBY_ASSERT(ARY_EMBED_P(subst));

        ary_memcpy(subst, 0, len, RARRAY_CONST_PTR(ary));
        ARY_SET_EMBED_LEN(subst, len);
        return subst;
    }
    else {
        return rb_ary_increment_share(ary_make_shared(ary));
    }
}

VALUE
rb_assoc_new(VALUE car, VALUE cdr)
{
    return rb_ary_new3(2, car, cdr);
}

VALUE
rb_to_array_type(VALUE ary)
{
    return rb_convert_type_with_id(ary, T_ARRAY, "Array", idTo_ary);
}
#define to_ary rb_to_array_type

VALUE
rb_check_array_type(VALUE ary)
{
    return rb_check_convert_type_with_id(ary, T_ARRAY, "Array", idTo_ary);
}

VALUE
rb_check_to_array(VALUE ary)
{
    return rb_check_convert_type_with_id(ary, T_ARRAY, "Array", idTo_a);
}

VALUE
rb_to_array(VALUE ary)
{
    return rb_convert_type_with_id(ary, T_ARRAY, "Array", idTo_a);
}

/*
 *  call-seq:
 *    Array.try_convert(object) -> object, new_array, or nil
 *
 *  If +object+ is an +Array+ object, returns +object+.
 *
 *  Otherwise if +object+ responds to <tt>:to_ary</tt>,
 *  calls <tt>object.to_ary</tt> and returns the result.
 *
 *  Returns +nil+ if +object+ does not respond to <tt>:to_ary</tt>
 *
 *  Raises an exception unless <tt>object.to_ary</tt> returns an +Array+ object.
 */

static VALUE
rb_ary_s_try_convert(VALUE dummy, VALUE ary)
{
    return rb_check_array_type(ary);
}

/* :nodoc: */
static VALUE
rb_ary_s_new(int argc, VALUE *argv, VALUE klass)
{
    VALUE ary;

    if (klass == rb_cArray) {
        long size = 0;
        if (argc > 0 && FIXNUM_P(argv[0])) {
            size = FIX2LONG(argv[0]);
            if (size < 0) size = 0;
        }

        ary = ary_new(klass, size);

        rb_obj_call_init_kw(ary, argc, argv, RB_PASS_CALLED_KEYWORDS);
    }
    else {
        ary = rb_class_new_instance_pass_kw(argc, argv, klass);
    }

    return ary;
}

/*
 *  call-seq:
 *    Array.new -> new_empty_array
 *    Array.new(array) -> new_array
 *    Array.new(size) -> new_array
 *    Array.new(size, default_value) -> new_array
 *    Array.new(size) {|index| ... } -> new_array
 *
 *  Returns a new +Array+.
 *
 *  With no block and no arguments, returns a new empty +Array+ object.
 *
 *  With no block and a single +Array+ argument +array+,
 *  returns a new +Array+ formed from +array+:
 *
 *    a = Array.new([:foo, 'bar', 2])
 *    a.class # => Array
 *    a # => [:foo, "bar", 2]
 *
 *  With no block and a single Integer argument +size+,
 *  returns a new +Array+ of the given size
 *  whose elements are all +nil+:
 *
 *    a = Array.new(3)
 *    a # => [nil, nil, nil]
 *
 *  With no block and arguments +size+ and +default_value+,
 *  returns an +Array+ of the given size;
 *  each element is that same +default_value+:
 *
 *    a = Array.new(3, 'x')
 *    a # => ['x', 'x', 'x']
 *
 *  With a block and argument +size+,
 *  returns an +Array+ of the given size;
 *  the block is called with each successive integer +index+;
 *  the element for that +index+ is the return value from the block:
 *
 *    a = Array.new(3) {|index| "Element #{index}" }
 *    a # => ["Element 0", "Element 1", "Element 2"]
 *
 *  Raises ArgumentError if +size+ is negative.
 *
 *  With a block and no argument,
 *  or a single argument +0+,
 *  ignores the block and returns a new empty +Array+.
 */

static VALUE
rb_ary_initialize(int argc, VALUE *argv, VALUE ary)
{
    long len;
    VALUE size, val;

    rb_ary_modify(ary);
    if (argc == 0) {
        rb_ary_reset(ary);
        RUBY_ASSERT(ARY_EMBED_P(ary));
        RUBY_ASSERT(ARY_EMBED_LEN(ary) == 0);
        if (rb_block_given_p()) {
            rb_warning("given block not used");
        }
        return ary;
    }
    rb_scan_args(argc, argv, "02", &size, &val);
    if (argc == 1 && !FIXNUM_P(size)) {
        val = rb_check_array_type(size);
        if (!NIL_P(val)) {
            rb_ary_replace(ary, val);
            return ary;
        }
    }

    len = NUM2LONG(size);
    /* NUM2LONG() may call size.to_int, ary can be frozen, modified, etc */
    if (len < 0) {
        rb_raise(rb_eArgError, "negative array size");
    }
    if (len > ARY_MAX_SIZE) {
        rb_raise(rb_eArgError, "array size too big");
    }
    /* recheck after argument conversion */
    rb_ary_modify(ary);
    ary_resize_capa(ary, len);
    if (rb_block_given_p()) {
        long i;

        if (argc == 2) {
            rb_warn("block supersedes default value argument");
        }
        for (i=0; i<len; i++) {
            rb_ary_store(ary, i, rb_yield(LONG2NUM(i)));
            ARY_SET_LEN(ary, i + 1);
        }
    }
    else {
        ary_memfill(ary, 0, len, val);
        ARY_SET_LEN(ary, len);
    }
    return ary;
}

/*
 * Returns a new array populated with the given objects.
 *
 *   Array.[]( 1, 'a', /^A/)  # => [1, "a", /^A/]
 *   Array[ 1, 'a', /^A/ ]    # => [1, "a", /^A/]
 *   [ 1, 'a', /^A/ ]         # => [1, "a", /^A/]
 */

static VALUE
rb_ary_s_create(int argc, VALUE *argv, VALUE klass)
{
    VALUE ary = ary_new(klass, argc);
    if (argc > 0 && argv) {
        ary_memcpy(ary, 0, argc, argv);
        ARY_SET_LEN(ary, argc);
    }

    return ary;
}

void
rb_ary_store(VALUE ary, long idx, VALUE val)
{
    long len = RARRAY_LEN(ary);

    if (idx < 0) {
        idx += len;
        if (idx < 0) {
            rb_raise(rb_eIndexError, "index %ld too small for array; minimum: %ld",
                     idx - len, -len);
        }
    }
    else if (idx >= ARY_MAX_SIZE) {
        rb_raise(rb_eIndexError, "index %ld too big", idx);
    }

    rb_ary_modify(ary);
    if (idx >= ARY_CAPA(ary)) {
        ary_double_capa(ary, idx);
    }
    if (idx > len) {
        ary_mem_clear(ary, len, idx - len + 1);
    }

    if (idx >= len) {
        ARY_SET_LEN(ary, idx + 1);
    }
    ARY_SET(ary, idx, val);
}

static VALUE
ary_make_partial(VALUE ary, VALUE klass, long offset, long len)
{
    RUBY_ASSERT(offset >= 0);
    RUBY_ASSERT(len >= 0);
    RUBY_ASSERT(offset+len <= RARRAY_LEN(ary));

    VALUE result = ary_alloc_heap(klass);
    size_t embed_capa = ary_embed_capa(result);
    if ((size_t)len <= embed_capa) {
        FL_SET_EMBED(result);
        ary_memcpy(result, 0, len, RARRAY_CONST_PTR(ary) + offset);
        ARY_SET_EMBED_LEN(result, len);
    }
    else {
        VALUE shared = ary_make_shared(ary);
        // MMTk note: If `ary` is frozen and embedded, it remains embedded after `ary_make_shared`,
        // and the return value `shared` will be `ary` itself.

        /* The ary_make_shared call may allocate, which can trigger a GC
         * compaction. This can cause the array to be embedded because it has
         * a length of 0. */
        FL_UNSET_EMBED(result);

        ARY_SET_PTR(result, RARRAY_CONST_PTR(ary));
#if USE_MMTK
        if (rb_mmtk_enabled_p()) {
            // Note: `ary` may be embedded.  Only copy the objbuf reference if `ary` is not embedded.
            if (!ARY_EMBED_P(ary)) {
                rb_mmtk_ary_copy_objbuf(result, ary);
            }
        }
#endif
        ARY_SET_LEN(result, RARRAY_LEN(ary));
        rb_ary_set_shared(result, shared);

        ARY_INCREASE_PTR(result, offset);
        ARY_SET_LEN(result, len);

        ary_verify(shared);
    }

    ary_verify(result);
    return result;
}

static VALUE
ary_make_partial_step(VALUE ary, VALUE klass, long offset, long len, long step)
{
    RUBY_ASSERT(offset >= 0);
    RUBY_ASSERT(len >= 0);
    RUBY_ASSERT(offset+len <= RARRAY_LEN(ary));
    RUBY_ASSERT(step != 0);

    const long orig_len = len;

    if (step > 0 && step >= len) {
        VALUE result = ary_new(klass, 1);
        VALUE *ptr = (VALUE *)ARY_EMBED_PTR(result);
        const VALUE *values = RARRAY_CONST_PTR(ary);

        RB_OBJ_WRITE(result, ptr, values[offset]);
        ARY_SET_EMBED_LEN(result, 1);
        return result;
    }
    else if (step < 0 && step < -len) {
        step = -len;
    }

    long ustep = (step < 0) ? -step : step;
    len = roomof(len, ustep);

    long i;
    long j = offset + ((step > 0) ? 0 : (orig_len - 1));

    VALUE result = ary_new(klass, len);
    if (ARY_EMBED_P(result)) {
        VALUE *ptr = (VALUE *)ARY_EMBED_PTR(result);
        const VALUE *values = RARRAY_CONST_PTR(ary);

        for (i = 0; i < len; ++i) {
            RB_OBJ_WRITE(result, ptr+i, values[j]);
            j += step;
        }
        ARY_SET_EMBED_LEN(result, len);
    }
    else {
        const VALUE *values = RARRAY_CONST_PTR(ary);

        RARRAY_PTR_USE(result, ptr, {
            for (i = 0; i < len; ++i) {
                RB_OBJ_WRITE(result, ptr+i, values[j]);
                j += step;
            }
        });
        ARY_SET_LEN(result, len);
    }

    return result;
}

static VALUE
ary_make_shared_copy(VALUE ary)
{
    return ary_make_partial(ary, rb_cArray, 0, RARRAY_LEN(ary));
}

enum ary_take_pos_flags
{
    ARY_TAKE_FIRST = 0,
    ARY_TAKE_LAST = 1
};

static VALUE
ary_take_first_or_last_n(VALUE ary, long n, enum ary_take_pos_flags last)
{
    long len = RARRAY_LEN(ary);
    long offset = 0;

    if (n > len) {
        n = len;
    }
    else if (n < 0) {
        rb_raise(rb_eArgError, "negative array size");
    }
    if (last) {
        offset = len - n;
    }
    return ary_make_partial(ary, rb_cArray, offset, n);
}

static VALUE
ary_take_first_or_last(int argc, const VALUE *argv, VALUE ary, enum ary_take_pos_flags last)
{
    argc = rb_check_arity(argc, 0, 1);
    /* the case optional argument is omitted should be handled in
     * callers of this function.  if another arity case is added,
     * this arity check needs to rewrite. */
    RUBY_ASSERT_ALWAYS(argc == 1);
    return ary_take_first_or_last_n(ary, NUM2LONG(argv[0]), last);
}

/*
 *  call-seq:
 *    array << object -> self
 *
 *  Appends +object+ to +self+; returns +self+:
 *
 *    a = [:foo, 'bar', 2]
 *    a << :baz # => [:foo, "bar", 2, :baz]
 *
 *  Appends +object+ as one element, even if it is another +Array+:
 *
 *    a = [:foo, 'bar', 2]
 *    a1 = a << [3, 4]
 *    a1 # => [:foo, "bar", 2, [3, 4]]
 *
 */

VALUE
rb_ary_push(VALUE ary, VALUE item)
{
    long idx = RARRAY_LEN((ary_verify(ary), ary));
    VALUE target_ary = ary_ensure_room_for_push(ary, 1);
    RARRAY_PTR_USE(ary, ptr, {
        RB_OBJ_WRITE(target_ary, &ptr[idx], item);
    });
    ARY_SET_LEN(ary, idx + 1);
    ary_verify(ary);
    return ary;
}

VALUE
rb_ary_cat(VALUE ary, const VALUE *argv, long len)
{
    long oldlen = RARRAY_LEN(ary);
    VALUE target_ary = ary_ensure_room_for_push(ary, len);
    ary_memcpy0(ary, oldlen, len, argv, target_ary);
    ARY_SET_LEN(ary, oldlen + len);
    return ary;
}

/*
 *  call-seq:
 *    array.push(*objects) -> self
 *
 *  Appends trailing elements.
 *
 *  Appends each argument in +objects+ to +self+;  returns +self+:
 *
 *    a = [:foo, 'bar', 2]
 *    a.push(:baz, :bat) # => [:foo, "bar", 2, :baz, :bat]
 *
 *  Appends each argument as one element, even if it is another +Array+:
 *
 *    a = [:foo, 'bar', 2]
 *    a1 = a.push([:baz, :bat], [:bam, :bad])
 *    a1 # => [:foo, "bar", 2, [:baz, :bat], [:bam, :bad]]
 *
 *  Related: #pop, #shift, #unshift.
 */

static VALUE
rb_ary_push_m(int argc, VALUE *argv, VALUE ary)
{
    return rb_ary_cat(ary, argv, argc);
}

VALUE
rb_ary_pop(VALUE ary)
{
    long n;
    rb_ary_modify_check(ary);
    n = RARRAY_LEN(ary);
    if (n == 0) return Qnil;
    if (ARY_OWNS_HEAP_P(ary) &&
        n * 3 < ARY_CAPA(ary) &&
        ARY_CAPA(ary) > ARY_DEFAULT_SIZE)
    {
        ary_resize_capa(ary, n * 2);
    }
    --n;
    ARY_SET_LEN(ary, n);
    ary_verify(ary);
    return RARRAY_AREF(ary, n);
}

/*
 *  call-seq:
 *    array.pop -> object or nil
 *    array.pop(n) -> new_array
 *
 *  Removes and returns trailing elements.
 *
 *  When no argument is given and +self+ is not empty,
 *  removes and returns the last element:
 *
 *    a = [:foo, 'bar', 2]
 *    a.pop # => 2
 *    a # => [:foo, "bar"]
 *
 *  Returns +nil+ if the array is empty.
 *
 *  When a non-negative Integer argument +n+ is given and is in range,
 *
 *  removes and returns the last +n+ elements in a new +Array+:
 *    a = [:foo, 'bar', 2]
 *    a.pop(2) # => ["bar", 2]
 *
 *  If +n+ is positive and out of range,
 *  removes and returns all elements:
 *
 *    a = [:foo, 'bar', 2]
 *    a.pop(50) # => [:foo, "bar", 2]
 *
 *  Related: #push, #shift, #unshift.
 */

static VALUE
rb_ary_pop_m(int argc, VALUE *argv, VALUE ary)
{
    VALUE result;

    if (argc == 0) {
        return rb_ary_pop(ary);
    }

    rb_ary_modify_check(ary);
    result = ary_take_first_or_last(argc, argv, ary, ARY_TAKE_LAST);
    ARY_INCREASE_LEN(ary, -RARRAY_LEN(result));
    ary_verify(ary);
    return result;
}

VALUE
rb_ary_shift(VALUE ary)
{
    VALUE top;
    long len = RARRAY_LEN(ary);

    if (len == 0) {
        rb_ary_modify_check(ary);
        return Qnil;
    }

    top = RARRAY_AREF(ary, 0);

    rb_ary_behead(ary, 1);

    return top;
}

/*
 *  call-seq:
 *     array.shift -> object or nil
 *     array.shift(n) -> new_array
 *
 *  Removes and returns leading elements.
 *
 *  When no argument is given, removes and returns the first element:
 *
 *    a = [:foo, 'bar', 2]
 *    a.shift # => :foo
 *    a # => ['bar', 2]
 *
 *  Returns +nil+ if +self+ is empty.
 *
 *  When positive Integer argument +n+ is given, removes the first +n+ elements;
 *  returns those elements in a new +Array+:
 *
 *    a = [:foo, 'bar', 2]
 *    a.shift(2) # => [:foo, 'bar']
 *    a # => [2]
 *
 *  If +n+ is as large as or larger than <tt>self.length</tt>,
 *  removes all elements; returns those elements in a new +Array+:
 *
 *    a = [:foo, 'bar', 2]
 *    a.shift(3) # => [:foo, 'bar', 2]
 *
 *  If +n+ is zero, returns a new empty +Array+; +self+ is unmodified.
 *
 *  Related: #push, #pop, #unshift.
 */

static VALUE
rb_ary_shift_m(int argc, VALUE *argv, VALUE ary)
{
    VALUE result;
    long n;

    if (argc == 0) {
        return rb_ary_shift(ary);
    }

    rb_ary_modify_check(ary);
    result = ary_take_first_or_last(argc, argv, ary, ARY_TAKE_FIRST);
    n = RARRAY_LEN(result);
    rb_ary_behead(ary,n);

    return result;
}

VALUE
rb_ary_behead(VALUE ary, long n)
{
    if (n <= 0) {
        return ary;
    }

    rb_ary_modify_check(ary);

    if (!ARY_SHARED_P(ary)) {
        if (ARY_EMBED_P(ary) || RARRAY_LEN(ary) < ARY_DEFAULT_SIZE) {
            RARRAY_PTR_USE(ary, ptr, {
                MEMMOVE(ptr, ptr + n, VALUE, RARRAY_LEN(ary) - n);
            }); /* WB: no new reference */
            ARY_INCREASE_LEN(ary, -n);
            ary_verify(ary);
            return ary;
        }

        ary_mem_clear(ary, 0, n);
        ary_make_shared(ary);
    }
    else if (ARY_SHARED_ROOT_OCCUPIED(ARY_SHARED_ROOT(ary))) {
        ary_mem_clear(ary, 0, n);
    }

    ARY_INCREASE_PTR(ary, n);
    ARY_INCREASE_LEN(ary, -n);
    ary_verify(ary);

    return ary;
}

static VALUE
make_room_for_unshift(VALUE ary, const VALUE *head, VALUE *sharedp, int argc, long capa, long len)
{
    if (head - sharedp < argc) {
        long room = capa - len - argc;

        room -= room >> 4;
        MEMMOVE((VALUE *)sharedp + argc + room, head, VALUE, len);
        head = sharedp + argc + room;
    }
    // MMTk: The `make_room_for_unshift` function is only called from
    // `ary_ensure_room_for_unshift`, directly or indirectly via `ary_modify_for_unshift`.
    // In either case, `head` and `sharedp` points into the same buffer.
    // So we don't need to set RARRAY_EXT(ary)->objbuf here.
    ARY_SET_PTR(ary, head - argc);
    RUBY_ASSERT(ARY_SHARED_ROOT_OCCUPIED(ARY_SHARED_ROOT(ary)));

    ary_verify(ary);
    return ARY_SHARED_ROOT(ary);
}

static VALUE
ary_modify_for_unshift(VALUE ary, int argc)
{
    long len = RARRAY_LEN(ary);
    long new_len = len + argc;
    long capa;
    const VALUE *head, *sharedp;

    rb_ary_modify(ary);
    capa = ARY_CAPA(ary);
    if (capa - (capa >> 6) <= new_len) {
        ary_double_capa(ary, new_len);
    }

    /* use shared array for big "queues" */
    if (new_len > ARY_DEFAULT_SIZE * 4 && !ARY_EMBED_P(ary)) {
        ary_verify(ary);

        /* make a room for unshifted items */
        capa = ARY_CAPA(ary);
        ary_make_shared(ary);

        head = sharedp = RARRAY_CONST_PTR(ary);
        return make_room_for_unshift(ary, head, (void *)sharedp, argc, capa, len);
    }
    else {
        /* sliding items */
        RARRAY_PTR_USE(ary, ptr, {
            MEMMOVE(ptr + argc, ptr, VALUE, len);
        });

        ary_verify(ary);
        return ary;
    }
}

static VALUE
ary_ensure_room_for_unshift(VALUE ary, int argc)
{
    long len = RARRAY_LEN(ary);
    long new_len = len + argc;

    if (len > ARY_MAX_SIZE - argc) {
        rb_raise(rb_eIndexError, "index %ld too big", new_len);
    }
    else if (! ARY_SHARED_P(ary)) {
        return ary_modify_for_unshift(ary, argc);
    }
    else {
        VALUE shared_root = ARY_SHARED_ROOT(ary);
        // MMTk: The shared root doesn't record its capacity.  Its `.as.heap.aux.capa` field
        // records a reference count for sharing.
        long capa = RARRAY_LEN(shared_root);

        if (! ARY_SHARED_ROOT_OCCUPIED(shared_root)) {
            // MMTk: `shared_root` is not "occupied", so there are other array instances sharing
            // the same `shared_root`.  We have to make `ary` "independent" before modifying.
            // `ary_modify_for_unshift` will "cancel sharing" and modify `ary` in place.
            return ary_modify_for_unshift(ary, argc);
        }
        else if (new_len > capa) {
            // MMTk: `shared_root` is "occupied", but its capacity is not big enough.
            // `ary_modify_for_unshift` will "cancel sharing" and modify `ary` in place.
            return ary_modify_for_unshift(ary, argc);
        }
        else {
            // MMTk: `shared_root` is "occupied", and its capacity is big enough.
            // The following code modifies the underyling buffer of the `shared_root` directly.
            // It should be safe to do so because `ary` is the only user of the shared root.
            const VALUE * head = RARRAY_CONST_PTR(ary);
            void *sharedp = (void *)RARRAY_CONST_PTR(shared_root);

            rb_ary_modify_check(ary);
            return make_room_for_unshift(ary, head, sharedp, argc, capa, len);
        }
    }
}

/*
 *  call-seq:
 *    array.unshift(*objects) -> self
 *
 *  Prepends the given +objects+ to +self+:
 *
 *    a = [:foo, 'bar', 2]
 *    a.unshift(:bam, :bat) # => [:bam, :bat, :foo, "bar", 2]
 *
 *  Related: #push, #pop, #shift.
 */

VALUE
rb_ary_unshift_m(int argc, VALUE *argv, VALUE ary)
{
    long len = RARRAY_LEN(ary);
    VALUE target_ary;

    if (argc == 0) {
        rb_ary_modify_check(ary);
        return ary;
    }

    target_ary = ary_ensure_room_for_unshift(ary, argc);
    ary_memcpy0(ary, 0, argc, argv, target_ary);
    ARY_SET_LEN(ary, len + argc);
    return ary;
}

VALUE
rb_ary_unshift(VALUE ary, VALUE item)
{
    return rb_ary_unshift_m(1, &item, ary);
}

/* faster version - use this if you don't need to treat negative offset */
static inline VALUE
rb_ary_elt(VALUE ary, long offset)
{
    long len = RARRAY_LEN(ary);
    if (len == 0) return Qnil;
    if (offset < 0 || len <= offset) {
        return Qnil;
    }
    return RARRAY_AREF(ary, offset);
}

VALUE
rb_ary_entry(VALUE ary, long offset)
{
    return rb_ary_entry_internal(ary, offset);
}

VALUE
rb_ary_subseq_step(VALUE ary, long beg, long len, long step)
{
    VALUE klass;
    long alen = RARRAY_LEN(ary);

    if (beg > alen) return Qnil;
    if (beg < 0 || len < 0) return Qnil;

    if (alen < len || alen < beg + len) {
        len = alen - beg;
    }
    klass = rb_cArray;
    if (len == 0) return ary_new(klass, 0);
    if (step == 0)
        rb_raise(rb_eArgError, "slice step cannot be zero");
    if (step == 1)
        return ary_make_partial(ary, klass, beg, len);
    else
        return ary_make_partial_step(ary, klass, beg, len, step);
}

VALUE
rb_ary_subseq(VALUE ary, long beg, long len)
{
    return rb_ary_subseq_step(ary, beg, len, 1);
}

static VALUE rb_ary_aref2(VALUE ary, VALUE b, VALUE e);

/*
 *  call-seq:
 *    array[index] -> object or nil
 *    array[start, length] -> object or nil
 *    array[range] -> object or nil
 *    array[aseq] -> object or nil
 *    array.slice(index) -> object or nil
 *    array.slice(start, length) -> object or nil
 *    array.slice(range) -> object or nil
 *    array.slice(aseq) -> object or nil
 *
 *  Returns elements from +self+; does not modify +self+.
 *
 *  In brief:
 *
 *    a = [:foo, 'bar', 2]
 *    a[0]     # => :foo
 *    a[-1]    # => 2
 *    a[1, 2]  # => ["bar", 2]
 *    a[0..1]  # => [:foo, "bar"]
 *    a[0..-2] # => [:foo, "bar"]
 *    a[-2..2] # => ["bar", 2]
 *
 *  When a single Integer argument +index+ is given, returns the element at offset +index+:
 *
 *    a = [:foo, 'bar', 2]
 *    a[0] # => :foo
 *    a[2] # => 2
 *    a # => [:foo, "bar", 2]
 *
 *  If +index+ is negative, counts relative to the end of +self+:
 *
 *    a = [:foo, 'bar', 2]
 *    a[-1] # => 2
 *    a[-2] # => "bar"
 *
 *  If +index+ is out of range, returns +nil+.
 *
 *  When two Integer arguments +start+ and +length+ are given,
 *  returns a new +Array+ of size +length+ containing successive elements beginning at offset +start+:
 *
 *    a = [:foo, 'bar', 2]
 *    a[0, 2] # => [:foo, "bar"]
 *    a[1, 2] # => ["bar", 2]
 *
 *  If <tt>start + length</tt> is greater than <tt>self.length</tt>,
 *  returns all elements from offset +start+ to the end:
 *
 *    a = [:foo, 'bar', 2]
 *    a[0, 4] # => [:foo, "bar", 2]
 *    a[1, 3] # => ["bar", 2]
 *    a[2, 2] # => [2]
 *
 *  If <tt>start == self.size</tt> and <tt>length >= 0</tt>,
 *  returns a new empty +Array+.
 *
 *  If +length+ is negative, returns +nil+.
 *
 *  When a single Range argument +range+ is given,
 *  treats <tt>range.min</tt> as +start+ above
 *  and <tt>range.size</tt> as +length+ above:
 *
 *    a = [:foo, 'bar', 2]
 *    a[0..1] # => [:foo, "bar"]
 *    a[1..2] # => ["bar", 2]
 *
 *  Special case: If <tt>range.start == a.size</tt>, returns a new empty +Array+.
 *
 *  If <tt>range.end</tt> is negative, calculates the end index from the end:
 *
 *    a = [:foo, 'bar', 2]
 *    a[0..-1] # => [:foo, "bar", 2]
 *    a[0..-2] # => [:foo, "bar"]
 *    a[0..-3] # => [:foo]
 *
 *  If <tt>range.start</tt> is negative, calculates the start index from the end:
 *
 *    a = [:foo, 'bar', 2]
 *    a[-1..2] # => [2]
 *    a[-2..2] # => ["bar", 2]
 *    a[-3..2] # => [:foo, "bar", 2]
 *
 *  If <tt>range.start</tt> is larger than the array size, returns +nil+.
 *
 *    a = [:foo, 'bar', 2]
 *    a[4..1] # => nil
 *    a[4..0] # => nil
 *    a[4..-1] # => nil
 *
 *  When a single Enumerator::ArithmeticSequence argument +aseq+ is given,
 *  returns an +Array+ of elements corresponding to the indexes produced by
 *  the sequence.
 *
 *    a = ['--', 'data1', '--', 'data2', '--', 'data3']
 *    a[(1..).step(2)] # => ["data1", "data2", "data3"]
 *
 *  Unlike slicing with range, if the start or the end of the arithmetic sequence
 *  is larger than array size, throws RangeError.
 *
 *    a = ['--', 'data1', '--', 'data2', '--', 'data3']
 *    a[(1..11).step(2)]
 *    # RangeError (((1..11).step(2)) out of range)
 *    a[(7..).step(2)]
 *    # RangeError (((7..).step(2)) out of range)
 *
 *  If given a single argument, and its type is not one of the listed, tries to
 *  convert it to Integer, and raises if it is impossible:
 *
 *    a = [:foo, 'bar', 2]
 *    # Raises TypeError (no implicit conversion of Symbol into Integer):
 *    a[:foo]
 *
 */

VALUE
rb_ary_aref(int argc, const VALUE *argv, VALUE ary)
{
    rb_check_arity(argc, 1, 2);
    if (argc == 2) {
        return rb_ary_aref2(ary, argv[0], argv[1]);
    }
    return rb_ary_aref1(ary, argv[0]);
}

static VALUE
rb_ary_aref2(VALUE ary, VALUE b, VALUE e)
{
    long beg = NUM2LONG(b);
    long len = NUM2LONG(e);
    if (beg < 0) {
        beg += RARRAY_LEN(ary);
    }
    return rb_ary_subseq(ary, beg, len);
}

VALUE
rb_ary_aref1(VALUE ary, VALUE arg)
{
    long beg, len, step;

    /* special case - speeding up */
    if (FIXNUM_P(arg)) {
        return rb_ary_entry(ary, FIX2LONG(arg));
    }
    /* check if idx is Range or ArithmeticSequence */
    switch (rb_arithmetic_sequence_beg_len_step(arg, &beg, &len, &step, RARRAY_LEN(ary), 0)) {
      case Qfalse:
        break;
      case Qnil:
        return Qnil;
      default:
        return rb_ary_subseq_step(ary, beg, len, step);
    }

    return rb_ary_entry(ary, NUM2LONG(arg));
}

/*
 *  call-seq:
 *    array.at(index) -> object
 *
 *  Returns the element at Integer offset +index+; does not modify +self+.
 *    a = [:foo, 'bar', 2]
 *    a.at(0) # => :foo
 *    a.at(2) # => 2
 *
 */

VALUE
rb_ary_at(VALUE ary, VALUE pos)
{
    return rb_ary_entry(ary, NUM2LONG(pos));
}

#if 0
static VALUE
rb_ary_first(int argc, VALUE *argv, VALUE ary)
{
    if (argc == 0) {
        if (RARRAY_LEN(ary) == 0) return Qnil;
        return RARRAY_AREF(ary, 0);
    }
    else {
        return ary_take_first_or_last(argc, argv, ary, ARY_TAKE_FIRST);
    }
}
#endif

static VALUE
ary_first(VALUE self)
{
    return (RARRAY_LEN(self) == 0) ? Qnil : RARRAY_AREF(self, 0);
}

static VALUE
ary_last(VALUE self)
{
    long len = RARRAY_LEN(self);
    return (len == 0) ? Qnil : RARRAY_AREF(self, len-1);
}

VALUE
rb_ary_last(int argc, const VALUE *argv, VALUE ary) // used by parse.y
{
    if (argc == 0) {
        return ary_last(ary);
    }
    else {
        return ary_take_first_or_last(argc, argv, ary, ARY_TAKE_LAST);
    }
}

/*
 *  call-seq:
 *    array.fetch(index) -> element
 *    array.fetch(index, default_value) -> element
 *    array.fetch(index) {|index| ... } -> element
 *
 *  Returns the element at offset  +index+.
 *
 *  With the single Integer argument +index+,
 *  returns the element at offset +index+:
 *
 *    a = [:foo, 'bar', 2]
 *    a.fetch(1) # => "bar"
 *
 *  If +index+ is negative, counts from the end of the array:
 *
 *    a = [:foo, 'bar', 2]
 *    a.fetch(-1) # => 2
 *    a.fetch(-2) # => "bar"
 *
 *  With arguments +index+ and +default_value+,
 *  returns the element at offset +index+ if index is in range,
 *  otherwise returns +default_value+:
 *
 *    a = [:foo, 'bar', 2]
 *    a.fetch(1, nil) # => "bar"
 *
 *  With argument +index+ and a block,
 *  returns the element at offset +index+ if index is in range
 *  (and the block is not called); otherwise calls the block with index and returns its return value:
 *
 *    a = [:foo, 'bar', 2]
 *    a.fetch(1) {|index| raise 'Cannot happen' } # => "bar"
 *    a.fetch(50) {|index| "Value for #{index}" } # => "Value for 50"
 *
 */

static VALUE
rb_ary_fetch(int argc, VALUE *argv, VALUE ary)
{
    VALUE pos, ifnone;
    long block_given;
    long idx;

    rb_scan_args(argc, argv, "11", &pos, &ifnone);
    block_given = rb_block_given_p();
    if (block_given && argc == 2) {
        rb_warn("block supersedes default value argument");
    }
    idx = NUM2LONG(pos);

    if (idx < 0) {
        idx +=  RARRAY_LEN(ary);
    }
    if (idx < 0 || RARRAY_LEN(ary) <= idx) {
        if (block_given) return rb_yield(pos);
        if (argc == 1) {
            rb_raise(rb_eIndexError, "index %ld outside of array bounds: %ld...%ld",
                        idx - (idx < 0 ? RARRAY_LEN(ary) : 0), -RARRAY_LEN(ary), RARRAY_LEN(ary));
        }
        return ifnone;
    }
    return RARRAY_AREF(ary, idx);
}

/*
 *  call-seq:
 *    array.index(object) -> integer or nil
 *    array.index {|element| ... } -> integer or nil
 *    array.index -> new_enumerator
 *
 *  Returns the index of a specified element.
 *
 *  When argument +object+ is given but no block,
 *  returns the index of the first element +element+
 *  for which <tt>object == element</tt>:
 *
 *    a = [:foo, 'bar', 2, 'bar']
 *    a.index('bar') # => 1
 *
 *  Returns +nil+ if no such element found.
 *
 *  When both argument +object+ and a block are given,
 *  calls the block with each successive element;
 *  returns the index of the first element for which the block returns a truthy value:
 *
 *    a = [:foo, 'bar', 2, 'bar']
 *    a.index {|element| element == 'bar' } # => 1
 *
 *  Returns +nil+ if the block never returns a truthy value.
 *
 *  When neither an argument nor a block is given, returns a new Enumerator:
 *
 *    a = [:foo, 'bar', 2]
 *    e = a.index
 *    e # => #<Enumerator: [:foo, "bar", 2]:index>
 *    e.each {|element| element == 'bar' } # => 1
 *
 *  Related: #rindex.
 */

static VALUE
rb_ary_index(int argc, VALUE *argv, VALUE ary)
{
    VALUE val;
    long i;

    if (argc == 0) {
        RETURN_ENUMERATOR(ary, 0, 0);
        for (i=0; i<RARRAY_LEN(ary); i++) {
            if (RTEST(rb_yield(RARRAY_AREF(ary, i)))) {
                return LONG2NUM(i);
            }
        }
        return Qnil;
    }
    rb_check_arity(argc, 0, 1);
    val = argv[0];
    if (rb_block_given_p())
        rb_warn("given block not used");
    for (i=0; i<RARRAY_LEN(ary); i++) {
        VALUE e = RARRAY_AREF(ary, i);
        if (rb_equal(e, val)) {
            return LONG2NUM(i);
        }
    }
    return Qnil;
}

/*
 *  call-seq:
 *    array.rindex(object) -> integer or nil
 *    array.rindex {|element| ... } -> integer or nil
 *    array.rindex -> new_enumerator
 *
 *  Returns the index of the last element for which <tt>object == element</tt>.
 *
 *  When argument +object+ is given but no block, returns the index of the last such element found:
 *
 *    a = [:foo, 'bar', 2, 'bar']
 *    a.rindex('bar') # => 3
 *
 *  Returns +nil+ if no such object found.
 *
 *  When a block is given but no argument, calls the block with each successive element;
 *  returns the index of the last element for which the block returns a truthy value:
 *
 *    a = [:foo, 'bar', 2, 'bar']
 *    a.rindex {|element| element == 'bar' } # => 3
 *
 *  Returns +nil+ if the block never returns a truthy value.
 *
 *  When neither an argument nor a block is given, returns a new Enumerator:
 *
 *    a = [:foo, 'bar', 2, 'bar']
 *    e = a.rindex
 *    e # => #<Enumerator: [:foo, "bar", 2, "bar"]:rindex>
 *    e.each {|element| element == 'bar' } # => 3
 *
 *  Related: #index.
 */

static VALUE
rb_ary_rindex(int argc, VALUE *argv, VALUE ary)
{
    VALUE val;
    long i = RARRAY_LEN(ary), len;

    if (argc == 0) {
        RETURN_ENUMERATOR(ary, 0, 0);
        while (i--) {
            if (RTEST(rb_yield(RARRAY_AREF(ary, i))))
                return LONG2NUM(i);
            if (i > (len = RARRAY_LEN(ary))) {
                i = len;
            }
        }
        return Qnil;
    }
    rb_check_arity(argc, 0, 1);
    val = argv[0];
    if (rb_block_given_p())
        rb_warn("given block not used");
    while (i--) {
        VALUE e = RARRAY_AREF(ary, i);
        if (rb_equal(e, val)) {
            return LONG2NUM(i);
        }
        if (i > RARRAY_LEN(ary)) {
            break;
        }
    }
    return Qnil;
}

VALUE
rb_ary_to_ary(VALUE obj)
{
    VALUE tmp = rb_check_array_type(obj);

    if (!NIL_P(tmp)) return tmp;
    return rb_ary_new3(1, obj);
}

static void
rb_ary_splice(VALUE ary, long beg, long len, const VALUE *rptr, long rlen)
{
    long olen;
    long rofs;

    if (len < 0) rb_raise(rb_eIndexError, "negative length (%ld)", len);
    olen = RARRAY_LEN(ary);
    if (beg < 0) {
        beg += olen;
        if (beg < 0) {
            rb_raise(rb_eIndexError, "index %ld too small for array; minimum: %ld",
                     beg - olen, -olen);
        }
    }
    if (olen < len || olen < beg + len) {
        len = olen - beg;
    }

    {
        const VALUE *optr = RARRAY_CONST_PTR(ary);
        rofs = (rptr >= optr && rptr < optr + olen) ? rptr - optr : -1;
    }

    if (beg >= olen) {
        VALUE target_ary;
        if (beg > ARY_MAX_SIZE - rlen) {
            rb_raise(rb_eIndexError, "index %ld too big", beg);
        }
        target_ary = ary_ensure_room_for_push(ary, rlen-len); /* len is 0 or negative */
        len = beg + rlen;
        ary_mem_clear(ary, olen, beg - olen);
        if (rlen > 0) {
            if (rofs != -1) rptr = RARRAY_CONST_PTR(ary) + rofs;
            ary_memcpy0(ary, beg, rlen, rptr, target_ary);
        }
        ARY_SET_LEN(ary, len);
    }
    else {
        long alen;

        if (olen - len > ARY_MAX_SIZE - rlen) {
            rb_raise(rb_eIndexError, "index %ld too big", olen + rlen - len);
        }
        rb_ary_modify(ary);
        alen = olen + rlen - len;
        if (alen >= ARY_CAPA(ary)) {
            ary_double_capa(ary, alen);
        }

        if (len != rlen) {
            RARRAY_PTR_USE(ary, ptr,
                                     MEMMOVE(ptr + beg + rlen, ptr + beg + len,
                                             VALUE, olen - (beg + len)));
            ARY_SET_LEN(ary, alen);
        }
        if (rlen > 0) {
            if (rofs == -1) {
                rb_gc_writebarrier_remember(ary);
            }
            else {
                /* In this case, we're copying from a region in this array, so
                 * we don't need to fire the write barrier. */
                rptr = RARRAY_CONST_PTR(ary) + rofs;
            }

            /* do not use RARRAY_PTR() because it can causes GC.
             * ary can contain T_NONE object because it is not cleared.
             */
            RARRAY_PTR_USE(ary, ptr,
                                     MEMMOVE(ptr + beg, rptr, VALUE, rlen));
        }
    }
}

void
rb_ary_set_len(VALUE ary, long len)
{
    long capa;

    rb_ary_modify_check(ary);
    if (ARY_SHARED_P(ary)) {
        rb_raise(rb_eRuntimeError, "can't set length of shared ");
    }
    if (len > (capa = (long)ARY_CAPA(ary))) {
        rb_bug("probable buffer overflow: %ld for %ld", len, capa);
    }
    ARY_SET_LEN(ary, len);
}

VALUE
rb_ary_resize(VALUE ary, long len)
{
    long olen;

    rb_ary_modify(ary);
    olen = RARRAY_LEN(ary);
    if (len == olen) return ary;
    if (len > ARY_MAX_SIZE) {
        rb_raise(rb_eIndexError, "index %ld too big", len);
    }
    if (len > olen) {
        if (len >= ARY_CAPA(ary)) {
            ary_double_capa(ary, len);
        }
        ary_mem_clear(ary, olen, len - olen);
        ARY_SET_LEN(ary, len);
    }
    else if (ARY_EMBED_P(ary)) {
        ARY_SET_EMBED_LEN(ary, len);
    }
    else if (len <= ary_embed_capa(ary)) {
        const VALUE *ptr = ARY_HEAP_PTR(ary);
        long ptr_capa = ARY_HEAP_SIZE(ary);
        bool is_malloc_ptr = !ARY_SHARED_P(ary);

        FL_SET_EMBED(ary);

        MEMCPY((VALUE *)ARY_EMBED_PTR(ary), ptr, VALUE, len); /* WB: no new reference */
        ARY_SET_EMBED_LEN(ary, len);

#if USE_MMTK
        // No need to free when using MMTk because the buffer is an imemo:objbuf in the GC heap.
        if (!rb_mmtk_enabled_p()) {
#endif
        if (is_malloc_ptr) ruby_sized_xfree((void *)ptr, ptr_capa);
#if USE_MMTK
        }
#endif
    }
    else {
        if (olen > len + ARY_DEFAULT_SIZE) {
            size_t new_capa = ary_heap_realloc(ary, len);
            ARY_SET_CAPA(ary, new_capa);
        }
        ARY_SET_HEAP_LEN(ary, len);
    }
    ary_verify(ary);
    return ary;
}

static VALUE
ary_aset_by_rb_ary_store(VALUE ary, long key, VALUE val)
{
    rb_ary_store(ary, key, val);
    return val;
}

static VALUE
ary_aset_by_rb_ary_splice(VALUE ary, long beg, long len, VALUE val)
{
    VALUE rpl = rb_ary_to_ary(val);
    rb_ary_splice(ary, beg, len, RARRAY_CONST_PTR(rpl), RARRAY_LEN(rpl));
    RB_GC_GUARD(rpl);
    return val;
}

/*
 *  call-seq:
 *    array[index] = object -> object
 *    array[start, length] = object -> object
 *    array[range] = object -> object
 *
 *  Assigns elements in +self+; returns the given +object+.
 *
 *  When Integer argument +index+ is given, assigns +object+ to an element in +self+.
 *
 *  If +index+ is non-negative, assigns +object+ the element at offset +index+:
 *
 *    a = [:foo, 'bar', 2]
 *    a[0] = 'foo' # => "foo"
 *    a # => ["foo", "bar", 2]
 *
 *  If +index+ is greater than <tt>self.length</tt>, extends the array:
 *
 *    a = [:foo, 'bar', 2]
 *    a[7] = 'foo' # => "foo"
 *    a # => [:foo, "bar", 2, nil, nil, nil, nil, "foo"]
 *
 *  If +index+ is negative, counts backwards from the end of the array:
 *
 *    a = [:foo, 'bar', 2]
 *    a[-1] = 'two' # => "two"
 *    a # => [:foo, "bar", "two"]
 *
 *  When Integer arguments +start+ and +length+ are given and +object+ is not an +Array+,
 *  removes <tt>length - 1</tt> elements beginning at offset +start+,
 *  and assigns +object+ at offset +start+:
 *
 *    a = [:foo, 'bar', 2]
 *    a[0, 2] = 'foo' # => "foo"
 *    a # => ["foo", 2]
 *
 *  If +start+ is negative, counts backwards from the end of the array:
 *
 *    a = [:foo, 'bar', 2]
 *    a[-2, 2] = 'foo' # => "foo"
 *    a # => [:foo, "foo"]
 *
 *  If +start+ is non-negative and outside the array (<tt> >= self.size</tt>),
 *  extends the array with +nil+, assigns +object+ at offset +start+,
 *  and ignores +length+:
 *
 *    a = [:foo, 'bar', 2]
 *    a[6, 50] = 'foo' # => "foo"
 *    a # => [:foo, "bar", 2, nil, nil, nil, "foo"]
 *
 *  If +length+ is zero, shifts elements at and following offset +start+
 *  and assigns +object+ at offset +start+:
 *
 *    a = [:foo, 'bar', 2]
 *    a[1, 0] = 'foo' # => "foo"
 *    a # => [:foo, "foo", "bar", 2]
 *
 *  If +length+ is too large for the existing array, does not extend the array:
 *
 *    a = [:foo, 'bar', 2]
 *    a[1, 5] = 'foo' # => "foo"
 *    a # => [:foo, "foo"]
 *
 *  When Range argument +range+ is given and +object+ is not an +Array+,
 *  removes <tt>length - 1</tt> elements beginning at offset +start+,
 *  and assigns +object+ at offset +start+:
 *
 *    a = [:foo, 'bar', 2]
 *    a[0..1] = 'foo' # => "foo"
 *    a # => ["foo", 2]
 *
 *  if <tt>range.begin</tt> is negative, counts backwards from the end of the array:
 *
 *    a = [:foo, 'bar', 2]
 *    a[-2..2] = 'foo' # => "foo"
 *    a # => [:foo, "foo"]
 *
 *  If the array length is less than <tt>range.begin</tt>,
 *  extends the array with +nil+, assigns +object+ at offset <tt>range.begin</tt>,
 *  and ignores +length+:
 *
 *    a = [:foo, 'bar', 2]
 *    a[6..50] = 'foo' # => "foo"
 *    a # => [:foo, "bar", 2, nil, nil, nil, "foo"]
 *
 *  If <tt>range.end</tt> is zero, shifts elements at and following offset +start+
 *  and assigns +object+ at offset +start+:
 *
 *    a = [:foo, 'bar', 2]
 *    a[1..0] = 'foo' # => "foo"
 *    a # => [:foo, "foo", "bar", 2]
 *
 *  If <tt>range.end</tt> is negative, assigns +object+ at offset +start+,
 *  retains <tt>range.end.abs -1</tt> elements past that, and removes those beyond:
 *
 *    a = [:foo, 'bar', 2]
 *    a[1..-1] = 'foo' # => "foo"
 *    a # => [:foo, "foo"]
 *    a = [:foo, 'bar', 2]
 *    a[1..-2] = 'foo' # => "foo"
 *    a # => [:foo, "foo", 2]
 *    a = [:foo, 'bar', 2]
 *    a[1..-3] = 'foo' # => "foo"
 *    a # => [:foo, "foo", "bar", 2]
 *    a = [:foo, 'bar', 2]
 *
 *  If <tt>range.end</tt> is too large for the existing array,
 *  replaces array elements, but does not extend the array with +nil+ values:
 *
 *    a = [:foo, 'bar', 2]
 *    a[1..5] = 'foo' # => "foo"
 *    a # => [:foo, "foo"]
 *
 */

static VALUE
rb_ary_aset(int argc, VALUE *argv, VALUE ary)
{
    long offset, beg, len;

    rb_check_arity(argc, 2, 3);
    rb_ary_modify_check(ary);
    if (argc == 3) {
        beg = NUM2LONG(argv[0]);
        len = NUM2LONG(argv[1]);
        return ary_aset_by_rb_ary_splice(ary, beg, len, argv[2]);
    }
    if (FIXNUM_P(argv[0])) {
        offset = FIX2LONG(argv[0]);
        return ary_aset_by_rb_ary_store(ary, offset, argv[1]);
    }
    if (rb_range_beg_len(argv[0], &beg, &len, RARRAY_LEN(ary), 1)) {
        /* check if idx is Range */
        return ary_aset_by_rb_ary_splice(ary, beg, len, argv[1]);
    }

    offset = NUM2LONG(argv[0]);
    return ary_aset_by_rb_ary_store(ary, offset, argv[1]);
}

/*
 *  call-seq:
 *    array.insert(index, *objects) -> self
 *
 *  Inserts given +objects+ before or after the element at Integer index +offset+;
 *  returns +self+.
 *
 *  When +index+ is non-negative, inserts all given +objects+
 *  before the element at offset +index+:
 *
 *    a = [:foo, 'bar', 2]
 *    a.insert(1, :bat, :bam) # => [:foo, :bat, :bam, "bar", 2]
 *
 *  Extends the array if +index+ is beyond the array (<tt>index >= self.size</tt>):
 *
 *    a = [:foo, 'bar', 2]
 *    a.insert(5, :bat, :bam)
 *    a # => [:foo, "bar", 2, nil, nil, :bat, :bam]
 *
 *  Does nothing if no objects given:
 *
 *    a = [:foo, 'bar', 2]
 *    a.insert(1)
 *    a.insert(50)
 *    a.insert(-50)
 *    a # => [:foo, "bar", 2]
 *
 *  When +index+ is negative, inserts all given +objects+
 *  _after_ the element at offset <tt>index+self.size</tt>:
 *
 *    a = [:foo, 'bar', 2]
 *    a.insert(-2, :bat, :bam)
 *    a # => [:foo, "bar", :bat, :bam, 2]
 *
 */

static VALUE
rb_ary_insert(int argc, VALUE *argv, VALUE ary)
{
    long pos;

    rb_check_arity(argc, 1, UNLIMITED_ARGUMENTS);
    rb_ary_modify_check(ary);
    pos = NUM2LONG(argv[0]);
    if (argc == 1) return ary;
    if (pos == -1) {
        pos = RARRAY_LEN(ary);
    }
    else if (pos < 0) {
        long minpos = -RARRAY_LEN(ary) - 1;
        if (pos < minpos) {
            rb_raise(rb_eIndexError, "index %ld too small for array; minimum: %ld",
                     pos, minpos);
        }
        pos++;
    }
    rb_ary_splice(ary, pos, 0, argv + 1, argc - 1);
    return ary;
}

static VALUE
rb_ary_length(VALUE ary);

static VALUE
ary_enum_length(VALUE ary, VALUE args, VALUE eobj)
{
    return rb_ary_length(ary);
}

// Primitive to avoid a race condition in Array#each.
// Return `true` and write `value` and `index` if the element exists.
static VALUE
ary_fetch_next(VALUE self, VALUE *index, VALUE *value)
{
    long i = NUM2LONG(*index);
    if (i >= RARRAY_LEN(self)) {
        return Qfalse;
    }
    *value = RARRAY_AREF(self, i);
    *index = LONG2NUM(i + 1);
    return Qtrue;
}

VALUE
rb_ary_each(VALUE ary)
{
    long i;
    ary_verify(ary);
    RETURN_SIZED_ENUMERATOR(ary, 0, 0, ary_enum_length);
    for (i=0; i<RARRAY_LEN(ary); i++) {
        rb_yield(RARRAY_AREF(ary, i));
    }
    return ary;
}

/*
 *  call-seq:
 *    array.each_index {|index| ... } -> self
 *    array.each_index -> Enumerator
 *
 *  Iterates over array indexes.
 *
 *  When a block given, passes each successive array index to the block;
 *  returns +self+:
 *
 *    a = [:foo, 'bar', 2]
 *    a.each_index {|index|  puts "#{index} #{a[index]}" }
 *
 *  Output:
 *
 *    0 foo
 *    1 bar
 *    2 2
 *
 *  Allows the array to be modified during iteration:
 *
 *    a = [:foo, 'bar', 2]
 *    a.each_index {|index| puts index; a.clear if index > 0 }
 *
 *  Output:
 *
 *    0
 *    1
 *
 *  When no block given, returns a new Enumerator:
 *
 *    a = [:foo, 'bar', 2]
 *    e = a.each_index
 *    e # => #<Enumerator: [:foo, "bar", 2]:each_index>
 *    a1 = e.each {|index|  puts "#{index} #{a[index]}"}
 *
 *  Output:
 *
 *    0 foo
 *    1 bar
 *    2 2
 *
 *  Related: #each, #reverse_each.
 */

static VALUE
rb_ary_each_index(VALUE ary)
{
    long i;
    RETURN_SIZED_ENUMERATOR(ary, 0, 0, ary_enum_length);

    for (i=0; i<RARRAY_LEN(ary); i++) {
        rb_yield(LONG2NUM(i));
    }
    return ary;
}

/*
 *  call-seq:
 *    array.reverse_each {|element| ... } -> self
 *    array.reverse_each -> Enumerator
 *
 *  Iterates backwards over array elements.
 *
 *  When a block given, passes, in reverse order, each element to the block;
 *  returns +self+:
 *
 *    a = [:foo, 'bar', 2]
 *    a.reverse_each {|element|  puts "#{element.class} #{element}" }
 *
 *  Output:
 *
 *    Integer 2
 *    String bar
 *    Symbol foo
 *
 *  Allows the array to be modified during iteration:
 *
 *    a = [:foo, 'bar', 2]
 *    a.reverse_each {|element| puts element; a.clear if element.to_s.start_with?('b') }
 *
 *  Output:
 *
 *    2
 *    bar
 *
 *  When no block given, returns a new Enumerator:
 *
 *    a = [:foo, 'bar', 2]
 *    e = a.reverse_each
 *    e # => #<Enumerator: [:foo, "bar", 2]:reverse_each>
 *    a1 = e.each {|element|  puts "#{element.class} #{element}" }
 *
 *  Output:
 *
 *    Integer 2
 *    String bar
 *    Symbol foo
 *
 *  Related: #each, #each_index.
 */

static VALUE
rb_ary_reverse_each(VALUE ary)
{
    long len;

    RETURN_SIZED_ENUMERATOR(ary, 0, 0, ary_enum_length);
    len = RARRAY_LEN(ary);
    while (len--) {
        long nlen;
        rb_yield(RARRAY_AREF(ary, len));
        nlen = RARRAY_LEN(ary);
        if (nlen < len) {
            len = nlen;
        }
    }
    return ary;
}

/*
 *  call-seq:
 *    array.length -> an_integer
 *
 *  Returns the count of elements in +self+.
 */

static VALUE
rb_ary_length(VALUE ary)
{
    long len = RARRAY_LEN(ary);
    return LONG2NUM(len);
}

/*
 *  call-seq:
 *    array.empty?  -> true or false
 *
 *  Returns +true+ if the count of elements in +self+ is zero,
 *  +false+ otherwise.
 */

static VALUE
rb_ary_empty_p(VALUE ary)
{
    return RBOOL(RARRAY_LEN(ary) == 0);
}

VALUE
rb_ary_dup(VALUE ary)
{
    long len = RARRAY_LEN(ary);
    VALUE dup = rb_ary_new2(len);
    ary_memcpy(dup, 0, len, RARRAY_CONST_PTR(ary));
    ARY_SET_LEN(dup, len);

    ary_verify(ary);
    ary_verify(dup);
    return dup;
}

VALUE
rb_ary_resurrect(VALUE ary)
{
    return ary_make_partial(ary, rb_cArray, 0, RARRAY_LEN(ary));
}

extern VALUE rb_output_fs;

static void ary_join_1(VALUE obj, VALUE ary, VALUE sep, long i, VALUE result, int *first);

static VALUE
recursive_join(VALUE obj, VALUE argp, int recur)
{
    VALUE *arg = (VALUE *)argp;
    VALUE ary = arg[0];
    VALUE sep = arg[1];
    VALUE result = arg[2];
    int *first = (int *)arg[3];

    if (recur) {
        rb_raise(rb_eArgError, "recursive array join");
    }
    else {
        ary_join_1(obj, ary, sep, 0, result, first);
    }
    return Qnil;
}

static long
ary_join_0(VALUE ary, VALUE sep, long max, VALUE result)
{
    long i;
    VALUE val;

    if (max > 0) rb_enc_copy(result, RARRAY_AREF(ary, 0));
    for (i=0; i<max; i++) {
        val = RARRAY_AREF(ary, i);
        if (!RB_TYPE_P(val, T_STRING)) break;
        if (i > 0 && !NIL_P(sep))
            rb_str_buf_append(result, sep);
        rb_str_buf_append(result, val);
    }
    return i;
}

static void
ary_join_1_str(VALUE dst, VALUE src, int *first)
{
    rb_str_buf_append(dst, src);
    if (*first) {
        rb_enc_copy(dst, src);
        *first = FALSE;
    }
}

static void
ary_join_1_ary(VALUE obj, VALUE ary, VALUE sep, VALUE result, VALUE val, int *first)
{
    if (val == ary) {
        rb_raise(rb_eArgError, "recursive array join");
    }
    else {
        VALUE args[4];

        *first = FALSE;
        args[0] = val;
        args[1] = sep;
        args[2] = result;
        args[3] = (VALUE)first;
        rb_exec_recursive(recursive_join, obj, (VALUE)args);
    }
}

static void
ary_join_1(VALUE obj, VALUE ary, VALUE sep, long i, VALUE result, int *first)
{
    VALUE val, tmp;

    for (; i<RARRAY_LEN(ary); i++) {
        if (i > 0 && !NIL_P(sep))
            rb_str_buf_append(result, sep);

        val = RARRAY_AREF(ary, i);
        if (RB_TYPE_P(val, T_STRING)) {
            ary_join_1_str(result, val, first);
        }
        else if (RB_TYPE_P(val, T_ARRAY)) {
            ary_join_1_ary(val, ary, sep, result, val, first);
        }
        else if (!NIL_P(tmp = rb_check_string_type(val))) {
            ary_join_1_str(result, tmp, first);
        }
        else if (!NIL_P(tmp = rb_check_array_type(val))) {
            ary_join_1_ary(val, ary, sep, result, tmp, first);
        }
        else {
            ary_join_1_str(result, rb_obj_as_string(val), first);
        }
    }
}

VALUE
rb_ary_join(VALUE ary, VALUE sep)
{
    long len = 1, i;
    VALUE val, tmp, result;

    if (RARRAY_LEN(ary) == 0) return rb_usascii_str_new(0, 0);

    if (!NIL_P(sep)) {
        StringValue(sep);
        len += RSTRING_LEN(sep) * (RARRAY_LEN(ary) - 1);
    }
    for (i=0; i<RARRAY_LEN(ary); i++) {
        val = RARRAY_AREF(ary, i);
        tmp = rb_check_string_type(val);

        if (NIL_P(tmp) || tmp != val) {
            int first;
            long n = RARRAY_LEN(ary);
            if (i > n) i = n;
            result = rb_str_buf_new(len + (n-i)*10);
            rb_enc_associate(result, rb_usascii_encoding());
            i = ary_join_0(ary, sep, i, result);
            first = i == 0;
            ary_join_1(ary, ary, sep, i, result, &first);
            return result;
        }

        len += RSTRING_LEN(tmp);
    }

    result = rb_str_new(0, len);
    rb_str_set_len(result, 0);

    ary_join_0(ary, sep, RARRAY_LEN(ary), result);

    return result;
}

/*
 *  call-seq:
 *    array.join ->new_string
 *    array.join(separator = $,) -> new_string
 *
 *  Returns the new String formed by joining the array elements after conversion.
 *  For each element +element+:
 *
 *  - Uses <tt>element.to_s</tt> if +element+ is not a <tt>kind_of?(Array)</tt>.
 *  - Uses recursive <tt>element.join(separator)</tt> if +element+ is a <tt>kind_of?(Array)</tt>.
 *
 *  With no argument, joins using the output field separator, <tt>$,</tt>:
 *
 *    a = [:foo, 'bar', 2]
 *    $, # => nil
 *    a.join # => "foobar2"
 *
 *  With \string argument +separator+, joins using that separator:
 *
 *    a = [:foo, 'bar', 2]
 *    a.join("\n") # => "foo\nbar\n2"
 *
 *  Joins recursively for nested Arrays:
 *
 *   a = [:foo, [:bar, [:baz, :bat]]]
 *   a.join # => "foobarbazbat"
 *
 */
static VALUE
rb_ary_join_m(int argc, VALUE *argv, VALUE ary)
{
    VALUE sep;

    if (rb_check_arity(argc, 0, 1) == 0 || NIL_P(sep = argv[0])) {
        sep = rb_output_fs;
        if (!NIL_P(sep)) {
            rb_category_warn(RB_WARN_CATEGORY_DEPRECATED, "$, is set to non-nil value");
        }
    }

    return rb_ary_join(ary, sep);
}

static VALUE
inspect_ary(VALUE ary, VALUE dummy, int recur)
{
    long i;
    VALUE s, str;

    if (recur) return rb_usascii_str_new_cstr("[...]");
    str = rb_str_buf_new2("[");
    for (i=0; i<RARRAY_LEN(ary); i++) {
        s = rb_inspect(RARRAY_AREF(ary, i));
        if (i > 0) rb_str_buf_cat2(str, ", ");
        else rb_enc_copy(str, s);
        rb_str_buf_append(str, s);
    }
    rb_str_buf_cat2(str, "]");
    return str;
}

/*
 *  call-seq:
 *    array.inspect -> new_string
 *
 *  Returns the new String formed by calling method <tt>#inspect</tt>
 *  on each array element:
 *
 *    a = [:foo, 'bar', 2]
 *    a.inspect # => "[:foo, \"bar\", 2]"
 *
 */

static VALUE
rb_ary_inspect(VALUE ary)
{
    if (RARRAY_LEN(ary) == 0) return rb_usascii_str_new2("[]");
    return rb_exec_recursive(inspect_ary, ary, 0);
}

VALUE
rb_ary_to_s(VALUE ary)
{
    return rb_ary_inspect(ary);
}

/*
 *  call-seq:
 *    to_a -> self or new_array
 *
 *  When +self+ is an instance of +Array+, returns +self+:
 *
 *    a = [:foo, 'bar', 2]
 *    a.to_a # => [:foo, "bar", 2]
 *
 *  Otherwise, returns a new +Array+ containing the elements of +self+:
 *
 *    class MyArray < Array; end
 *    a = MyArray.new(['foo', 'bar', 'two'])
 *    a.instance_of?(Array) # => false
 *    a.kind_of?(Array) # => true
 *    a1 = a.to_a
 *    a1 # => ["foo", "bar", "two"]
 *    a1.class # => Array # Not MyArray
 *
 */

static VALUE
rb_ary_to_a(VALUE ary)
{
    if (rb_obj_class(ary) != rb_cArray) {
        VALUE dup = rb_ary_new2(RARRAY_LEN(ary));
        rb_ary_replace(dup, ary);
        return dup;
    }
    return ary;
}

/*
 *  call-seq:
 *    array.to_h -> new_hash
 *    array.to_h {|item| ... } -> new_hash
 *
 *  Returns a new Hash formed from +self+.
 *
 *  When a block is given, calls the block with each array element;
 *  the block must return a 2-element +Array+ whose two elements
 *  form a key-value pair in the returned Hash:
 *
 *    a = ['foo', :bar, 1, [2, 3], {baz: 4}]
 *    h = a.to_h {|item| [item, item] }
 *    h # => {"foo"=>"foo", :bar=>:bar, 1=>1, [2, 3]=>[2, 3], {:baz=>4}=>{:baz=>4}}
 *
 *  When no block is given, +self+ must be an +Array+ of 2-element sub-arrays,
 *  each sub-array is formed into a key-value pair in the new Hash:
 *
 *    [].to_h # => {}
 *    a = [['foo', 'zero'], ['bar', 'one'], ['baz', 'two']]
 *    h = a.to_h
 *    h # => {"foo"=>"zero", "bar"=>"one", "baz"=>"two"}
 *
 */

static VALUE
rb_ary_to_h(VALUE ary)
{
    long i;
    VALUE hash = rb_hash_new_with_size(RARRAY_LEN(ary));
    int block_given = rb_block_given_p();

    for (i=0; i<RARRAY_LEN(ary); i++) {
        const VALUE e = rb_ary_elt(ary, i);
        const VALUE elt = block_given ? rb_yield_force_blockarg(e) : e;
        const VALUE key_value_pair = rb_check_array_type(elt);
        if (NIL_P(key_value_pair)) {
            rb_raise(rb_eTypeError, "wrong element type %"PRIsVALUE" at %ld (expected array)",
                     rb_obj_class(elt), i);
        }
        if (RARRAY_LEN(key_value_pair) != 2) {
            rb_raise(rb_eArgError, "wrong array length at %ld (expected 2, was %ld)",
                i, RARRAY_LEN(key_value_pair));
        }
        rb_hash_aset(hash, RARRAY_AREF(key_value_pair, 0), RARRAY_AREF(key_value_pair, 1));
    }
    return hash;
}

/*
 *  call-seq:
 *    array.to_ary -> self
 *
 *  Returns +self+.
 */

static VALUE
rb_ary_to_ary_m(VALUE ary)
{
    return ary;
}

static void
ary_reverse(VALUE *p1, VALUE *p2)
{
    while (p1 < p2) {
        VALUE tmp = *p1;
        *p1++ = *p2;
        *p2-- = tmp;
    }
}

VALUE
rb_ary_reverse(VALUE ary)
{
    VALUE *p2;
    long len = RARRAY_LEN(ary);

    rb_ary_modify(ary);
    if (len > 1) {
        RARRAY_PTR_USE(ary, p1, {
            p2 = p1 + len - 1;	/* points last item */
            ary_reverse(p1, p2);
        }); /* WB: no new reference */
    }
    return ary;
}

/*
 *  call-seq:
 *    array.reverse! -> self
 *
 *  Reverses +self+ in place:
 *
 *    a = ['foo', 'bar', 'two']
 *    a.reverse! # => ["two", "bar", "foo"]
 *
 */

static VALUE
rb_ary_reverse_bang(VALUE ary)
{
    return rb_ary_reverse(ary);
}

/*
 *  call-seq:
 *    array.reverse -> new_array
 *
 *  Returns a new +Array+ with the elements of +self+ in reverse order:
 *
 *    a = ['foo', 'bar', 'two']
 *    a1 = a.reverse
 *    a1 # => ["two", "bar", "foo"]
 *
 */

static VALUE
rb_ary_reverse_m(VALUE ary)
{
    long len = RARRAY_LEN(ary);
    VALUE dup = rb_ary_new2(len);

    if (len > 0) {
        const VALUE *p1 = RARRAY_CONST_PTR(ary);
        VALUE *p2 = (VALUE *)RARRAY_CONST_PTR(dup) + len - 1;
        do *p2-- = *p1++; while (--len > 0);
    }
    ARY_SET_LEN(dup, RARRAY_LEN(ary));
    return dup;
}

static inline long
rotate_count(long cnt, long len)
{
    return (cnt < 0) ? (len - (~cnt % len) - 1) : (cnt % len);
}

static void
ary_rotate_ptr(VALUE *ptr, long len, long cnt)
{
    if (cnt == 1) {
        VALUE tmp = *ptr;
        memmove(ptr, ptr + 1, sizeof(VALUE)*(len - 1));
        *(ptr + len - 1) = tmp;
    }
    else if (cnt == len - 1) {
        VALUE tmp = *(ptr + len - 1);
        memmove(ptr + 1, ptr, sizeof(VALUE)*(len - 1));
        *ptr = tmp;
    }
    else {
        --len;
        if (cnt < len) ary_reverse(ptr + cnt, ptr + len);
        if (--cnt > 0) ary_reverse(ptr, ptr + cnt);
        if (len > 0) ary_reverse(ptr, ptr + len);
    }
}

VALUE
rb_ary_rotate(VALUE ary, long cnt)
{
    rb_ary_modify(ary);

    if (cnt != 0) {
        long len = RARRAY_LEN(ary);
        if (len > 1 && (cnt = rotate_count(cnt, len)) > 0) {
            RARRAY_PTR_USE(ary, ptr, ary_rotate_ptr(ptr, len, cnt));
            return ary;
        }
    }
    return Qnil;
}

/*
 *  call-seq:
 *    array.rotate! -> self
 *    array.rotate!(count) -> self
 *
 *  Rotates +self+ in place by moving elements from one end to the other; returns +self+.
 *
 *  When no argument given, rotates the first element to the last position:
 *
 *    a = [:foo, 'bar', 2, 'bar']
 *    a.rotate! # => ["bar", 2, "bar", :foo]
 *
 *  When given a non-negative Integer +count+,
 *  rotates +count+ elements from the beginning to the end:
 *
 *    a = [:foo, 'bar', 2]
 *    a.rotate!(2)
 *    a # => [2, :foo, "bar"]
 *
 *  If +count+ is large, uses <tt>count % array.size</tt> as the count:
 *
 *    a = [:foo, 'bar', 2]
 *    a.rotate!(20)
 *    a # => [2, :foo, "bar"]
 *
 *  If +count+ is zero, returns +self+ unmodified:
 *
 *    a = [:foo, 'bar', 2]
 *    a.rotate!(0)
 *    a # => [:foo, "bar", 2]
 *
 *  When given a negative Integer +count+, rotates in the opposite direction,
 *  from end to beginning:
 *
 *    a = [:foo, 'bar', 2]
 *    a.rotate!(-2)
 *    a # => ["bar", 2, :foo]
 *
 *  If +count+ is small (far from zero), uses <tt>count % array.size</tt> as the count:
 *
 *    a = [:foo, 'bar', 2]
 *    a.rotate!(-5)
 *    a # => ["bar", 2, :foo]
 *
 */

static VALUE
rb_ary_rotate_bang(int argc, VALUE *argv, VALUE ary)
{
    long n = (rb_check_arity(argc, 0, 1) ? NUM2LONG(argv[0]) : 1);
    rb_ary_rotate(ary, n);
    return ary;
}

/*
 *  call-seq:
 *    array.rotate -> new_array
 *    array.rotate(count) -> new_array
 *
 *  Returns a new +Array+ formed from +self+ with elements
 *  rotated from one end to the other.
 *
 *  When no argument given, returns a new +Array+ that is like +self+,
 *  except that the first element has been rotated to the last position:
 *
 *    a = [:foo, 'bar', 2, 'bar']
 *    a1 = a.rotate
 *    a1 # => ["bar", 2, "bar", :foo]
 *
 *  When given a non-negative Integer +count+,
 *  returns a new +Array+ with +count+ elements rotated from the beginning to the end:
 *
 *    a = [:foo, 'bar', 2]
 *    a1 = a.rotate(2)
 *    a1 # => [2, :foo, "bar"]
 *
 *  If +count+ is large, uses <tt>count % array.size</tt> as the count:
 *
 *    a = [:foo, 'bar', 2]
 *    a1 = a.rotate(20)
 *    a1 # => [2, :foo, "bar"]
 *
 *  If +count+ is zero, returns a copy of +self+, unmodified:
 *
 *    a = [:foo, 'bar', 2]
 *    a1 = a.rotate(0)
 *    a1 # => [:foo, "bar", 2]
 *
 *  When given a negative Integer +count+, rotates in the opposite direction,
 *  from end to beginning:
 *
 *    a = [:foo, 'bar', 2]
 *    a1 = a.rotate(-2)
 *    a1 # => ["bar", 2, :foo]
 *
 *  If +count+ is small (far from zero), uses <tt>count % array.size</tt> as the count:
 *
 *    a = [:foo, 'bar', 2]
 *    a1 = a.rotate(-5)
 *    a1 # => ["bar", 2, :foo]
 *
 */

static VALUE
rb_ary_rotate_m(int argc, VALUE *argv, VALUE ary)
{
    VALUE rotated;
    const VALUE *ptr;
    long len;
    long cnt = (rb_check_arity(argc, 0, 1) ? NUM2LONG(argv[0]) : 1);

    len = RARRAY_LEN(ary);
    rotated = rb_ary_new2(len);
    if (len > 0) {
        cnt = rotate_count(cnt, len);
        ptr = RARRAY_CONST_PTR(ary);
        len -= cnt;
        ary_memcpy(rotated, 0, len, ptr + cnt);
        ary_memcpy(rotated, len, cnt, ptr);
    }
    ARY_SET_LEN(rotated, RARRAY_LEN(ary));
    return rotated;
}

struct ary_sort_data {
    VALUE ary;
    VALUE receiver;
};

static VALUE
sort_reentered(VALUE ary)
{
    if (RBASIC(ary)->klass) {
        rb_raise(rb_eRuntimeError, "sort reentered");
    }
    return Qnil;
}

static void
sort_returned(struct ary_sort_data *data)
{
    if (rb_obj_frozen_p(data->receiver)) {
        rb_raise(rb_eFrozenError, "array frozen during sort");
    }
    sort_reentered(data->ary);
}

static int
sort_1(const void *ap, const void *bp, void *dummy)
{
    struct ary_sort_data *data = dummy;
    VALUE retval = sort_reentered(data->ary);
    VALUE a = *(const VALUE *)ap, b = *(const VALUE *)bp;
    VALUE args[2];
    int n;

    args[0] = a;
    args[1] = b;
    retval = rb_yield_values2(2, args);
    n = rb_cmpint(retval, a, b);
    sort_returned(data);
    return n;
}

static int
sort_2(const void *ap, const void *bp, void *dummy)
{
    struct ary_sort_data *data = dummy;
    VALUE retval = sort_reentered(data->ary);
    VALUE a = *(const VALUE *)ap, b = *(const VALUE *)bp;
    int n;

    if (FIXNUM_P(a) && FIXNUM_P(b) && CMP_OPTIMIZABLE(INTEGER)) {
        if ((long)a > (long)b) return 1;
        if ((long)a < (long)b) return -1;
        return 0;
    }
    if (STRING_P(a) && STRING_P(b) && CMP_OPTIMIZABLE(STRING)) {
        return rb_str_cmp(a, b);
    }
    if (RB_FLOAT_TYPE_P(a) && CMP_OPTIMIZABLE(FLOAT)) {
        return rb_float_cmp(a, b);
    }

    retval = rb_funcallv(a, id_cmp, 1, &b);
    n = rb_cmpint(retval, a, b);
    sort_returned(data);

    return n;
}

/*
 *  call-seq:
 *    array.sort! -> self
 *    array.sort! {|a, b| ... } -> self
 *
 *  Returns +self+ with its elements sorted in place.
 *
 *  With no block, compares elements using operator <tt><=></tt>
 *  (see Comparable):
 *
 *    a = 'abcde'.split('').shuffle
 *    a # => ["e", "b", "d", "a", "c"]
 *    a.sort!
 *    a # => ["a", "b", "c", "d", "e"]
 *
 *  With a block, calls the block with each element pair;
 *  for each element pair +a+ and +b+, the block should return an integer:
 *
 *  - Negative when +b+ is to follow +a+.
 *  - Zero when +a+ and +b+ are equivalent.
 *  - Positive when +a+ is to follow +b+.
 *
 *  Example:
 *
 *    a = 'abcde'.split('').shuffle
 *    a # => ["e", "b", "d", "a", "c"]
 *    a.sort! {|a, b| a <=> b }
 *    a # => ["a", "b", "c", "d", "e"]
 *    a.sort! {|a, b| b <=> a }
 *    a # => ["e", "d", "c", "b", "a"]
 *
 *  When the block returns zero, the order for +a+ and +b+ is indeterminate,
 *  and may be unstable:
 *
 *    a = 'abcde'.split('').shuffle
 *    a # => ["e", "b", "d", "a", "c"]
 *    a.sort! {|a, b| 0 }
 *    a # => ["d", "e", "c", "a", "b"]
 *
 */

VALUE
rb_ary_sort_bang(VALUE ary)
{
    rb_ary_modify(ary);
    RUBY_ASSERT(!ARY_SHARED_P(ary));
    if (RARRAY_LEN(ary) > 1) {
        VALUE tmp = ary_make_substitution(ary); /* only ary refers tmp */
        struct ary_sort_data data;
        long len = RARRAY_LEN(ary);
        RBASIC_CLEAR_CLASS(tmp);
        data.ary = tmp;
        data.receiver = ary;
        RARRAY_PTR_USE(tmp, ptr, {
            ruby_qsort(ptr, len, sizeof(VALUE),
                       rb_block_given_p()?sort_1:sort_2, &data);
        }); /* WB: no new reference */
        rb_ary_modify(ary);
        if (ARY_EMBED_P(tmp)) {
            if (ARY_SHARED_P(ary)) { /* ary might be destructively operated in the given block */
                rb_ary_unshare(ary);
                FL_SET_EMBED(ary);
            }
            ary_memcpy(ary, 0, ARY_EMBED_LEN(tmp), ARY_EMBED_PTR(tmp));
            ARY_SET_LEN(ary, ARY_EMBED_LEN(tmp));
        }
        else {
            if (!ARY_EMBED_P(ary) && ARY_HEAP_PTR(ary) == ARY_HEAP_PTR(tmp)) {
                FL_UNSET_SHARED(ary);
                ARY_SET_CAPA(ary, RARRAY_LEN(tmp));
            }
            else {
                RUBY_ASSERT(!ARY_SHARED_P(tmp));
                if (ARY_EMBED_P(ary)) {
                    FL_UNSET_EMBED(ary);
                }
                else if (ARY_SHARED_P(ary)) {
                    /* ary might be destructively operated in the given block */
                    rb_ary_unshare(ary);
                }
                else {
                    ary_heap_free(ary);
                }
                ARY_SET_PTR(ary, ARY_HEAP_PTR(tmp));
#if USE_MMTK
                if (rb_mmtk_enabled_p()) {
                    // Take over its objbuf, too.
                    rb_mmtk_ary_copy_objbuf(ary, tmp);
                }
#endif
                ARY_SET_HEAP_LEN(ary, len);
                ARY_SET_CAPA(ary, ARY_HEAP_LEN(tmp));
            }
            /* tmp was lost ownership for the ptr */
            FL_UNSET(tmp, FL_FREEZE);
#if USE_MMTK
            if (rb_mmtk_enabled_p()) {
                // `tmp` will lose ownership of the underlying buffer, too.
                // It is not necessary to clear ``RARRAY_EXT(tmp)->strbuf` because GC will not scan
                // the `strbuf` field if `tmp` is embedded.  But we clear it just to be safe.
                rb_mmtk_ary_set_objbuf(tmp, 0);
            }
#endif
            FL_SET_EMBED(tmp);
            ARY_SET_EMBED_LEN(tmp, 0);
            FL_SET(tmp, FL_FREEZE);
        }
        /* tmp will be GC'ed. */
        RBASIC_SET_CLASS_RAW(tmp, rb_cArray); /* rb_cArray must be marked */
    }
    ary_verify(ary);
    return ary;
}

/*
 *  call-seq:
 *    array.sort -> new_array
 *    array.sort {|a, b| ... } -> new_array
 *
 *  Returns a new +Array+ whose elements are those from +self+, sorted.
 *
 *  With no block, compares elements using operator <tt><=></tt>
 *  (see Comparable):
 *
 *    a = 'abcde'.split('').shuffle
 *    a # => ["e", "b", "d", "a", "c"]
 *    a1 = a.sort
 *    a1 # => ["a", "b", "c", "d", "e"]
 *
 *  With a block, calls the block with each element pair;
 *  for each element pair +a+ and +b+, the block should return an integer:
 *
 *  - Negative when +b+ is to follow +a+.
 *  - Zero when +a+ and +b+ are equivalent.
 *  - Positive when +a+ is to follow +b+.
 *
 *  Example:
 *
 *    a = 'abcde'.split('').shuffle
 *    a # => ["e", "b", "d", "a", "c"]
 *    a1 = a.sort {|a, b| a <=> b }
 *    a1 # => ["a", "b", "c", "d", "e"]
 *    a2 = a.sort {|a, b| b <=> a }
 *    a2 # => ["e", "d", "c", "b", "a"]
 *
 *  When the block returns zero, the order for +a+ and +b+ is indeterminate,
 *  and may be unstable:
 *
 *    a = 'abcde'.split('').shuffle
 *    a # => ["e", "b", "d", "a", "c"]
 *    a1 = a.sort {|a, b| 0 }
 *    a1 # =>  ["c", "e", "b", "d", "a"]
 *
 *  Related: Enumerable#sort_by.
 */

VALUE
rb_ary_sort(VALUE ary)
{
    ary = rb_ary_dup(ary);
    rb_ary_sort_bang(ary);
    return ary;
}

static VALUE rb_ary_bsearch_index(VALUE ary);

/*
 *  call-seq:
 *    array.bsearch {|element| ... } -> object
 *    array.bsearch -> new_enumerator
 *
 *  Returns an element from +self+ selected by a binary search.
 *
 *  See {Binary Searching}[rdoc-ref:bsearch.rdoc].
 */

static VALUE
rb_ary_bsearch(VALUE ary)
{
    VALUE index_result = rb_ary_bsearch_index(ary);

    if (FIXNUM_P(index_result)) {
        return rb_ary_entry(ary, FIX2LONG(index_result));
    }
    return index_result;
}

/*
 *  call-seq:
 *    array.bsearch_index {|element| ... } -> integer or nil
 *    array.bsearch_index -> new_enumerator
 *
 *  Searches +self+ as described at method #bsearch,
 *  but returns the _index_ of the found element instead of the element itself.
 */

static VALUE
rb_ary_bsearch_index(VALUE ary)
{
    long low = 0, high = RARRAY_LEN(ary), mid;
    int smaller = 0, satisfied = 0;
    VALUE v, val;

    RETURN_ENUMERATOR(ary, 0, 0);
    while (low < high) {
        mid = low + ((high - low) / 2);
        val = rb_ary_entry(ary, mid);
        v = rb_yield(val);
        if (FIXNUM_P(v)) {
            if (v == INT2FIX(0)) return INT2FIX(mid);
            smaller = (SIGNED_VALUE)v < 0; /* Fixnum preserves its sign-bit */
        }
        else if (v == Qtrue) {
            satisfied = 1;
            smaller = 1;
        }
        else if (!RTEST(v)) {
            smaller = 0;
        }
        else if (rb_obj_is_kind_of(v, rb_cNumeric)) {
            const VALUE zero = INT2FIX(0);
            switch (rb_cmpint(rb_funcallv(v, id_cmp, 1, &zero), v, zero)) {
              case 0: return INT2FIX(mid);
              case 1: smaller = 0; break;
              case -1: smaller = 1;
            }
        }
        else {
            rb_raise(rb_eTypeError, "wrong argument type %"PRIsVALUE
                     " (must be numeric, true, false or nil)",
                     rb_obj_class(v));
        }
        if (smaller) {
            high = mid;
        }
        else {
            low = mid + 1;
        }
    }
    if (!satisfied) return Qnil;
    return INT2FIX(low);
}


static VALUE
sort_by_i(RB_BLOCK_CALL_FUNC_ARGLIST(i, dummy))
{
    return rb_yield(i);
}

/*
 *  call-seq:
 *    array.sort_by! {|element| ... } -> self
 *    array.sort_by! -> new_enumerator
 *
 *  Sorts the elements of +self+ in place,
 *  using an ordering determined by the block; returns self.
 *
 *  Calls the block with each successive element;
 *  sorts elements based on the values returned from the block.
 *
 *  For duplicates returned by the block, the ordering is indeterminate, and may be unstable.
 *
 *  This example sorts strings based on their sizes:
 *
 *    a = ['aaaa', 'bbb', 'cc', 'd']
 *    a.sort_by! {|element| element.size }
 *    a # => ["d", "cc", "bbb", "aaaa"]
 *
 *  Returns a new Enumerator if no block given:
 *
 *    a = ['aaaa', 'bbb', 'cc', 'd']
 *    a.sort_by! # => #<Enumerator: ["aaaa", "bbb", "cc", "d"]:sort_by!>
 *
 */

static VALUE
rb_ary_sort_by_bang(VALUE ary)
{
    VALUE sorted;

    RETURN_SIZED_ENUMERATOR(ary, 0, 0, ary_enum_length);
    rb_ary_modify(ary);
    sorted = rb_block_call(ary, rb_intern("sort_by"), 0, 0, sort_by_i, 0);
    rb_ary_replace(ary, sorted);
    return ary;
}


/*
 *  call-seq:
 *    array.map {|element| ... } -> new_array
 *    array.map -> new_enumerator
 *
 *  Calls the block, if given, with each element of +self+;
 *  returns a new +Array+ whose elements are the return values from the block:
 *
 *    a = [:foo, 'bar', 2]
 *    a1 = a.map {|element| element.class }
 *    a1 # => [Symbol, String, Integer]
 *
 *  Returns a new Enumerator if no block given:
 *    a = [:foo, 'bar', 2]
 *    a1 = a.map
 *    a1 # => #<Enumerator: [:foo, "bar", 2]:map>
 *
 */

static VALUE
rb_ary_collect(VALUE ary)
{
    long i;
    VALUE collect;

    RETURN_SIZED_ENUMERATOR(ary, 0, 0, ary_enum_length);
    collect = rb_ary_new2(RARRAY_LEN(ary));
    for (i = 0; i < RARRAY_LEN(ary); i++) {
        rb_ary_push(collect, rb_yield(RARRAY_AREF(ary, i)));
    }
    return collect;
}


/*
 *  call-seq:
 *    array.map! {|element| ... } -> self
 *    array.map! -> new_enumerator
 *
 *  Calls the block, if given, with each element;
 *  replaces the element with the block's return value:
 *
 *    a = [:foo, 'bar', 2]
 *    a.map! { |element| element.class } # => [Symbol, String, Integer]
 *
 *  Returns a new Enumerator if no block given:
 *
 *    a = [:foo, 'bar', 2]
 *    a1 = a.map!
 *    a1 # => #<Enumerator: [:foo, "bar", 2]:map!>
 *
 */

static VALUE
rb_ary_collect_bang(VALUE ary)
{
    long i;

    RETURN_SIZED_ENUMERATOR(ary, 0, 0, ary_enum_length);
    rb_ary_modify(ary);
    for (i = 0; i < RARRAY_LEN(ary); i++) {
        rb_ary_store(ary, i, rb_yield(RARRAY_AREF(ary, i)));
    }
    return ary;
}

VALUE
rb_get_values_at(VALUE obj, long olen, int argc, const VALUE *argv, VALUE (*func) (VALUE, long))
{
    VALUE result = rb_ary_new2(argc);
    long beg, len, i, j;

    for (i=0; i<argc; i++) {
        if (FIXNUM_P(argv[i])) {
            rb_ary_push(result, (*func)(obj, FIX2LONG(argv[i])));
            continue;
        }
        /* check if idx is Range */
        if (rb_range_beg_len(argv[i], &beg, &len, olen, 1)) {
            long end = olen < beg+len ? olen : beg+len;
            for (j = beg; j < end; j++) {
                rb_ary_push(result, (*func)(obj, j));
            }
            if (beg + len > j)
                rb_ary_resize(result, RARRAY_LEN(result) + (beg + len) - j);
            continue;
        }
        rb_ary_push(result, (*func)(obj, NUM2LONG(argv[i])));
    }
    return result;
}

static VALUE
append_values_at_single(VALUE result, VALUE ary, long olen, VALUE idx)
{
    long beg, len;
    if (FIXNUM_P(idx)) {
        beg = FIX2LONG(idx);
    }
    /* check if idx is Range */
    else if (rb_range_beg_len(idx, &beg, &len, olen, 1)) {
        if (len > 0) {
            const VALUE *const src = RARRAY_CONST_PTR(ary);
            const long end = beg + len;
            const long prevlen = RARRAY_LEN(result);
            if (beg < olen) {
                rb_ary_cat(result, src + beg, end > olen ? olen-beg : len);
            }
            if (end > olen) {
                rb_ary_store(result, prevlen + len - 1, Qnil);
            }
        }
        return result;
    }
    else {
        beg = NUM2LONG(idx);
    }
    return rb_ary_push(result, rb_ary_entry(ary, beg));
}

/*
 *  call-seq:
 *    array.values_at(*indexes) -> new_array
 *
 *  Returns a new +Array+ whose elements are the elements
 *  of +self+ at the given Integer or Range +indexes+.
 *
 *  For each positive +index+, returns the element at offset +index+:
 *
 *    a = [:foo, 'bar', 2]
 *    a.values_at(0, 2) # => [:foo, 2]
 *    a.values_at(0..1) # => [:foo, "bar"]
 *
 *  The given +indexes+ may be in any order, and may repeat:
 *
 *    a = [:foo, 'bar', 2]
 *    a.values_at(2, 0, 1, 0, 2) # => [2, :foo, "bar", :foo, 2]
 *    a.values_at(1, 0..2) # => ["bar", :foo, "bar", 2]
 *
 *  Assigns +nil+ for an +index+ that is too large:
 *
 *    a = [:foo, 'bar', 2]
 *    a.values_at(0, 3, 1, 3) # => [:foo, nil, "bar", nil]
 *
 *  Returns a new empty +Array+ if no arguments given.
 *
 *  For each negative +index+, counts backward from the end of the array:
 *
 *    a = [:foo, 'bar', 2]
 *    a.values_at(-1, -3) # => [2, :foo]
 *
 *  Assigns +nil+ for an +index+ that is too small:
 *
 *    a = [:foo, 'bar', 2]
 *    a.values_at(0, -5, 1, -6, 2) # => [:foo, nil, "bar", nil, 2]
 *
 *  The given +indexes+ may have a mixture of signs:
 *
 *    a = [:foo, 'bar', 2]
 *    a.values_at(0, -2, 1, -1) # => [:foo, "bar", "bar", 2]
 *
 */

static VALUE
rb_ary_values_at(int argc, VALUE *argv, VALUE ary)
{
    long i, olen = RARRAY_LEN(ary);
    VALUE result = rb_ary_new_capa(argc);
    for (i = 0; i < argc; ++i) {
        append_values_at_single(result, ary, olen, argv[i]);
    }
    RB_GC_GUARD(ary);
    return result;
}


/*
 *  call-seq:
 *    array.select {|element| ... } -> new_array
 *    array.select -> new_enumerator
 *
 *  Calls the block, if given, with each element of +self+;
 *  returns a new +Array+ containing those elements of +self+
 *  for which the block returns a truthy value:
 *
 *    a = [:foo, 'bar', 2, :bam]
 *    a1 = a.select {|element| element.to_s.start_with?('b') }
 *    a1 # => ["bar", :bam]
 *
 *  Returns a new Enumerator if no block given:
 *
 *    a = [:foo, 'bar', 2, :bam]
 *    a.select # => #<Enumerator: [:foo, "bar", 2, :bam]:select>
 *
 */

static VALUE
rb_ary_select(VALUE ary)
{
    VALUE result;
    long i;

    RETURN_SIZED_ENUMERATOR(ary, 0, 0, ary_enum_length);
    result = rb_ary_new2(RARRAY_LEN(ary));
    for (i = 0; i < RARRAY_LEN(ary); i++) {
        if (RTEST(rb_yield(RARRAY_AREF(ary, i)))) {
            rb_ary_push(result, rb_ary_elt(ary, i));
        }
    }
    return result;
}

struct select_bang_arg {
    VALUE ary;
    long len[2];
};

static VALUE
select_bang_i(VALUE a)
{
    volatile struct select_bang_arg *arg = (void *)a;
    VALUE ary = arg->ary;
    long i1, i2;

    for (i1 = i2 = 0; i1 < RARRAY_LEN(ary); arg->len[0] = ++i1) {
        VALUE v = RARRAY_AREF(ary, i1);
        if (!RTEST(rb_yield(v))) continue;
        if (i1 != i2) {
            rb_ary_store(ary, i2, v);
        }
        arg->len[1] = ++i2;
    }
    return (i1 == i2) ? Qnil : ary;
}

static VALUE
select_bang_ensure(VALUE a)
{
    volatile struct select_bang_arg *arg = (void *)a;
    VALUE ary = arg->ary;
    long len = RARRAY_LEN(ary);
    long i1 = arg->len[0], i2 = arg->len[1];

    if (i2 < len && i2 < i1) {
        long tail = 0;
        rb_ary_modify(ary);
        if (i1 < len) {
            tail = len - i1;
            RARRAY_PTR_USE(ary, ptr, {
                    MEMMOVE(ptr + i2, ptr + i1, VALUE, tail);
                });
        }
        ARY_SET_LEN(ary, i2 + tail);
    }
    return ary;
}

/*
 *  call-seq:
 *    array.select! {|element| ... } -> self or nil
 *    array.select! -> new_enumerator
 *
 *  Calls the block, if given  with each element of +self+;
 *  removes from +self+ those elements for which the block returns +false+ or +nil+.
 *
 *  Returns +self+ if any elements were removed:
 *
 *    a = [:foo, 'bar', 2, :bam]
 *    a.select! {|element| element.to_s.start_with?('b') } # => ["bar", :bam]
 *
 *  Returns +nil+ if no elements were removed.
 *
 *  Returns a new Enumerator if no block given:
 *
 *    a = [:foo, 'bar', 2, :bam]
 *    a.select! # => #<Enumerator: [:foo, "bar", 2, :bam]:select!>
 *
 */

static VALUE
rb_ary_select_bang(VALUE ary)
{
    struct select_bang_arg args;

    RETURN_SIZED_ENUMERATOR(ary, 0, 0, ary_enum_length);
    rb_ary_modify(ary);

    args.ary = ary;
    args.len[0] = args.len[1] = 0;
    return rb_ensure(select_bang_i, (VALUE)&args, select_bang_ensure, (VALUE)&args);
}

/*
 *  call-seq:
 *    array.keep_if {|element| ... } -> self
 *    array.keep_if -> new_enumeration
 *
 *  Retains those elements for which the block returns a truthy value;
 *  deletes all other elements; returns +self+:
 *
 *    a = [:foo, 'bar', 2, :bam]
 *    a.keep_if {|element| element.to_s.start_with?('b') } # => ["bar", :bam]
 *
 *  Returns a new Enumerator if no block given:
 *
 *    a = [:foo, 'bar', 2, :bam]
 *    a.keep_if # => #<Enumerator: [:foo, "bar", 2, :bam]:keep_if>
 *
 */

static VALUE
rb_ary_keep_if(VALUE ary)
{
    RETURN_SIZED_ENUMERATOR(ary, 0, 0, ary_enum_length);
    rb_ary_select_bang(ary);
    return ary;
}

static void
ary_resize_smaller(VALUE ary, long len)
{
    rb_ary_modify(ary);
    if (RARRAY_LEN(ary) > len) {
        ARY_SET_LEN(ary, len);
        if (len * 2 < ARY_CAPA(ary) &&
            ARY_CAPA(ary) > ARY_DEFAULT_SIZE) {
            ary_resize_capa(ary, len * 2);
        }
    }
}

/*
 *  call-seq:
 *    array.delete(obj) -> deleted_object
 *    array.delete(obj) {|nosuch| ... } -> deleted_object or block_return
 *
 *  Removes zero or more elements from +self+.
 *
 *  When no block is given,
 *  removes from +self+ each element +ele+ such that <tt>ele == obj</tt>;
 *  returns the last deleted element:
 *
 *    s1 = 'bar'; s2 = 'bar'
 *    a = [:foo, s1, 2, s2]
 *    a.delete('bar') # => "bar"
 *    a # => [:foo, 2]
 *
 *  Returns +nil+ if no elements removed.
 *
 *  When a block is given,
 *  removes from +self+ each element +ele+ such that <tt>ele == obj</tt>.
 *
 *  If any such elements are found, ignores the block
 *  and returns the last deleted element:
 *
 *    s1 = 'bar'; s2 = 'bar'
 *    a = [:foo, s1, 2, s2]
 *    deleted_obj = a.delete('bar') {|obj| fail 'Cannot happen' }
 *    a # => [:foo, 2]
 *
 *  If no such elements are found, returns the block's return value:
 *
 *    a = [:foo, 'bar', 2]
 *    a.delete(:nosuch) {|obj| "#{obj} not found" } # => "nosuch not found"
 *
 */

VALUE
rb_ary_delete(VALUE ary, VALUE item)
{
    VALUE v = item;
    long i1, i2;

    for (i1 = i2 = 0; i1 < RARRAY_LEN(ary); i1++) {
        VALUE e = RARRAY_AREF(ary, i1);

        if (rb_equal(e, item)) {
            v = e;
            continue;
        }
        if (i1 != i2) {
            rb_ary_store(ary, i2, e);
        }
        i2++;
    }
    if (RARRAY_LEN(ary) == i2) {
        if (rb_block_given_p()) {
            return rb_yield(item);
        }
        return Qnil;
    }

    ary_resize_smaller(ary, i2);

    ary_verify(ary);
    return v;
}

void
rb_ary_delete_same(VALUE ary, VALUE item)
{
    long i1, i2;

    for (i1 = i2 = 0; i1 < RARRAY_LEN(ary); i1++) {
        VALUE e = RARRAY_AREF(ary, i1);

        if (e == item) {
            continue;
        }
        if (i1 != i2) {
            rb_ary_store(ary, i2, e);
        }
        i2++;
    }
    if (RARRAY_LEN(ary) == i2) {
        return;
    }

    ary_resize_smaller(ary, i2);
}

VALUE
rb_ary_delete_at(VALUE ary, long pos)
{
    long len = RARRAY_LEN(ary);
    VALUE del;

    if (pos >= len) return Qnil;
    if (pos < 0) {
        pos += len;
        if (pos < 0) return Qnil;
    }

    rb_ary_modify(ary);
    del = RARRAY_AREF(ary, pos);
    RARRAY_PTR_USE(ary, ptr, {
        MEMMOVE(ptr+pos, ptr+pos+1, VALUE, len-pos-1);
    });
    ARY_INCREASE_LEN(ary, -1);
    ary_verify(ary);
    return del;
}

/*
 *  call-seq:
 *    array.delete_at(index) -> deleted_object or nil
 *
 *  Deletes an element from +self+, per the given Integer +index+.
 *
 *  When +index+ is non-negative, deletes the element at offset +index+:
 *
 *    a = [:foo, 'bar', 2]
 *    a.delete_at(1) # => "bar"
 *    a # => [:foo, 2]
 *
 *  If index is too large, returns +nil+.
 *
 *  When +index+ is negative, counts backward from the end of the array:
 *
 *    a = [:foo, 'bar', 2]
 *    a.delete_at(-2) # => "bar"
 *    a # => [:foo, 2]
 *
 *  If +index+ is too small (far from zero), returns nil.
 */

static VALUE
rb_ary_delete_at_m(VALUE ary, VALUE pos)
{
    return rb_ary_delete_at(ary, NUM2LONG(pos));
}

static VALUE
ary_slice_bang_by_rb_ary_splice(VALUE ary, long pos, long len)
{
    const long orig_len = RARRAY_LEN(ary);

    if (len < 0) {
        return Qnil;
    }
    else if (pos < -orig_len) {
        return Qnil;
    }
    else if (pos < 0) {
        pos += orig_len;
    }
    else if (orig_len < pos) {
        return Qnil;
    }
    if (orig_len < pos + len) {
        len = orig_len - pos;
    }
    if (len == 0) {
        return rb_ary_new2(0);
    }
    else {
        VALUE arg2 = rb_ary_new4(len, RARRAY_CONST_PTR(ary)+pos);
        rb_ary_splice(ary, pos, len, 0, 0);
        return arg2;
    }
}

/*
 *  call-seq:
 *    array.slice!(n) -> object or nil
 *    array.slice!(start, length) -> new_array or nil
 *    array.slice!(range) -> new_array or nil
 *
 *  Removes and returns elements from +self+.
 *
 *  When the only argument is an Integer +n+,
 *  removes and returns the _nth_ element in +self+:
 *
 *    a = [:foo, 'bar', 2]
 *    a.slice!(1) # => "bar"
 *    a # => [:foo, 2]
 *
 *  If +n+ is negative, counts backwards from the end of +self+:
 *
 *    a = [:foo, 'bar', 2]
 *    a.slice!(-1) # => 2
 *    a # => [:foo, "bar"]
 *
 *  If +n+ is out of range, returns +nil+.
 *
 *  When the only arguments are Integers +start+ and +length+,
 *  removes +length+ elements from +self+ beginning at offset  +start+;
 *  returns the deleted objects in a new +Array+:
 *
 *    a = [:foo, 'bar', 2]
 *    a.slice!(0, 2) # => [:foo, "bar"]
 *    a # => [2]
 *
 *  If <tt>start + length</tt> exceeds the array size,
 *  removes and returns all elements from offset +start+ to the end:
 *
 *    a = [:foo, 'bar', 2]
 *    a.slice!(1, 50) # => ["bar", 2]
 *    a # => [:foo]
 *
 *  If <tt>start == a.size</tt> and +length+ is non-negative,
 *  returns a new empty +Array+.
 *
 *  If +length+ is negative, returns +nil+.
 *
 *  When the only argument is a Range object +range+,
 *  treats <tt>range.min</tt> as +start+ above and <tt>range.size</tt> as +length+ above:
 *
 *    a = [:foo, 'bar', 2]
 *    a.slice!(1..2) # => ["bar", 2]
 *    a # => [:foo]
 *
 *  If <tt>range.start == a.size</tt>, returns a new empty +Array+.
 *
 *  If <tt>range.start</tt> is larger than the array size, returns +nil+.
 *
 *  If <tt>range.end</tt> is negative, counts backwards from the end of the array:
 *
 *    a = [:foo, 'bar', 2]
 *    a.slice!(0..-2) # => [:foo, "bar"]
 *    a # => [2]
 *
 *  If <tt>range.start</tt> is negative,
 *  calculates the start index backwards from the end of the array:
 *
 *    a = [:foo, 'bar', 2]
 *    a.slice!(-2..2) # => ["bar", 2]
 *    a # => [:foo]
 *
 */

static VALUE
rb_ary_slice_bang(int argc, VALUE *argv, VALUE ary)
{
    VALUE arg1;
    long pos, len;

    rb_ary_modify_check(ary);
    rb_check_arity(argc, 1, 2);
    arg1 = argv[0];

    if (argc == 2) {
        pos = NUM2LONG(argv[0]);
        len = NUM2LONG(argv[1]);
        return ary_slice_bang_by_rb_ary_splice(ary, pos, len);
    }

    if (!FIXNUM_P(arg1)) {
        switch (rb_range_beg_len(arg1, &pos, &len, RARRAY_LEN(ary), 0)) {
          case Qtrue:
            /* valid range */
            return ary_slice_bang_by_rb_ary_splice(ary, pos, len);
          case Qnil:
            /* invalid range */
            return Qnil;
          default:
            /* not a range */
            break;
        }
    }

    return rb_ary_delete_at(ary, NUM2LONG(arg1));
}

static VALUE
ary_reject(VALUE orig, VALUE result)
{
    long i;

    for (i = 0; i < RARRAY_LEN(orig); i++) {
        VALUE v = RARRAY_AREF(orig, i);

        if (!RTEST(rb_yield(v))) {
            rb_ary_push(result, v);
        }
    }
    return result;
}

static VALUE
reject_bang_i(VALUE a)
{
    volatile struct select_bang_arg *arg = (void *)a;
    VALUE ary = arg->ary;
    long i1, i2;

    for (i1 = i2 = 0; i1 < RARRAY_LEN(ary); arg->len[0] = ++i1) {
        VALUE v = RARRAY_AREF(ary, i1);
        if (RTEST(rb_yield(v))) continue;
        if (i1 != i2) {
            rb_ary_store(ary, i2, v);
        }
        arg->len[1] = ++i2;
    }
    return (i1 == i2) ? Qnil : ary;
}

static VALUE
ary_reject_bang(VALUE ary)
{
    struct select_bang_arg args;
    rb_ary_modify_check(ary);
    args.ary = ary;
    args.len[0] = args.len[1] = 0;
    return rb_ensure(reject_bang_i, (VALUE)&args, select_bang_ensure, (VALUE)&args);
}

/*
 *  call-seq:
 *    array.reject! {|element| ... } -> self or nil
 *    array.reject! -> new_enumerator
 *
 *  Removes each element for which the block returns a truthy value.
 *
 *  Returns +self+ if any elements removed:
 *
 *    a = [:foo, 'bar', 2, 'bat']
 *    a.reject! {|element| element.to_s.start_with?('b') } # => [:foo, 2]
 *
 *  Returns +nil+ if no elements removed.
 *
 *  Returns a new Enumerator if no block given:
 *
 *    a = [:foo, 'bar', 2]
 *    a.reject! # => #<Enumerator: [:foo, "bar", 2]:reject!>
 *
 */

static VALUE
rb_ary_reject_bang(VALUE ary)
{
    RETURN_SIZED_ENUMERATOR(ary, 0, 0, ary_enum_length);
    rb_ary_modify(ary);
    return ary_reject_bang(ary);
}

/*
 *  call-seq:
 *    array.reject {|element| ... } -> new_array
 *    array.reject -> new_enumerator
 *
 *  Returns a new +Array+ whose elements are all those from +self+
 *  for which the block returns +false+ or +nil+:
 *
 *    a = [:foo, 'bar', 2, 'bat']
 *    a1 = a.reject {|element| element.to_s.start_with?('b') }
 *    a1 # => [:foo, 2]
 *
 *  Returns a new Enumerator if no block given:
 *
 *     a = [:foo, 'bar', 2]
 *     a.reject # => #<Enumerator: [:foo, "bar", 2]:reject>
 *
 */

static VALUE
rb_ary_reject(VALUE ary)
{
    VALUE rejected_ary;

    RETURN_SIZED_ENUMERATOR(ary, 0, 0, ary_enum_length);
    rejected_ary = rb_ary_new();
    ary_reject(ary, rejected_ary);
    return rejected_ary;
}

/*
 *  call-seq:
 *    array.delete_if {|element| ... } -> self
 *    array.delete_if -> Enumerator
 *
 *  Removes each element in +self+ for which the block returns a truthy value;
 *  returns +self+:
 *
 *    a = [:foo, 'bar', 2, 'bat']
 *    a.delete_if {|element| element.to_s.start_with?('b') } # => [:foo, 2]
 *
 *  Returns a new Enumerator if no block given:
 *
 *    a = [:foo, 'bar', 2]
 *    a.delete_if # => #<Enumerator: [:foo, "bar", 2]:delete_if>
 *
 */

static VALUE
rb_ary_delete_if(VALUE ary)
{
    ary_verify(ary);
    RETURN_SIZED_ENUMERATOR(ary, 0, 0, ary_enum_length);
    ary_reject_bang(ary);
    return ary;
}

static VALUE
take_i(RB_BLOCK_CALL_FUNC_ARGLIST(val, cbarg))
{
    VALUE *args = (VALUE *)cbarg;
    if (argc > 1) val = rb_ary_new4(argc, argv);
    rb_ary_push(args[0], val);
    if (--args[1] == 0) rb_iter_break();
    return Qnil;
}

static VALUE
take_items(VALUE obj, long n)
{
    VALUE result = rb_check_array_type(obj);
    VALUE args[2];

    if (n == 0) return result;
    if (!NIL_P(result)) return rb_ary_subseq(result, 0, n);
    result = rb_ary_new2(n);
    args[0] = result; args[1] = (VALUE)n;
    if (UNDEF_P(rb_check_block_call(obj, idEach, 0, 0, take_i, (VALUE)args)))
        rb_raise(rb_eTypeError, "wrong argument type %"PRIsVALUE" (must respond to :each)",
                 rb_obj_class(obj));
    return result;
}


/*
 *  call-seq:
 *    array.zip(*other_arrays) -> new_array
 *    array.zip(*other_arrays) {|other_array| ... } -> nil
 *
 *  When no block given, returns a new +Array+ +new_array+ of size <tt>self.size</tt>
 *  whose elements are Arrays.
 *
 *  Each nested array <tt>new_array[n]</tt> is of size <tt>other_arrays.size+1</tt>,
 *  and contains:
 *
 *  - The _nth_ element of +self+.
 *  - The _nth_ element of each of the +other_arrays+.
 *
 *  If all +other_arrays+ and +self+ are the same size:
 *
 *    a = [:a0, :a1, :a2, :a3]
 *    b = [:b0, :b1, :b2, :b3]
 *    c = [:c0, :c1, :c2, :c3]
 *    d = a.zip(b, c)
 *    d # => [[:a0, :b0, :c0], [:a1, :b1, :c1], [:a2, :b2, :c2], [:a3, :b3, :c3]]
 *
 *  If any array in +other_arrays+ is smaller than +self+,
 *  fills to <tt>self.size</tt> with +nil+:
 *
 *    a = [:a0, :a1, :a2, :a3]
 *    b = [:b0, :b1, :b2]
 *    c = [:c0, :c1]
 *    d = a.zip(b, c)
 *    d # => [[:a0, :b0, :c0], [:a1, :b1, :c1], [:a2, :b2, nil], [:a3, nil, nil]]
 *
 *  If any array in +other_arrays+ is larger than +self+,
 *  its trailing elements are ignored:
 *
 *    a = [:a0, :a1, :a2, :a3]
 *    b = [:b0, :b1, :b2, :b3, :b4]
 *    c = [:c0, :c1, :c2, :c3, :c4, :c5]
 *    d = a.zip(b, c)
 *    d # => [[:a0, :b0, :c0], [:a1, :b1, :c1], [:a2, :b2, :c2], [:a3, :b3, :c3]]
 *
 *  If an argument is not an array, it extracts the values by calling #each:
 *
 *  a = [:a0, :a1, :a2, :a2]
 *  b = 1..4
 *  c = a.zip(b)
 *  c # => [[:a0, 1], [:a1, 2], [:a2, 3], [:a2, 4]]
 *
 *  When a block is given, calls the block with each of the sub-arrays (formed as above); returns +nil+:
 *
 *    a = [:a0, :a1, :a2, :a3]
 *    b = [:b0, :b1, :b2, :b3]
 *    c = [:c0, :c1, :c2, :c3]
 *    a.zip(b, c) {|sub_array| p sub_array} # => nil
 *
 *  Output:
 *
 *    [:a0, :b0, :c0]
 *    [:a1, :b1, :c1]
 *    [:a2, :b2, :c2]
 *    [:a3, :b3, :c3]
 *
 */

static VALUE
rb_ary_zip(int argc, VALUE *argv, VALUE ary)
{
    int i, j;
    long len = RARRAY_LEN(ary);
    VALUE result = Qnil;

    for (i=0; i<argc; i++) {
        argv[i] = take_items(argv[i], len);
    }

    if (rb_block_given_p()) {
        int arity = rb_block_arity();

        if (arity > 1) {
            VALUE work, *tmp;

            tmp = ALLOCV_N(VALUE, work, argc+1);

            for (i=0; i<RARRAY_LEN(ary); i++) {
                tmp[0] = RARRAY_AREF(ary, i);
                for (j=0; j<argc; j++) {
                    tmp[j+1] = rb_ary_elt(argv[j], i);
                }
                rb_yield_values2(argc+1, tmp);
            }

            if (work) ALLOCV_END(work);
        }
        else {
            for (i=0; i<RARRAY_LEN(ary); i++) {
                VALUE tmp = rb_ary_new2(argc+1);

                rb_ary_push(tmp, RARRAY_AREF(ary, i));
                for (j=0; j<argc; j++) {
                    rb_ary_push(tmp, rb_ary_elt(argv[j], i));
                }
                rb_yield(tmp);
            }
        }
    }
    else {
        result = rb_ary_new_capa(len);

        for (i=0; i<len; i++) {
            VALUE tmp = rb_ary_new_capa(argc+1);

            rb_ary_push(tmp, RARRAY_AREF(ary, i));
            for (j=0; j<argc; j++) {
                rb_ary_push(tmp, rb_ary_elt(argv[j], i));
            }
            rb_ary_push(result, tmp);
        }
    }

    return result;
}

/*
 *  call-seq:
 *    array.transpose -> new_array
 *
 *  Transposes the rows and columns in an +Array+ of Arrays;
 *  the nested Arrays must all be the same size:
 *
 *    a = [[:a0, :a1], [:b0, :b1], [:c0, :c1]]
 *    a.transpose # => [[:a0, :b0, :c0], [:a1, :b1, :c1]]
 *
 */

static VALUE
rb_ary_transpose(VALUE ary)
{
    long elen = -1, alen, i, j;
    VALUE tmp, result = 0;

    alen = RARRAY_LEN(ary);
    if (alen == 0) return rb_ary_dup(ary);
    for (i=0; i<alen; i++) {
        tmp = to_ary(rb_ary_elt(ary, i));
        if (elen < 0) {		/* first element */
            elen = RARRAY_LEN(tmp);
            result = rb_ary_new2(elen);
            for (j=0; j<elen; j++) {
                rb_ary_store(result, j, rb_ary_new2(alen));
            }
        }
        else if (elen != RARRAY_LEN(tmp)) {
            rb_raise(rb_eIndexError, "element size differs (%ld should be %ld)",
                     RARRAY_LEN(tmp), elen);
        }
        for (j=0; j<elen; j++) {
            rb_ary_store(rb_ary_elt(result, j), i, rb_ary_elt(tmp, j));
        }
    }
    return result;
}

/*
 *  call-seq:
 *    array.replace(other_array) -> self
 *
 *  Replaces the content of +self+ with the content of +other_array+; returns +self+:
 *
 *    a = [:foo, 'bar', 2]
 *    a.replace(['foo', :bar, 3]) # => ["foo", :bar, 3]
 *
 */

VALUE
rb_ary_replace(VALUE copy, VALUE orig)
{
    rb_ary_modify_check(copy);
    orig = to_ary(orig);
    if (copy == orig) return copy;

    rb_ary_reset(copy);

    /* orig has enough space to embed the contents of orig. */
    if (RARRAY_LEN(orig) <= ary_embed_capa(copy)) {
        RUBY_ASSERT(ARY_EMBED_P(copy));
        ary_memcpy(copy, 0, RARRAY_LEN(orig), RARRAY_CONST_PTR(orig));
        ARY_SET_EMBED_LEN(copy, RARRAY_LEN(orig));
    }
    /* orig is embedded but copy does not have enough space to embed the
     * contents of orig. */
    else if (ARY_EMBED_P(orig)) {
        long len = ARY_EMBED_LEN(orig);
#if USE_MMTK
        if (!rb_mmtk_enabled_p()) {
#endif
        VALUE *ptr = ary_heap_alloc(len);

        FL_UNSET_EMBED(copy);
        ARY_SET_PTR(copy, ptr);
        ARY_SET_LEN(copy, len);
        ARY_SET_CAPA(copy, len);

        // No allocation and exception expected that could leave `copy` in a
        // bad state from the edits above.
        ary_memcpy(copy, 0, len, RARRAY_CONST_PTR(orig));
#if USE_MMTK
        } else {
            rb_mmtk_ary_new_objbuf_copy(copy, len, orig, ARY_EMBED_PTR(orig), len);
            FL_UNSET_EMBED(copy);
            ARY_SET_LEN(copy, len);
            ARY_SET_CAPA(copy, len);
        }
#endif
    }
    /* Otherwise, orig is on heap and copy does not have enough space to embed
     * the contents of orig. */
    else {
        VALUE shared_root = ary_make_shared(orig);
        FL_UNSET_EMBED(copy);
        ARY_SET_PTR(copy, ARY_HEAP_PTR(orig));
        ARY_SET_LEN(copy, ARY_HEAP_LEN(orig));
#if USE_MMTK
        if (rb_mmtk_enabled_p()) {
            rb_mmtk_ary_copy_objbuf(copy, orig);
        }
#endif
        rb_ary_set_shared(copy, shared_root);
    }
    ary_verify(copy);
    return copy;
}

/*
 *  call-seq:
 *     array.clear -> self
 *
 *  Removes all elements from +self+:
 *
 *    a = [:foo, 'bar', 2]
 *    a.clear # => []
 *
 */

VALUE
rb_ary_clear(VALUE ary)
{
    rb_ary_modify_check(ary);
    if (ARY_SHARED_P(ary)) {
        if (!ARY_EMBED_P(ary)) {
            rb_ary_unshare(ary);
            FL_SET_EMBED(ary);
            ARY_SET_EMBED_LEN(ary, 0);
        }
    }
    else {
        ARY_SET_LEN(ary, 0);
        if (ARY_DEFAULT_SIZE * 2 < ARY_CAPA(ary)) {
            ary_resize_capa(ary, ARY_DEFAULT_SIZE * 2);
        }
    }
    ary_verify(ary);
    return ary;
}

/*
 *  call-seq:
 *    array.fill(obj) -> self
 *    array.fill(obj, start) -> self
 *    array.fill(obj, start, length) -> self
 *    array.fill(obj, range) -> self
 *    array.fill {|index| ... } -> self
 *    array.fill(start) {|index| ... } -> self
 *    array.fill(start, length) {|index| ... } -> self
 *    array.fill(range) {|index| ... } -> self
 *
 *  Replaces specified elements in +self+ with specified objects; returns +self+.
 *
 *  With argument +obj+ and no block given, replaces all elements with that one object:
 *
 *    a = ['a', 'b', 'c', 'd']
 *    a # => ["a", "b", "c", "d"]
 *    a.fill(:X) # => [:X, :X, :X, :X]
 *
 *  With arguments +obj+ and Integer +start+, and no block given,
 *  replaces elements based on the given start.
 *
 *  If +start+ is in range (<tt>0 <= start < array.size</tt>),
 *  replaces all elements from offset +start+ through the end:
 *
 *    a = ['a', 'b', 'c', 'd']
 *    a.fill(:X, 2) # => ["a", "b", :X, :X]
 *
 *  If +start+ is too large (<tt>start >= array.size</tt>), does nothing:
 *
 *    a = ['a', 'b', 'c', 'd']
 *    a.fill(:X, 4) # => ["a", "b", "c", "d"]
 *    a = ['a', 'b', 'c', 'd']
 *    a.fill(:X, 5) # => ["a", "b", "c", "d"]
 *
 *  If +start+ is negative, counts from the end (starting index is <tt>start + array.size</tt>):
 *
 *    a = ['a', 'b', 'c', 'd']
 *    a.fill(:X, -2) # => ["a", "b", :X, :X]
 *
 *  If +start+ is too small (less than and far from zero), replaces all elements:
 *
 *    a = ['a', 'b', 'c', 'd']
 *    a.fill(:X, -6) # => [:X, :X, :X, :X]
 *    a = ['a', 'b', 'c', 'd']
 *    a.fill(:X, -50) # => [:X, :X, :X, :X]
 *
 *  With arguments +obj+, Integer +start+, and Integer +length+, and no block given,
 *  replaces elements based on the given +start+ and +length+.
 *
 *  If +start+ is in range, replaces +length+ elements beginning at offset +start+:
 *
 *    a = ['a', 'b', 'c', 'd']
 *    a.fill(:X, 1, 1) # => ["a", :X, "c", "d"]
 *
 *  If +start+ is negative, counts from the end:
 *
 *    a = ['a', 'b', 'c', 'd']
 *    a.fill(:X, -2, 1) # => ["a", "b", :X, "d"]
 *
 *  If +start+ is large (<tt>start >= array.size</tt>), extends +self+ with +nil+:
 *
 *    a = ['a', 'b', 'c', 'd']
 *    a.fill(:X, 5, 0) # => ["a", "b", "c", "d", nil]
 *    a = ['a', 'b', 'c', 'd']
 *    a.fill(:X, 5, 2) # => ["a", "b", "c", "d", nil, :X, :X]
 *
 *  If +length+ is zero or negative, replaces no elements:
 *
 *    a = ['a', 'b', 'c', 'd']
 *    a.fill(:X, 1, 0) # => ["a", "b", "c", "d"]
 *    a.fill(:X, 1, -1) # => ["a", "b", "c", "d"]
 *
 *  With arguments +obj+ and Range +range+, and no block given,
 *  replaces elements based on the given range.
 *
 *  If the range is positive and ascending (<tt>0 < range.begin <= range.end</tt>),
 *  replaces elements from <tt>range.begin</tt> to <tt>range.end</tt>:
 *
 *    a = ['a', 'b', 'c', 'd']
 *    a.fill(:X, (1..1)) # => ["a", :X, "c", "d"]
 *
 *  If <tt>range.first</tt> is negative, replaces no elements:
 *
 *    a = ['a', 'b', 'c', 'd']
 *    a.fill(:X, (-1..1)) # => ["a", "b", "c", "d"]
 *
 *  If <tt>range.last</tt> is negative, counts from the end:
 *
 *    a = ['a', 'b', 'c', 'd']
 *    a.fill(:X, (0..-2)) # => [:X, :X, :X, "d"]
 *    a = ['a', 'b', 'c', 'd']
 *    a.fill(:X, (1..-2)) # => ["a", :X, :X, "d"]
 *
 *  If <tt>range.last</tt> and <tt>range.last</tt> are both negative,
 *  both count from the end of the array:
 *
 *    a = ['a', 'b', 'c', 'd']
 *    a.fill(:X, (-1..-1)) # => ["a", "b", "c", :X]
 *    a = ['a', 'b', 'c', 'd']
 *    a.fill(:X, (-2..-2)) # => ["a", "b", :X, "d"]
 *
 *  With no arguments and a block given, calls the block with each index;
 *  replaces the corresponding element with the block's return value:
 *
 *    a = ['a', 'b', 'c', 'd']
 *    a.fill { |index| "new_#{index}" } # => ["new_0", "new_1", "new_2", "new_3"]
 *
 *  With argument +start+ and a block given, calls the block with each index
 *  from offset +start+ to the end; replaces the corresponding element
 *  with the block's return value.
 *
 *  If start is in range (<tt>0 <= start < array.size</tt>),
 *  replaces from offset +start+ to the end:
 *
 *    a = ['a', 'b', 'c', 'd']
 *    a.fill(1) { |index| "new_#{index}" } # => ["a", "new_1", "new_2", "new_3"]
 *
 *  If +start+ is too large(<tt>start >= array.size</tt>), does nothing:
 *
 *    a = ['a', 'b', 'c', 'd']
 *    a.fill(4) { |index| fail 'Cannot happen' } # => ["a", "b", "c", "d"]
 *    a = ['a', 'b', 'c', 'd']
 *    a.fill(4) { |index| fail 'Cannot happen' } # => ["a", "b", "c", "d"]
 *
 *  If +start+ is negative, counts from the end:
 *
 *    a = ['a', 'b', 'c', 'd']
 *    a.fill(-2) { |index| "new_#{index}" } # => ["a", "b", "new_2", "new_3"]
 *
 *  If start is too small (<tt>start <= -array.size</tt>, replaces all elements:
 *
 *    a = ['a', 'b', 'c', 'd']
 *    a.fill(-6) { |index| "new_#{index}" } # => ["new_0", "new_1", "new_2", "new_3"]
 *    a = ['a', 'b', 'c', 'd']
 *    a.fill(-50) { |index| "new_#{index}" } # => ["new_0", "new_1", "new_2", "new_3"]
 *
 *  With arguments +start+ and +length+, and a block given,
 *  calls the block for each index specified by start length;
 *  replaces the corresponding element with the block's return value.
 *
 *  If +start+ is in range, replaces +length+ elements beginning at offset +start+:
 *
 *    a = ['a', 'b', 'c', 'd']
 *    a.fill(1, 1) { |index| "new_#{index}" } # => ["a", "new_1", "c", "d"]
 *
 *  If start is negative, counts from the end:
 *
 *    a = ['a', 'b', 'c', 'd']
 *    a.fill(-2, 1) { |index| "new_#{index}" } # => ["a", "b", "new_2", "d"]
 *
 *  If +start+ is large (<tt>start >= array.size</tt>), extends +self+ with +nil+:
 *
 *    a = ['a', 'b', 'c', 'd']
 *    a.fill(5, 0) { |index| "new_#{index}" } # => ["a", "b", "c", "d", nil]
 *    a = ['a', 'b', 'c', 'd']
 *    a.fill(5, 2) { |index| "new_#{index}" } # => ["a", "b", "c", "d", nil, "new_5", "new_6"]
 *
 *  If +length+ is zero or less, replaces no elements:
 *
 *    a = ['a', 'b', 'c', 'd']
 *    a.fill(1, 0) { |index| "new_#{index}" } # => ["a", "b", "c", "d"]
 *    a.fill(1, -1) { |index| "new_#{index}" } # => ["a", "b", "c", "d"]
 *
 *  With arguments +obj+ and +range+, and a block given,
 *  calls the block with each index in the given range;
 *  replaces the corresponding element with the block's return value.
 *
 *  If the range is positive and ascending (<tt>range 0 < range.begin <= range.end</tt>,
 *  replaces elements from <tt>range.begin</tt> to <tt>range.end</tt>:
 *
 *    a = ['a', 'b', 'c', 'd']
 *    a.fill(1..1) { |index| "new_#{index}" } # => ["a", "new_1", "c", "d"]
 *
 *  If +range.first+ is negative, does nothing:
 *
 *    a = ['a', 'b', 'c', 'd']
 *    a.fill(-1..1) { |index| fail 'Cannot happen' } # => ["a", "b", "c", "d"]
 *
 *  If <tt>range.last</tt> is negative, counts from the end:
 *
 *    a = ['a', 'b', 'c', 'd']
 *    a.fill(0..-2) { |index| "new_#{index}" } # => ["new_0", "new_1", "new_2", "d"]
 *    a = ['a', 'b', 'c', 'd']
 *    a.fill(1..-2) { |index| "new_#{index}" } # => ["a", "new_1", "new_2", "d"]
 *
 *  If <tt>range.first</tt> and <tt>range.last</tt> are both negative,
 *  both count from the end:
 *
 *    a = ['a', 'b', 'c', 'd']
 *    a.fill(-1..-1) { |index| "new_#{index}" } # => ["a", "b", "c", "new_3"]
 *    a = ['a', 'b', 'c', 'd']
 *    a.fill(-2..-2) { |index| "new_#{index}" } # => ["a", "b", "new_2", "d"]
 *
 */

static VALUE
rb_ary_fill(int argc, VALUE *argv, VALUE ary)
{
    VALUE item = Qundef, arg1, arg2;
    long beg = 0, end = 0, len = 0;

    if (rb_block_given_p()) {
        rb_scan_args(argc, argv, "02", &arg1, &arg2);
        argc += 1;		/* hackish */
    }
    else {
        rb_scan_args(argc, argv, "12", &item, &arg1, &arg2);
    }
    switch (argc) {
      case 1:
        beg = 0;
        len = RARRAY_LEN(ary);
        break;
      case 2:
        if (rb_range_beg_len(arg1, &beg, &len, RARRAY_LEN(ary), 1)) {
            break;
        }
        /* fall through */
      case 3:
        beg = NIL_P(arg1) ? 0 : NUM2LONG(arg1);
        if (beg < 0) {
            beg = RARRAY_LEN(ary) + beg;
            if (beg < 0) beg = 0;
        }
        len = NIL_P(arg2) ? RARRAY_LEN(ary) - beg : NUM2LONG(arg2);
        break;
    }
    rb_ary_modify(ary);
    if (len < 0) {
        return ary;
    }
    if (beg >= ARY_MAX_SIZE || len > ARY_MAX_SIZE - beg) {
        rb_raise(rb_eArgError, "argument too big");
    }
    end = beg + len;
    if (RARRAY_LEN(ary) < end) {
        if (end >= ARY_CAPA(ary)) {
            ary_resize_capa(ary, end);
        }
        ary_mem_clear(ary, RARRAY_LEN(ary), end - RARRAY_LEN(ary));
        ARY_SET_LEN(ary, end);
    }

    if (UNDEF_P(item)) {
        VALUE v;
        long i;

        for (i=beg; i<end; i++) {
            v = rb_yield(LONG2NUM(i));
            if (i>=RARRAY_LEN(ary)) break;
            ARY_SET(ary, i, v);
        }
    }
    else {
        ary_memfill(ary, beg, len, item);
    }
    return ary;
}

/*
 *  call-seq:
 *    array + other_array -> new_array
 *
 *  Returns a new +Array+ containing all elements of +array+
 *  followed by all elements of +other_array+:
 *
 *    a = [0, 1] + [2, 3]
 *    a # => [0, 1, 2, 3]
 *
 *  Related: #concat.
 */

VALUE
rb_ary_plus(VALUE x, VALUE y)
{
    VALUE z;
    long len, xlen, ylen;

    y = to_ary(y);
    xlen = RARRAY_LEN(x);
    ylen = RARRAY_LEN(y);
    len = xlen + ylen;
    z = rb_ary_new2(len);

    ary_memcpy(z, 0, xlen, RARRAY_CONST_PTR(x));
    ary_memcpy(z, xlen, ylen, RARRAY_CONST_PTR(y));
    ARY_SET_LEN(z, len);
    return z;
}

static VALUE
ary_append(VALUE x, VALUE y)
{
    long n = RARRAY_LEN(y);
    if (n > 0) {
        rb_ary_splice(x, RARRAY_LEN(x), 0, RARRAY_CONST_PTR(y), n);
    }
    RB_GC_GUARD(y);
    return x;
}

/*
 *  call-seq:
 *    array.concat(*other_arrays) -> self
 *
 *  Adds to +array+ all elements from each +Array+ in +other_arrays+; returns +self+:
 *
 *    a = [0, 1]
 *    a.concat([2, 3], [4, 5]) # => [0, 1, 2, 3, 4, 5]
 */

static VALUE
rb_ary_concat_multi(int argc, VALUE *argv, VALUE ary)
{
    rb_ary_modify_check(ary);

    if (argc == 1) {
        rb_ary_concat(ary, argv[0]);
    }
    else if (argc > 1) {
        int i;
        VALUE args = rb_ary_hidden_new(argc);
        for (i = 0; i < argc; i++) {
            rb_ary_concat(args, argv[i]);
        }
        ary_append(ary, args);
    }

    ary_verify(ary);
    return ary;
}

VALUE
rb_ary_concat(VALUE x, VALUE y)
{
    return ary_append(x, to_ary(y));
}

/*
 *  call-seq:
 *    array * n -> new_array
 *    array * string_separator -> new_string
 *
 *  When non-negative argument Integer +n+ is given,
 *  returns a new +Array+ built by concatenating the +n+ copies of +self+:
 *
 *    a = ['x', 'y']
 *    a * 3 # => ["x", "y", "x", "y", "x", "y"]
 *
 *  When String argument +string_separator+ is given,
 *  equivalent to <tt>array.join(string_separator)</tt>:
 *
 *    [0, [0, 1], {foo: 0}] * ', ' # => "0, 0, 1, {:foo=>0}"
 *
 */

static VALUE
rb_ary_times(VALUE ary, VALUE times)
{
    VALUE ary2, tmp;
    const VALUE *ptr;
    long t, len;

    tmp = rb_check_string_type(times);
    if (!NIL_P(tmp)) {
        return rb_ary_join(ary, tmp);
    }

    len = NUM2LONG(times);
    if (len == 0) {
        ary2 = ary_new(rb_cArray, 0);
        goto out;
    }
    if (len < 0) {
        rb_raise(rb_eArgError, "negative argument");
    }
    if (ARY_MAX_SIZE/len < RARRAY_LEN(ary)) {
        rb_raise(rb_eArgError, "argument too big");
    }
    len *= RARRAY_LEN(ary);

    ary2 = ary_new(rb_cArray, len);
    ARY_SET_LEN(ary2, len);

    ptr = RARRAY_CONST_PTR(ary);
    t = RARRAY_LEN(ary);
    if (0 < t) {
        ary_memcpy(ary2, 0, t, ptr);
        while (t <= len/2) {
            ary_memcpy(ary2, t, t, RARRAY_CONST_PTR(ary2));
            t *= 2;
        }
        if (t < len) {
            ary_memcpy(ary2, t, len-t, RARRAY_CONST_PTR(ary2));
        }
    }
  out:
    return ary2;
}

/*
 *  call-seq:
 *    array.assoc(obj) -> found_array or nil
 *
 *  Returns the first element in +self+ that is an +Array+
 *  whose first element <tt>==</tt> +obj+:
 *
 *    a = [{foo: 0}, [2, 4], [4, 5, 6], [4, 5]]
 *    a.assoc(4) # => [4, 5, 6]
 *
 *  Returns +nil+ if no such element is found.
 *
 *  Related: #rassoc.
 */

VALUE
rb_ary_assoc(VALUE ary, VALUE key)
{
    long i;
    VALUE v;

    for (i = 0; i < RARRAY_LEN(ary); ++i) {
        v = rb_check_array_type(RARRAY_AREF(ary, i));
        if (!NIL_P(v) && RARRAY_LEN(v) > 0 &&
            rb_equal(RARRAY_AREF(v, 0), key))
            return v;
    }
    return Qnil;
}

/*
 *  call-seq:
 *    array.rassoc(obj) -> found_array or nil
 *
 *  Returns the first element in +self+ that is an +Array+
 *  whose second element <tt>==</tt> +obj+:
 *
 *    a = [{foo: 0}, [2, 4], [4, 5, 6], [4, 5]]
 *    a.rassoc(4) # => [2, 4]
 *
 *  Returns +nil+ if no such element is found.
 *
 *  Related: #assoc.
 */

VALUE
rb_ary_rassoc(VALUE ary, VALUE value)
{
    long i;
    VALUE v;

    for (i = 0; i < RARRAY_LEN(ary); ++i) {
        v = rb_check_array_type(RARRAY_AREF(ary, i));
        if (RB_TYPE_P(v, T_ARRAY) &&
            RARRAY_LEN(v) > 1 &&
            rb_equal(RARRAY_AREF(v, 1), value))
            return v;
    }
    return Qnil;
}

static VALUE
recursive_equal(VALUE ary1, VALUE ary2, int recur)
{
    long i, len1;
    const VALUE *p1, *p2;

    if (recur) return Qtrue; /* Subtle! */

    /* rb_equal() can evacuate ptrs */
    p1 = RARRAY_CONST_PTR(ary1);
    p2 = RARRAY_CONST_PTR(ary2);
    len1 = RARRAY_LEN(ary1);

    for (i = 0; i < len1; i++) {
        if (*p1 != *p2) {
            if (rb_equal(*p1, *p2)) {
                len1 = RARRAY_LEN(ary1);
                if (len1 != RARRAY_LEN(ary2))
                    return Qfalse;
                if (len1 < i)
                    return Qtrue;
                p1 = RARRAY_CONST_PTR(ary1) + i;
                p2 = RARRAY_CONST_PTR(ary2) + i;
            }
            else {
                return Qfalse;
            }
        }
        p1++;
        p2++;
    }
    return Qtrue;
}

/*
 *  call-seq:
 *    array == other_array -> true or false
 *
 *  Returns +true+ if both <tt>array.size == other_array.size</tt>
 *  and for each index +i+ in +array+, <tt>array[i] == other_array[i]</tt>:
 *
 *    a0 = [:foo, 'bar', 2]
 *    a1 = [:foo, 'bar', 2.0]
 *    a1 == a0 # => true
 *    [] == [] # => true
 *
 *  Otherwise, returns +false+.
 *
 *  This method is different from method Array#eql?,
 *  which compares elements using <tt>Object#eql?</tt>.
 */

static VALUE
rb_ary_equal(VALUE ary1, VALUE ary2)
{
    if (ary1 == ary2) return Qtrue;
    if (!RB_TYPE_P(ary2, T_ARRAY)) {
        if (!rb_respond_to(ary2, idTo_ary)) {
            return Qfalse;
        }
        return rb_equal(ary2, ary1);
    }
    if (RARRAY_LEN(ary1) != RARRAY_LEN(ary2)) return Qfalse;
    if (RARRAY_CONST_PTR(ary1) == RARRAY_CONST_PTR(ary2)) return Qtrue;
    return rb_exec_recursive_paired(recursive_equal, ary1, ary2, ary2);
}

static VALUE
recursive_eql(VALUE ary1, VALUE ary2, int recur)
{
    long i;

    if (recur) return Qtrue; /* Subtle! */
    for (i=0; i<RARRAY_LEN(ary1); i++) {
        if (!rb_eql(rb_ary_elt(ary1, i), rb_ary_elt(ary2, i)))
            return Qfalse;
    }
    return Qtrue;
}

/*
 *  call-seq:
 *    array.eql?(other_array) -> true or false
 *
 *  Returns +true+ if +self+ and +other_array+ are the same size,
 *  and if, for each index +i+ in +self+, <tt>self[i].eql?(other_array[i])</tt>:
 *
 *    a0 = [:foo, 'bar', 2]
 *    a1 = [:foo, 'bar', 2]
 *    a1.eql?(a0) # => true
 *
 *  Otherwise, returns +false+.
 *
 *  This method is different from method Array#==,
 *  which compares using method <tt>Object#==</tt>.
 */

static VALUE
rb_ary_eql(VALUE ary1, VALUE ary2)
{
    if (ary1 == ary2) return Qtrue;
    if (!RB_TYPE_P(ary2, T_ARRAY)) return Qfalse;
    if (RARRAY_LEN(ary1) != RARRAY_LEN(ary2)) return Qfalse;
    if (RARRAY_CONST_PTR(ary1) == RARRAY_CONST_PTR(ary2)) return Qtrue;
    return rb_exec_recursive_paired(recursive_eql, ary1, ary2, ary2);
}

VALUE
rb_ary_hash_values(long len, const VALUE *elements)
{
    long i;
    st_index_t h;
    VALUE n;

    h = rb_hash_start(len);
    h = rb_hash_uint(h, (st_index_t)rb_ary_hash_values);
    for (i=0; i<len; i++) {
        n = rb_hash(elements[i]);
        h = rb_hash_uint(h, NUM2LONG(n));
    }
    h = rb_hash_end(h);
    return ST2FIX(h);
}

/*
 *  call-seq:
 *    array.hash -> integer
 *
 *  Returns the integer hash value for +self+.
 *
 *  Two arrays with the same content will have the same hash code (and will compare using #eql?):
 *
 *    [0, 1, 2].hash == [0, 1, 2].hash # => true
 *    [0, 1, 2].hash == [0, 1, 3].hash # => false
 *
 */

static VALUE
rb_ary_hash(VALUE ary)
{
    return rb_ary_hash_values(RARRAY_LEN(ary), RARRAY_CONST_PTR(ary));
}

/*
 *  call-seq:
 *    array.include?(obj) -> true or false
 *
 *  Returns +true+ if for some index +i+ in +self+, <tt>obj == self[i]</tt>;
 *  otherwise +false+:
 *
 *    [0, 1, 2].include?(2) # => true
 *    [0, 1, 2].include?(3) # => false
 */

VALUE
rb_ary_includes(VALUE ary, VALUE item)
{
    long i;
    VALUE e;

    for (i=0; i<RARRAY_LEN(ary); i++) {
        e = RARRAY_AREF(ary, i);
        if (rb_equal(e, item)) {
            return Qtrue;
        }
    }
    return Qfalse;
}

static VALUE
rb_ary_includes_by_eql(VALUE ary, VALUE item)
{
    long i;
    VALUE e;

    for (i=0; i<RARRAY_LEN(ary); i++) {
        e = RARRAY_AREF(ary, i);
        if (rb_eql(item, e)) {
            return Qtrue;
        }
    }
    return Qfalse;
}

static VALUE
recursive_cmp(VALUE ary1, VALUE ary2, int recur)
{
    long i, len;

    if (recur) return Qundef;	/* Subtle! */
    len = RARRAY_LEN(ary1);
    if (len > RARRAY_LEN(ary2)) {
        len = RARRAY_LEN(ary2);
    }
    for (i=0; i<len; i++) {
        VALUE e1 = rb_ary_elt(ary1, i), e2 = rb_ary_elt(ary2, i);
        VALUE v = rb_funcallv(e1, id_cmp, 1, &e2);
        if (v != INT2FIX(0)) {
            return v;
        }
    }
    return Qundef;
}

/*
 *  call-seq:
 *    array <=> other_array -> -1, 0, or 1
 *
 *  Returns -1, 0, or 1 as +self+ is less than, equal to, or greater than +other_array+.
 *  For each index +i+ in +self+, evaluates <tt>result = self[i] <=> other_array[i]</tt>.
 *
 *  Returns -1 if any result is -1:
 *
 *    [0, 1, 2] <=> [0, 1, 3] # => -1
 *
 *  Returns 1 if any result is 1:
 *
 *    [0, 1, 2] <=> [0, 1, 1] # => 1
 *
 *  When all results are zero:
 *
 *  - Returns -1 if +array+ is smaller than +other_array+:
 *
 *      [0, 1, 2] <=> [0, 1, 2, 3] # => -1
 *
 *  - Returns 1 if +array+ is larger than +other_array+:
 *
 *      [0, 1, 2] <=> [0, 1] # => 1
 *
 *  - Returns 0 if +array+ and +other_array+ are the same size:
 *
 *      [0, 1, 2] <=> [0, 1, 2] # => 0
 *
 */

VALUE
rb_ary_cmp(VALUE ary1, VALUE ary2)
{
    long len;
    VALUE v;

    ary2 = rb_check_array_type(ary2);
    if (NIL_P(ary2)) return Qnil;
    if (ary1 == ary2) return INT2FIX(0);
    v = rb_exec_recursive_paired(recursive_cmp, ary1, ary2, ary2);
    if (!UNDEF_P(v)) return v;
    len = RARRAY_LEN(ary1) - RARRAY_LEN(ary2);
    if (len == 0) return INT2FIX(0);
    if (len > 0) return INT2FIX(1);
    return INT2FIX(-1);
}

static VALUE
ary_add_hash(VALUE hash, VALUE ary)
{
    long i;

    for (i=0; i<RARRAY_LEN(ary); i++) {
        VALUE elt = RARRAY_AREF(ary, i);
        rb_hash_add_new_element(hash, elt, elt);
    }
    return hash;
}

static inline VALUE
ary_tmp_hash_new(VALUE ary)
{
    long size = RARRAY_LEN(ary);
    VALUE hash = rb_hash_new_with_size(size);

    RBASIC_CLEAR_CLASS(hash);
    return hash;
}

static VALUE
ary_make_hash(VALUE ary)
{
    VALUE hash = ary_tmp_hash_new(ary);
    return ary_add_hash(hash, ary);
}

static VALUE
ary_add_hash_by(VALUE hash, VALUE ary)
{
    long i;

    for (i = 0; i < RARRAY_LEN(ary); ++i) {
        VALUE v = rb_ary_elt(ary, i), k = rb_yield(v);
        rb_hash_add_new_element(hash, k, v);
    }
    return hash;
}

static VALUE
ary_make_hash_by(VALUE ary)
{
    VALUE hash = ary_tmp_hash_new(ary);
    return ary_add_hash_by(hash, ary);
}

/*
 *  call-seq:
 *    array - other_array -> new_array
 *
 *  Returns a new +Array+ containing only those elements from +array+
 *  that are not found in +Array+ +other_array+;
 *  items are compared using <tt>eql?</tt>;
 *  the order from +array+ is preserved:
 *
 *    [0, 1, 1, 2, 1, 1, 3, 1, 1] - [1] # => [0, 2, 3]
 *    [0, 1, 2, 3] - [3, 0] # => [1, 2]
 *    [0, 1, 2] - [4] # => [0, 1, 2]
 *
 *  Related: Array#difference.
 */

VALUE
rb_ary_diff(VALUE ary1, VALUE ary2)
{
    VALUE ary3;
    VALUE hash;
    long i;

    ary2 = to_ary(ary2);
    if (RARRAY_LEN(ary2) == 0) { return ary_make_shared_copy(ary1); }
    ary3 = rb_ary_new();

    if (RARRAY_LEN(ary1) <= SMALL_ARRAY_LEN || RARRAY_LEN(ary2) <= SMALL_ARRAY_LEN) {
        for (i=0; i<RARRAY_LEN(ary1); i++) {
            VALUE elt = rb_ary_elt(ary1, i);
            if (rb_ary_includes_by_eql(ary2, elt)) continue;
            rb_ary_push(ary3, elt);
        }
        return ary3;
    }

    hash = ary_make_hash(ary2);
    for (i=0; i<RARRAY_LEN(ary1); i++) {
        if (rb_hash_stlike_lookup(hash, RARRAY_AREF(ary1, i), NULL)) continue;
        rb_ary_push(ary3, rb_ary_elt(ary1, i));
    }

    return ary3;
}

/*
 *  call-seq:
 *    array.difference(*other_arrays) -> new_array
 *
 *  Returns a new +Array+ containing only those elements from +self+
 *  that are not found in any of the Arrays +other_arrays+;
 *  items are compared using <tt>eql?</tt>;  order from +self+ is preserved:
 *
 *    [0, 1, 1, 2, 1, 1, 3, 1, 1].difference([1]) # => [0, 2, 3]
 *    [0, 1, 2, 3].difference([3, 0], [1, 3]) # => [2]
 *    [0, 1, 2].difference([4]) # => [0, 1, 2]
 *
 *  Returns a copy of +self+ if no arguments given.
 *
 *  Related: Array#-.
 */

static VALUE
rb_ary_difference_multi(int argc, VALUE *argv, VALUE ary)
{
    VALUE ary_diff;
    long i, length;
    volatile VALUE t0;
    bool *is_hash = ALLOCV_N(bool, t0, argc);
    ary_diff = rb_ary_new();
    length = RARRAY_LEN(ary);

    for (i = 0; i < argc; i++) {
        argv[i] = to_ary(argv[i]);
        is_hash[i] = (length > SMALL_ARRAY_LEN && RARRAY_LEN(argv[i]) > SMALL_ARRAY_LEN);
        if (is_hash[i]) argv[i] = ary_make_hash(argv[i]);
    }

    for (i = 0; i < RARRAY_LEN(ary); i++) {
        int j;
        VALUE elt = rb_ary_elt(ary, i);
        for (j = 0; j < argc; j++) {
            if (is_hash[j]) {
                if (rb_hash_stlike_lookup(argv[j], RARRAY_AREF(ary, i), NULL))
                    break;
            }
            else {
                if (rb_ary_includes_by_eql(argv[j], elt)) break;
            }
        }
        if (j == argc) rb_ary_push(ary_diff, elt);
    }

    ALLOCV_END(t0);

    return ary_diff;
}


/*
 *  call-seq:
 *    array & other_array -> new_array
 *
 *  Returns a new +Array+ containing each element found in both +array+ and +Array+ +other_array+;
 *  duplicates are omitted; items are compared using <tt>eql?</tt>
 *  (items must also implement +hash+ correctly):
 *
 *    [0, 1, 2, 3] & [1, 2] # => [1, 2]
 *    [0, 1, 0, 1] & [0, 1] # => [0, 1]
 *
 *  Preserves order from +array+:
 *
 *    [0, 1, 2] & [3, 2, 1, 0] # => [0, 1, 2]
 *
 *  Related: Array#intersection.
 */


static VALUE
rb_ary_and(VALUE ary1, VALUE ary2)
{
    VALUE hash, ary3, v;
    st_data_t vv;
    long i;

    ary2 = to_ary(ary2);
    ary3 = rb_ary_new();
    if (RARRAY_LEN(ary1) == 0 || RARRAY_LEN(ary2) == 0) return ary3;

    if (RARRAY_LEN(ary1) <= SMALL_ARRAY_LEN && RARRAY_LEN(ary2) <= SMALL_ARRAY_LEN) {
        for (i=0; i<RARRAY_LEN(ary1); i++) {
            v = RARRAY_AREF(ary1, i);
            if (!rb_ary_includes_by_eql(ary2, v)) continue;
            if (rb_ary_includes_by_eql(ary3, v)) continue;
            rb_ary_push(ary3, v);
        }
        return ary3;
    }

    hash = ary_make_hash(ary2);

    for (i=0; i<RARRAY_LEN(ary1); i++) {
        v = RARRAY_AREF(ary1, i);
        vv = (st_data_t)v;
        if (rb_hash_stlike_delete(hash, &vv, 0)) {
            rb_ary_push(ary3, v);
        }
    }

    return ary3;
}

/*
 *  call-seq:
 *    array.intersection(*other_arrays) -> new_array
 *
 *  Returns a new +Array+ containing each element found both in +self+
 *  and in all of the given Arrays +other_arrays+;
 *  duplicates are omitted; items are compared using <tt>eql?</tt>
 *  (items must also implement +hash+ correctly):
 *
 *    [0, 1, 2, 3].intersection([0, 1, 2], [0, 1, 3]) # => [0, 1]
 *    [0, 0, 1, 1, 2, 3].intersection([0, 1, 2], [0, 1, 3]) # => [0, 1]
 *
 *  Preserves order from +self+:
 *
 *    [0, 1, 2].intersection([2, 1, 0]) # => [0, 1, 2]
 *
 *  Returns a copy of +self+ if no arguments given.
 *
 *  Related: Array#&.
 */

static VALUE
rb_ary_intersection_multi(int argc, VALUE *argv, VALUE ary)
{
    VALUE result = rb_ary_dup(ary);
    int i;

    for (i = 0; i < argc; i++) {
        result = rb_ary_and(result, argv[i]);
    }

    return result;
}

static int
ary_hash_orset(st_data_t *key, st_data_t *value, st_data_t arg, int existing)
{
    if (existing) return ST_STOP;
    *key = *value = (VALUE)arg;
    return ST_CONTINUE;
}

static void
rb_ary_union(VALUE ary_union, VALUE ary)
{
    long i;
    for (i = 0; i < RARRAY_LEN(ary); i++) {
        VALUE elt = rb_ary_elt(ary, i);
        if (rb_ary_includes_by_eql(ary_union, elt)) continue;
        rb_ary_push(ary_union, elt);
    }
}

static void
rb_ary_union_hash(VALUE hash, VALUE ary2)
{
    long i;
    for (i = 0; i < RARRAY_LEN(ary2); i++) {
        VALUE elt = RARRAY_AREF(ary2, i);
        if (!rb_hash_stlike_update(hash, (st_data_t)elt, ary_hash_orset, (st_data_t)elt)) {
            RB_OBJ_WRITTEN(hash, Qundef, elt);
        }
    }
}

/*
 *  call-seq:
 *    array | other_array -> new_array
 *
 *  Returns the union of +array+ and +Array+ +other_array+;
 *  duplicates are removed; order is preserved;
 *  items are compared using <tt>eql?</tt>:
 *
 *    [0, 1] | [2, 3] # => [0, 1, 2, 3]
 *    [0, 1, 1] | [2, 2, 3] # => [0, 1, 2, 3]
 *    [0, 1, 2] | [3, 2, 1, 0] # => [0, 1, 2, 3]
 *
 *  Related: Array#union.
 */

static VALUE
rb_ary_or(VALUE ary1, VALUE ary2)
{
    VALUE hash;

    ary2 = to_ary(ary2);
    if (RARRAY_LEN(ary1) + RARRAY_LEN(ary2) <= SMALL_ARRAY_LEN) {
        VALUE ary3 = rb_ary_new();
        rb_ary_union(ary3, ary1);
        rb_ary_union(ary3, ary2);
        return ary3;
    }

    hash = ary_make_hash(ary1);
    rb_ary_union_hash(hash, ary2);

    return rb_hash_values(hash);
}

/*
 *  call-seq:
 *    array.union(*other_arrays) -> new_array
 *
 *  Returns a new +Array+ that is the union of +self+ and all given Arrays +other_arrays+;
 *  duplicates are removed;  order is preserved;  items are compared using <tt>eql?</tt>:
 *
 *    [0, 1, 2, 3].union([4, 5], [6, 7]) # => [0, 1, 2, 3, 4, 5, 6, 7]
 *    [0, 1, 1].union([2, 1], [3, 1]) # => [0, 1, 2, 3]
 *    [0, 1, 2, 3].union([3, 2], [1, 0]) # => [0, 1, 2, 3]
 *
 *  Returns a copy of +self+ if no arguments given.
 *
 *  Related: Array#|.
 */

static VALUE
rb_ary_union_multi(int argc, VALUE *argv, VALUE ary)
{
    int i;
    long sum;
    VALUE hash;

    sum = RARRAY_LEN(ary);
    for (i = 0; i < argc; i++) {
        argv[i] = to_ary(argv[i]);
        sum += RARRAY_LEN(argv[i]);
    }

    if (sum <= SMALL_ARRAY_LEN) {
        VALUE ary_union = rb_ary_new();

        rb_ary_union(ary_union, ary);
        for (i = 0; i < argc; i++) rb_ary_union(ary_union, argv[i]);

        return ary_union;
    }

    hash = ary_make_hash(ary);
    for (i = 0; i < argc; i++) rb_ary_union_hash(hash, argv[i]);

    return rb_hash_values(hash);
}

/*
 *  call-seq:
 *     ary.intersect?(other_ary)   -> true or false
 *
 *  Returns +true+ if the array and +other_ary+ have at least one element in
 *  common, otherwise returns +false+:
 *
 *     a = [ 1, 2, 3 ]
 *     b = [ 3, 4, 5 ]
 *     c = [ 5, 6, 7 ]
 *     a.intersect?(b)   #=> true
 *     a.intersect?(c)   #=> false
 *
 *  +Array+ elements are compared using <tt>eql?</tt>
 *  (items must also implement +hash+ correctly).
 */

static VALUE
rb_ary_intersect_p(VALUE ary1, VALUE ary2)
{
    VALUE hash, v, result, shorter, longer;
    st_data_t vv;
    long i;

    ary2 = to_ary(ary2);
    if (RARRAY_LEN(ary1) == 0 || RARRAY_LEN(ary2) == 0) return Qfalse;

    if (RARRAY_LEN(ary1) <= SMALL_ARRAY_LEN && RARRAY_LEN(ary2) <= SMALL_ARRAY_LEN) {
        for (i=0; i<RARRAY_LEN(ary1); i++) {
            v = RARRAY_AREF(ary1, i);
            if (rb_ary_includes_by_eql(ary2, v)) return Qtrue;
        }
        return Qfalse;
    }

    shorter = ary1;
    longer = ary2;
    if (RARRAY_LEN(ary1) > RARRAY_LEN(ary2)) {
        longer = ary1;
        shorter = ary2;
    }

    hash = ary_make_hash(shorter);
    result = Qfalse;

    for (i=0; i<RARRAY_LEN(longer); i++) {
        v = RARRAY_AREF(longer, i);
        vv = (st_data_t)v;
        if (rb_hash_stlike_lookup(hash, vv, 0)) {
            result = Qtrue;
            break;
        }
    }

    return result;
}

static VALUE
ary_max_generic(VALUE ary, long i, VALUE vmax)
{
    RUBY_ASSERT(i > 0 && i < RARRAY_LEN(ary));

    VALUE v;
    for (; i < RARRAY_LEN(ary); ++i) {
        v = RARRAY_AREF(ary, i);

        if (rb_cmpint(rb_funcallv(vmax, id_cmp, 1, &v), vmax, v) < 0) {
            vmax = v;
        }
    }

    return vmax;
}

static VALUE
ary_max_opt_fixnum(VALUE ary, long i, VALUE vmax)
{
    const long n = RARRAY_LEN(ary);
    RUBY_ASSERT(i > 0 && i < n);
    RUBY_ASSERT(FIXNUM_P(vmax));

    VALUE v;
    for (; i < n; ++i) {
        v = RARRAY_AREF(ary, i);

        if (FIXNUM_P(v)) {
            if ((long)vmax < (long)v) {
                vmax = v;
            }
        }
        else {
            return ary_max_generic(ary, i, vmax);
        }
    }

    return vmax;
}

static VALUE
ary_max_opt_float(VALUE ary, long i, VALUE vmax)
{
    const long n = RARRAY_LEN(ary);
    RUBY_ASSERT(i > 0 && i < n);
    RUBY_ASSERT(RB_FLOAT_TYPE_P(vmax));

    VALUE v;
    for (; i < n; ++i) {
        v = RARRAY_AREF(ary, i);

        if (RB_FLOAT_TYPE_P(v)) {
            if (rb_float_cmp(vmax, v) < 0) {
                vmax = v;
            }
        }
        else {
            return ary_max_generic(ary, i, vmax);
        }
    }

    return vmax;
}

static VALUE
ary_max_opt_string(VALUE ary, long i, VALUE vmax)
{
    const long n = RARRAY_LEN(ary);
    RUBY_ASSERT(i > 0 && i < n);
    RUBY_ASSERT(STRING_P(vmax));

    VALUE v;
    for (; i < n; ++i) {
        v = RARRAY_AREF(ary, i);

        if (STRING_P(v)) {
            if (rb_str_cmp(vmax, v) < 0) {
                vmax = v;
            }
        }
        else {
            return ary_max_generic(ary, i, vmax);
        }
    }

    return vmax;
}

/*
 *  call-seq:
 *    array.max -> element
 *    array.max {|a, b| ... } -> element
 *    array.max(n) -> new_array
 *    array.max(n) {|a, b| ... } -> new_array
 *
 *  Returns one of the following:
 *
 *  - The maximum-valued element from +self+.
 *  - A new +Array+ of maximum-valued elements selected from +self+.
 *
 *  When no block is given, each element in +self+ must respond to method <tt><=></tt>
 *  with an Integer.
 *
 *  With no argument and no block, returns the element in +self+
 *  having the maximum value per method <tt><=></tt>:
 *
 *    [0, 1, 2].max # => 2
 *
 *  With an argument Integer +n+ and no block, returns a new +Array+ with at most +n+ elements,
 *  in descending order per method <tt><=></tt>:
 *
 *    [0, 1, 2, 3].max(3) # => [3, 2, 1]
 *    [0, 1, 2, 3].max(6) # => [3, 2, 1, 0]
 *
 *  When a block is given, the block must return an Integer.
 *
 *  With a block and no argument, calls the block <tt>self.size-1</tt> times to compare elements;
 *  returns the element having the maximum value per the block:
 *
 *    ['0', '00', '000'].max {|a, b| a.size <=> b.size } # => "000"
 *
 *  With an argument +n+ and a block, returns a new +Array+ with at most +n+ elements,
 *  in descending order per the block:
 *
 *    ['0', '00', '000'].max(2) {|a, b| a.size <=> b.size } # => ["000", "00"]
 *
 */
static VALUE
rb_ary_max(int argc, VALUE *argv, VALUE ary)
{
    VALUE result = Qundef, v;
    VALUE num;
    long i;

    if (rb_check_arity(argc, 0, 1) && !NIL_P(num = argv[0]))
       return rb_nmin_run(ary, num, 0, 1, 1);

    const long n = RARRAY_LEN(ary);
    if (rb_block_given_p()) {
        for (i = 0; i < RARRAY_LEN(ary); i++) {
           v = RARRAY_AREF(ary, i);
           if (UNDEF_P(result) || rb_cmpint(rb_yield_values(2, v, result), v, result) > 0) {
               result = v;
           }
        }
    }
    else if (n > 0) {
        result = RARRAY_AREF(ary, 0);
        if (n > 1) {
            if (FIXNUM_P(result) && CMP_OPTIMIZABLE(INTEGER)) {
                return ary_max_opt_fixnum(ary, 1, result);
            }
            else if (STRING_P(result) && CMP_OPTIMIZABLE(STRING)) {
                return ary_max_opt_string(ary, 1, result);
            }
            else if (RB_FLOAT_TYPE_P(result) && CMP_OPTIMIZABLE(FLOAT)) {
                return ary_max_opt_float(ary, 1, result);
            }
            else {
                return ary_max_generic(ary, 1, result);
            }
        }
    }
    if (UNDEF_P(result)) return Qnil;
    return result;
}

static VALUE
ary_min_generic(VALUE ary, long i, VALUE vmin)
{
    RUBY_ASSERT(i > 0 && i < RARRAY_LEN(ary));

    VALUE v;
    for (; i < RARRAY_LEN(ary); ++i) {
        v = RARRAY_AREF(ary, i);

        if (rb_cmpint(rb_funcallv(vmin, id_cmp, 1, &v), vmin, v) > 0) {
            vmin = v;
        }
    }

    return vmin;
}

static VALUE
ary_min_opt_fixnum(VALUE ary, long i, VALUE vmin)
{
    const long n = RARRAY_LEN(ary);
    RUBY_ASSERT(i > 0 && i < n);
    RUBY_ASSERT(FIXNUM_P(vmin));

    VALUE a;
    for (; i < n; ++i) {
        a = RARRAY_AREF(ary, i);

        if (FIXNUM_P(a)) {
            if ((long)vmin > (long)a) {
                vmin = a;
            }
        }
        else {
            return ary_min_generic(ary, i, vmin);
        }
    }

    return vmin;
}

static VALUE
ary_min_opt_float(VALUE ary, long i, VALUE vmin)
{
    const long n = RARRAY_LEN(ary);
    RUBY_ASSERT(i > 0 && i < n);
    RUBY_ASSERT(RB_FLOAT_TYPE_P(vmin));

    VALUE a;
    for (; i < n; ++i) {
        a = RARRAY_AREF(ary, i);

        if (RB_FLOAT_TYPE_P(a)) {
            if (rb_float_cmp(vmin, a) > 0) {
                vmin = a;
            }
        }
        else {
            return ary_min_generic(ary, i, vmin);
        }
    }

    return vmin;
}

static VALUE
ary_min_opt_string(VALUE ary, long i, VALUE vmin)
{
    const long n = RARRAY_LEN(ary);
    RUBY_ASSERT(i > 0 && i < n);
    RUBY_ASSERT(STRING_P(vmin));

    VALUE a;
    for (; i < n; ++i) {
        a = RARRAY_AREF(ary, i);

        if (STRING_P(a)) {
            if (rb_str_cmp(vmin, a) > 0) {
                vmin = a;
            }
        }
        else {
            return ary_min_generic(ary, i, vmin);
        }
    }

    return vmin;
}

/*
 *  call-seq:
 *    array.min -> element
 *    array.min { |a, b| ... } -> element
 *    array.min(n) -> new_array
 *    array.min(n) { |a, b| ... } -> new_array
 *
 *  Returns one of the following:
 *
 *  - The minimum-valued element from +self+.
 *  - A new +Array+ of minimum-valued elements selected from +self+.
 *
 *  When no block is given, each element in +self+ must respond to method <tt><=></tt>
 *  with an Integer.
 *
 *  With no argument and no block, returns the element in +self+
 *  having the minimum value per method <tt><=></tt>:
 *
 *    [0, 1, 2].min # => 0
 *
 *  With Integer argument +n+ and no block, returns a new +Array+ with at most +n+ elements,
 *  in ascending order per method <tt><=></tt>:
 *
 *    [0, 1, 2, 3].min(3) # => [0, 1, 2]
 *    [0, 1, 2, 3].min(6) # => [0, 1, 2, 3]
 *
 *  When a block is given, the block must return an Integer.
 *
 *  With a block and no argument, calls the block <tt>self.size-1</tt> times to compare elements;
 *  returns the element having the minimum value per the block:
 *
 *    ['0', '00', '000'].min { |a, b| a.size <=> b.size } # => "0"
 *
 *  With an argument +n+ and a block, returns a new +Array+ with at most +n+ elements,
 *  in ascending order per the block:
 *
 *    ['0', '00', '000'].min(2) {|a, b| a.size <=> b.size } # => ["0", "00"]
 *
 */
static VALUE
rb_ary_min(int argc, VALUE *argv, VALUE ary)
{
    VALUE result = Qundef, v;
    VALUE num;
    long i;

    if (rb_check_arity(argc, 0, 1) && !NIL_P(num = argv[0]))
       return rb_nmin_run(ary, num, 0, 0, 1);

    const long n = RARRAY_LEN(ary);
    if (rb_block_given_p()) {
        for (i = 0; i < RARRAY_LEN(ary); i++) {
           v = RARRAY_AREF(ary, i);
           if (UNDEF_P(result) || rb_cmpint(rb_yield_values(2, v, result), v, result) < 0) {
               result = v;
           }
        }
    }
    else if (n > 0) {
        result = RARRAY_AREF(ary, 0);
        if (n > 1) {
            if (FIXNUM_P(result) && CMP_OPTIMIZABLE(INTEGER)) {
                return ary_min_opt_fixnum(ary, 1, result);
            }
            else if (STRING_P(result) && CMP_OPTIMIZABLE(STRING)) {
                return ary_min_opt_string(ary, 1, result);
            }
            else if (RB_FLOAT_TYPE_P(result) && CMP_OPTIMIZABLE(FLOAT)) {
                return ary_min_opt_float(ary, 1, result);
            }
            else {
                return ary_min_generic(ary, 1, result);
            }
        }
    }
    if (UNDEF_P(result)) return Qnil;
    return result;
}

/*
 *  call-seq:
 *    array.minmax -> [min_val, max_val]
 *    array.minmax {|a, b| ... } -> [min_val, max_val]
 *
 *  Returns a new 2-element +Array+ containing the minimum and maximum values
 *  from +self+, either per method <tt><=></tt> or per a given block:.
 *
 *  When no block is given, each element in +self+ must respond to method <tt><=></tt>
 *  with an Integer;
 *  returns a new 2-element +Array+ containing the minimum and maximum values
 *  from +self+, per method <tt><=></tt>:
 *
 *    [0, 1, 2].minmax # => [0, 2]
 *
 *  When a block is given, the block must return an Integer;
 *  the block is called <tt>self.size-1</tt> times to compare elements;
 *  returns a new 2-element +Array+ containing the minimum and maximum values
 *  from +self+, per the block:
 *
 *    ['0', '00', '000'].minmax {|a, b| a.size <=> b.size } # => ["0", "000"]
 *
 */
static VALUE
rb_ary_minmax(VALUE ary)
{
    if (rb_block_given_p()) {
        return rb_call_super(0, NULL);
    }
    return rb_assoc_new(rb_ary_min(0, 0, ary), rb_ary_max(0, 0, ary));
}

static int
push_value(st_data_t key, st_data_t val, st_data_t ary)
{
    rb_ary_push((VALUE)ary, (VALUE)val);
    return ST_CONTINUE;
}

/*
 *  call-seq:
 *    array.uniq! -> self or nil
 *    array.uniq! {|element| ... } -> self or nil
 *
 *  Removes duplicate elements from +self+, the first occurrence always being retained;
 *  returns +self+ if any elements removed, +nil+ otherwise.
 *
 *  With no block given, identifies and removes elements using method <tt>eql?</tt>
 *  to compare.
 *
 *  Returns +self+ if any elements removed:
 *
 *    a = [0, 0, 1, 1, 2, 2]
 *    a.uniq! # => [0, 1, 2]
 *
 *  Returns +nil+ if no elements removed.
 *
 *  With a block given, calls the block for each element;
 *  identifies (using method <tt>eql?</tt>) and removes
 *  elements for which the block returns duplicate values.
 *
 *  Returns +self+ if any elements removed:
 *
 *    a = ['a', 'aa', 'aaa', 'b', 'bb', 'bbb']
 *    a.uniq! {|element| element.size } # => ['a', 'aa', 'aaa']
 *
 *  Returns +nil+ if no elements removed.
 */
static VALUE
rb_ary_uniq_bang(VALUE ary)
{
    VALUE hash;
    long hash_size;

    rb_ary_modify_check(ary);
    if (RARRAY_LEN(ary) <= 1)
        return Qnil;
    if (rb_block_given_p())
        hash = ary_make_hash_by(ary);
    else
        hash = ary_make_hash(ary);

    hash_size = RHASH_SIZE(hash);
    if (RARRAY_LEN(ary) == hash_size) {
        return Qnil;
    }
    rb_ary_modify_check(ary);
    ARY_SET_LEN(ary, 0);
    if (ARY_SHARED_P(ary) && !ARY_EMBED_P(ary)) {
        rb_ary_unshare(ary);
        FL_SET_EMBED(ary);
    }
    ary_resize_capa(ary, hash_size);
    rb_hash_foreach(hash, push_value, ary);

    return ary;
}

/*
 *  call-seq:
 *    array.uniq -> new_array
 *    array.uniq {|element| ... } -> new_array
 *
 *  Returns a new +Array+ containing those elements from +self+ that are not duplicates,
 *  the first occurrence always being retained.
 *
 *  With no block given, identifies and omits duplicates using method <tt>eql?</tt>
 *  to compare:
 *
 *    a = [0, 0, 1, 1, 2, 2]
 *    a.uniq # => [0, 1, 2]
 *
 *  With a block given, calls the block for each element;
 *  identifies (using method <tt>eql?</tt>) and omits duplicate values,
 *  that is, those elements for which the block returns the same value:
 *
 *    a = ['a', 'aa', 'aaa', 'b', 'bb', 'bbb']
 *    a.uniq {|element| element.size } # => ["a", "aa", "aaa"]
 *
 */

static VALUE
rb_ary_uniq(VALUE ary)
{
    VALUE hash, uniq;

    if (RARRAY_LEN(ary) <= 1) {
        hash = 0;
        uniq = rb_ary_dup(ary);
    }
    else if (rb_block_given_p()) {
        hash = ary_make_hash_by(ary);
        uniq = rb_hash_values(hash);
    }
    else {
        hash = ary_make_hash(ary);
        uniq = rb_hash_values(hash);
    }

    return uniq;
}

/*
 *  call-seq:
 *    array.compact! -> self or nil
 *
 *  Removes all +nil+ elements from +self+.
 *
 *  Returns +self+ if any elements removed, otherwise +nil+.
 */

static VALUE
rb_ary_compact_bang(VALUE ary)
{
    VALUE *p, *t, *end;
    long n;

    rb_ary_modify(ary);
    p = t = (VALUE *)RARRAY_CONST_PTR(ary); /* WB: no new reference */
    end = p + RARRAY_LEN(ary);

    while (t < end) {
        if (NIL_P(*t)) t++;
        else *p++ = *t++;
    }
    n = p - RARRAY_CONST_PTR(ary);
    if (RARRAY_LEN(ary) == n) {
        return Qnil;
    }
    ary_resize_smaller(ary, n);

    return ary;
}

/*
 *  call-seq:
 *    array.compact -> new_array
 *
 *  Returns a new +Array+ containing all non-+nil+ elements from +self+:
 *
 *    a = [nil, 0, nil, 1, nil, 2, nil]
 *    a.compact # => [0, 1, 2]
 */

static VALUE
rb_ary_compact(VALUE ary)
{
    ary = rb_ary_dup(ary);
    rb_ary_compact_bang(ary);
    return ary;
}

/*
 *  call-seq:
 *    array.count -> an_integer
 *    array.count(obj) -> an_integer
 *    array.count {|element| ... } -> an_integer
 *
 *  Returns a count of specified elements.
 *
 *  With no argument and no block, returns the count of all elements:
 *
 *    [0, 1, 2].count # => 3
 *    [].count # => 0
 *
 *  With argument +obj+, returns the count of elements <tt>==</tt> to +obj+:
 *
 *    [0, 1, 2, 0.0].count(0) # => 2
 *    [0, 1, 2].count(3) # => 0
 *
 *  With no argument and a block given, calls the block with each element;
 *  returns the count of elements for which the block returns a truthy value:
 *
 *    [0, 1, 2, 3].count {|element| element > 1} # => 2
 *
 *  With argument +obj+ and a block given, issues a warning, ignores the block,
 *  and returns the count of elements <tt>==</tt> to +obj+.
 */

static VALUE
rb_ary_count(int argc, VALUE *argv, VALUE ary)
{
    long i, n = 0;

    if (rb_check_arity(argc, 0, 1) == 0) {
        VALUE v;

        if (!rb_block_given_p())
            return LONG2NUM(RARRAY_LEN(ary));

        for (i = 0; i < RARRAY_LEN(ary); i++) {
            v = RARRAY_AREF(ary, i);
            if (RTEST(rb_yield(v))) n++;
        }
    }
    else {
        VALUE obj = argv[0];

        if (rb_block_given_p()) {
            rb_warn("given block not used");
        }
        for (i = 0; i < RARRAY_LEN(ary); i++) {
            if (rb_equal(RARRAY_AREF(ary, i), obj)) n++;
        }
    }

    return LONG2NUM(n);
}

static VALUE
flatten(VALUE ary, int level)
{
    long i;
    VALUE stack, result, tmp = 0, elt;
    VALUE memo = Qfalse;

    for (i = 0; i < RARRAY_LEN(ary); i++) {
        elt = RARRAY_AREF(ary, i);
        tmp = rb_check_array_type(elt);
        if (!NIL_P(tmp)) {
            break;
        }
    }
    if (i == RARRAY_LEN(ary)) {
        return ary;
    }

    result = ary_new(0, RARRAY_LEN(ary));
    ary_memcpy(result, 0, i, RARRAY_CONST_PTR(ary));
    ARY_SET_LEN(result, i);

    stack = ary_new(0, ARY_DEFAULT_SIZE);
    rb_ary_push(stack, ary);
    rb_ary_push(stack, LONG2NUM(i + 1));

    if (level < 0) {
        memo = rb_obj_hide(rb_ident_hash_new());
        rb_hash_aset(memo, ary, Qtrue);
        rb_hash_aset(memo, tmp, Qtrue);
    }

    ary = tmp;
    i = 0;

    while (1) {
        while (i < RARRAY_LEN(ary)) {
            elt = RARRAY_AREF(ary, i++);
            if (level >= 0 && RARRAY_LEN(stack) / 2 >= level) {
                rb_ary_push(result, elt);
                continue;
            }
            tmp = rb_check_array_type(elt);
            if (RBASIC(result)->klass) {
                if (RTEST(memo)) {
                    rb_hash_clear(memo);
                }
                rb_raise(rb_eRuntimeError, "flatten reentered");
            }
            if (NIL_P(tmp)) {
                rb_ary_push(result, elt);
            }
            else {
                if (memo) {
                    if (rb_hash_aref(memo, tmp) == Qtrue) {
                        rb_hash_clear(memo);
                        rb_raise(rb_eArgError, "tried to flatten recursive array");
                    }
                    rb_hash_aset(memo, tmp, Qtrue);
                }
                rb_ary_push(stack, ary);
                rb_ary_push(stack, LONG2NUM(i));
                ary = tmp;
                i = 0;
            }
        }
        if (RARRAY_LEN(stack) == 0) {
            break;
        }
        if (memo) {
            rb_hash_delete(memo, ary);
        }
        tmp = rb_ary_pop(stack);
        i = NUM2LONG(tmp);
        ary = rb_ary_pop(stack);
    }

    if (memo) {
        rb_hash_clear(memo);
    }

    RBASIC_SET_CLASS(result, rb_cArray);
    return result;
}

/*
 *  call-seq:
 *    array.flatten! -> self or nil
 *    array.flatten!(level) -> self or nil
 *
 *  Replaces each nested +Array+ in +self+ with the elements from that +Array+;
 *  returns +self+ if any changes, +nil+ otherwise.
 *
 *  With non-negative Integer argument +level+, flattens recursively through +level+ levels:
 *
 *    a = [ 0, [ 1, [2, 3], 4 ], 5 ]
 *    a.flatten!(1) # => [0, 1, [2, 3], 4, 5]
 *    a = [ 0, [ 1, [2, 3], 4 ], 5 ]
 *    a.flatten!(2) # => [0, 1, 2, 3, 4, 5]
 *    a = [ 0, [ 1, [2, 3], 4 ], 5 ]
 *    a.flatten!(3) # => [0, 1, 2, 3, 4, 5]
 *    [0, 1, 2].flatten!(1) # => nil
 *
 *  With no argument, a +nil+ argument, or with negative argument +level+, flattens all levels:
 *
 *    a = [ 0, [ 1, [2, 3], 4 ], 5 ]
 *    a.flatten! # => [0, 1, 2, 3, 4, 5]
 *    [0, 1, 2].flatten! # => nil
 *    a = [ 0, [ 1, [2, 3], 4 ], 5 ]
 *    a.flatten!(-1) # => [0, 1, 2, 3, 4, 5]
 *    a = [ 0, [ 1, [2, 3], 4 ], 5 ]
 *    a.flatten!(-2) # => [0, 1, 2, 3, 4, 5]
 *    [0, 1, 2].flatten!(-1) # => nil
 *
 */

static VALUE
rb_ary_flatten_bang(int argc, VALUE *argv, VALUE ary)
{
    int mod = 0, level = -1;
    VALUE result, lv;

    lv = (rb_check_arity(argc, 0, 1) ? argv[0] : Qnil);
    rb_ary_modify_check(ary);
    if (!NIL_P(lv)) level = NUM2INT(lv);
    if (level == 0) return Qnil;

    result = flatten(ary, level);
    if (result == ary) {
        return Qnil;
    }
    if (!(mod = ARY_EMBED_P(result))) rb_obj_freeze(result);
    rb_ary_replace(ary, result);
    if (mod) ARY_SET_EMBED_LEN(result, 0);

    return ary;
}

/*
 *  call-seq:
 *    array.flatten -> new_array
 *    array.flatten(level) -> new_array
 *
 *  Returns a new +Array+ that is a recursive flattening of +self+:
 *  - Each non-Array element is unchanged.
 *  - Each +Array+ is replaced by its individual elements.
 *
 *  With non-negative Integer argument +level+, flattens recursively through +level+ levels:
 *
 *    a = [ 0, [ 1, [2, 3], 4 ], 5 ]
 *    a.flatten(0) # => [0, [1, [2, 3], 4], 5]
 *    a = [ 0, [ 1, [2, 3], 4 ], 5 ]
 *    a.flatten(1) # => [0, 1, [2, 3], 4, 5]
 *    a = [ 0, [ 1, [2, 3], 4 ], 5 ]
 *    a.flatten(2) # => [0, 1, 2, 3, 4, 5]
 *    a = [ 0, [ 1, [2, 3], 4 ], 5 ]
 *    a.flatten(3) # => [0, 1, 2, 3, 4, 5]
 *
 *  With no argument, a +nil+ argument, or with negative argument +level+, flattens all levels:
 *
 *    a = [ 0, [ 1, [2, 3], 4 ], 5 ]
 *    a.flatten # => [0, 1, 2, 3, 4, 5]
 *    [0, 1, 2].flatten # => [0, 1, 2]
 *    a = [ 0, [ 1, [2, 3], 4 ], 5 ]
 *    a.flatten(-1) # => [0, 1, 2, 3, 4, 5]
 *    a = [ 0, [ 1, [2, 3], 4 ], 5 ]
 *    a.flatten(-2) # => [0, 1, 2, 3, 4, 5]
 *    [0, 1, 2].flatten(-1) # => [0, 1, 2]
 *
 */

static VALUE
rb_ary_flatten(int argc, VALUE *argv, VALUE ary)
{
    int level = -1;
    VALUE result;

    if (rb_check_arity(argc, 0, 1) && !NIL_P(argv[0])) {
        level = NUM2INT(argv[0]);
        if (level == 0) return ary_make_shared_copy(ary);
    }

    result = flatten(ary, level);
    if (result == ary) {
        result = ary_make_shared_copy(ary);
    }

    return result;
}

#define RAND_UPTO(max) (long)rb_random_ulong_limited((randgen), (max)-1)

static VALUE
rb_ary_shuffle_bang(rb_execution_context_t *ec, VALUE ary, VALUE randgen)
{
    long i, len;

    rb_ary_modify(ary);
    i = len = RARRAY_LEN(ary);
    RARRAY_PTR_USE(ary, ptr, {
        while (i) {
            long j = RAND_UPTO(i);
            VALUE tmp;
            if (len != RARRAY_LEN(ary) || ptr != RARRAY_CONST_PTR(ary)) {
                rb_raise(rb_eRuntimeError, "modified during shuffle");
            }
            tmp = ptr[--i];
            ptr[i] = ptr[j];
            ptr[j] = tmp;
        }
    }); /* WB: no new reference */
    return ary;
}

static VALUE
rb_ary_shuffle(rb_execution_context_t *ec, VALUE ary, VALUE randgen)
{
    ary = rb_ary_dup(ary);
    rb_ary_shuffle_bang(ec, ary, randgen);
    return ary;
}

static VALUE
ary_sample(rb_execution_context_t *ec, VALUE ary, VALUE randgen, VALUE nv, VALUE to_array)
{
    VALUE result;
    long n, len, i, j, k, idx[10];
    long rnds[numberof(idx)];
    long memo_threshold;

    len = RARRAY_LEN(ary);
    if (!to_array) {
        if (len < 2)
            i = 0;
        else
            i = RAND_UPTO(len);

        return rb_ary_elt(ary, i);
    }
    n = NUM2LONG(nv);
    if (n < 0) rb_raise(rb_eArgError, "negative sample number");
    if (n > len) n = len;
    if (n <= numberof(idx)) {
        for (i = 0; i < n; ++i) {
            rnds[i] = RAND_UPTO(len - i);
        }
    }
    k = len;
    len = RARRAY_LEN(ary);
    if (len < k && n <= numberof(idx)) {
        for (i = 0; i < n; ++i) {
            if (rnds[i] >= len) return rb_ary_new_capa(0);
        }
    }
    if (n > len) n = len;
    switch (n) {
      case 0:
        return rb_ary_new_capa(0);
      case 1:
        i = rnds[0];
        return rb_ary_new_from_args(1, RARRAY_AREF(ary, i));
      case 2:
        i = rnds[0];
        j = rnds[1];
        if (j >= i) j++;
        return rb_ary_new_from_args(2, RARRAY_AREF(ary, i), RARRAY_AREF(ary, j));
      case 3:
        i = rnds[0];
        j = rnds[1];
        k = rnds[2];
        {
            long l = j, g = i;
            if (j >= i) l = i, g = ++j;
            if (k >= l && (++k >= g)) ++k;
        }
        return rb_ary_new_from_args(3, RARRAY_AREF(ary, i), RARRAY_AREF(ary, j), RARRAY_AREF(ary, k));
    }
    memo_threshold =
        len < 2560 ? len / 128 :
        len < 5120 ? len / 64 :
        len < 10240 ? len / 32 :
        len / 16;
    if (n <= numberof(idx)) {
        long sorted[numberof(idx)];
        sorted[0] = idx[0] = rnds[0];
        for (i=1; i<n; i++) {
            k = rnds[i];
            for (j = 0; j < i; ++j) {
                if (k < sorted[j]) break;
                ++k;
            }
            memmove(&sorted[j+1], &sorted[j], sizeof(sorted[0])*(i-j));
            sorted[j] = idx[i] = k;
        }
        result = rb_ary_new_capa(n);
        RARRAY_PTR_USE(result, ptr_result, {
            for (i=0; i<n; i++) {
                ptr_result[i] = RARRAY_AREF(ary, idx[i]);
            }
        });
    }
    else if (n <= memo_threshold / 2) {
        long max_idx = 0;
#undef RUBY_UNTYPED_DATA_WARNING
#define RUBY_UNTYPED_DATA_WARNING 0
        VALUE vmemo = Data_Wrap_Struct(0, 0, st_free_table, 0);
        st_table *memo = st_init_numtable_with_size(n);
        DATA_PTR(vmemo) = memo;
        result = rb_ary_new_capa(n);
        RARRAY_PTR_USE(result, ptr_result, {
            for (i=0; i<n; i++) {
                long r = RAND_UPTO(len-i) + i;
                ptr_result[i] = r;
                if (r > max_idx) max_idx = r;
            }
            len = RARRAY_LEN(ary);
            if (len <= max_idx) n = 0;
            else if (n > len) n = len;
            RARRAY_PTR_USE(ary, ptr_ary, {
                for (i=0; i<n; i++) {
                    long j2 = j = ptr_result[i];
                    long i2 = i;
                    st_data_t value;
                    if (st_lookup(memo, (st_data_t)i, &value)) i2 = (long)value;
                    if (st_lookup(memo, (st_data_t)j, &value)) j2 = (long)value;
                    st_insert(memo, (st_data_t)j, (st_data_t)i2);
                    ptr_result[i] = ptr_ary[j2];
                }
            });
        });
        DATA_PTR(vmemo) = 0;
        st_free_table(memo);
    }
    else {
        result = rb_ary_dup(ary);
        RBASIC_CLEAR_CLASS(result);
        RB_GC_GUARD(ary);
        RARRAY_PTR_USE(result, ptr_result, {
            for (i=0; i<n; i++) {
                j = RAND_UPTO(len-i) + i;
                nv = ptr_result[j];
                ptr_result[j] = ptr_result[i];
                ptr_result[i] = nv;
            }
        });
        RBASIC_SET_CLASS_RAW(result, rb_cArray);
    }
    ARY_SET_LEN(result, n);

    return result;
}

static VALUE
ary_sample0(rb_execution_context_t *ec, VALUE ary)
{
    return ary_sample(ec, ary, rb_cRandom, Qfalse, Qfalse);
}

static VALUE
rb_ary_cycle_size(VALUE self, VALUE args, VALUE eobj)
{
    long mul;
    VALUE n = Qnil;
    if (args && (RARRAY_LEN(args) > 0)) {
        n = RARRAY_AREF(args, 0);
    }
    if (RARRAY_LEN(self) == 0) return INT2FIX(0);
    if (NIL_P(n)) return DBL2NUM(HUGE_VAL);
    mul = NUM2LONG(n);
    if (mul <= 0) return INT2FIX(0);
    n = LONG2FIX(mul);
    return rb_fix_mul_fix(rb_ary_length(self), n);
}

/*
 *  call-seq:
 *    array.cycle {|element| ... } -> nil
 *    array.cycle(count) {|element| ... } -> nil
 *    array.cycle -> new_enumerator
 *    array.cycle(count) -> new_enumerator
 *
 *  When called with positive Integer argument +count+ and a block,
 *  calls the block with each element, then does so again,
 *  until it has done so +count+ times; returns +nil+:
 *
 *    output = []
 *    [0, 1].cycle(2) {|element| output.push(element) } # => nil
 *    output # => [0, 1, 0, 1]
 *
 *  If +count+ is zero or negative, does not call the block:
 *
 *    [0, 1].cycle(0) {|element| fail 'Cannot happen' } # => nil
 *    [0, 1].cycle(-1) {|element| fail 'Cannot happen' } # => nil
 *
 *  When a block is given, and argument is omitted or +nil+, cycles forever:
 *
 *    # Prints 0 and 1 forever.
 *    [0, 1].cycle {|element| puts element }
 *    [0, 1].cycle(nil) {|element| puts element }
 *
 *  When no block is given, returns a new Enumerator:
 *
 *    [0, 1].cycle(2) # => #<Enumerator: [0, 1]:cycle(2)>
 *    [0, 1].cycle # => # => #<Enumerator: [0, 1]:cycle>
 *    [0, 1].cycle.first(5) # => [0, 1, 0, 1, 0]
 *
 */
static VALUE
rb_ary_cycle(int argc, VALUE *argv, VALUE ary)
{
    long n, i;

    rb_check_arity(argc, 0, 1);

    RETURN_SIZED_ENUMERATOR(ary, argc, argv, rb_ary_cycle_size);
    if (argc == 0 || NIL_P(argv[0])) {
        n = -1;
    }
    else {
        n = NUM2LONG(argv[0]);
        if (n <= 0) return Qnil;
    }

    while (RARRAY_LEN(ary) > 0 && (n < 0 || 0 < n--)) {
        for (i=0; i<RARRAY_LEN(ary); i++) {
            rb_yield(RARRAY_AREF(ary, i));
        }
    }
    return Qnil;
}

/*
 * Build a ruby array of the corresponding values and yield it to the
 * associated block.
 * Return the class of +values+ for reentry check.
 */
static int
yield_indexed_values(const VALUE values, const long r, const long *const p)
{
    const VALUE result = rb_ary_new2(r);
    long i;

    for (i = 0; i < r; i++) ARY_SET(result, i, RARRAY_AREF(values, p[i]));
    ARY_SET_LEN(result, r);
    rb_yield(result);
    return !RBASIC(values)->klass;
}

/*
 * Compute permutations of +r+ elements of the set <code>[0..n-1]</code>.
 *
 * When we have a complete permutation of array indices, copy the values
 * at those indices into a new array and yield that array.
 *
 * n: the size of the set
 * r: the number of elements in each permutation
 * p: the array (of size r) that we're filling in
 * used: an array of booleans: whether a given index is already used
 * values: the Ruby array that holds the actual values to permute
 */
static void
permute0(const long n, const long r, long *const p, char *const used, const VALUE values)
{
    long i = 0, index = 0;

    for (;;) {
        const char *const unused = memchr(&used[i], 0, n-i);
        if (!unused) {
            if (!index) break;
            i = p[--index];                /* pop index */
            used[i++] = 0;                 /* index unused */
        }
        else {
            i = unused - used;
            p[index] = i;
            used[i] = 1;                   /* mark index used */
            ++index;
            if (index < r-1) {             /* if not done yet */
                p[index] = i = 0;
                continue;
            }
            for (i = 0; i < n; ++i) {
                if (used[i]) continue;
                p[index] = i;
                if (!yield_indexed_values(values, r, p)) {
                    rb_raise(rb_eRuntimeError, "permute reentered");
                }
            }
            i = p[--index];                /* pop index */
            used[i] = 0;                   /* index unused */
            p[index] = ++i;
        }
    }
}

/*
 * Returns the product of from, from-1, ..., from - how_many + 1.
 * https://en.wikipedia.org/wiki/Pochhammer_symbol
 */
static VALUE
descending_factorial(long from, long how_many)
{
    VALUE cnt;
    if (how_many > 0) {
        cnt = LONG2FIX(from);
        while (--how_many > 0) {
            long v = --from;
            cnt = rb_int_mul(cnt, LONG2FIX(v));
        }
    }
    else {
        cnt = LONG2FIX(how_many == 0);
    }
    return cnt;
}

static VALUE
binomial_coefficient(long comb, long size)
{
    VALUE r;
    long i;
    if (comb > size-comb) {
        comb = size-comb;
    }
    if (comb < 0) {
        return LONG2FIX(0);
    }
    else if (comb == 0) {
        return LONG2FIX(1);
    }
    r = LONG2FIX(size);
    for (i = 1; i < comb; ++i) {
        r = rb_int_mul(r, LONG2FIX(size - i));
        r = rb_int_idiv(r, LONG2FIX(i + 1));
    }
    return r;
}

static VALUE
rb_ary_permutation_size(VALUE ary, VALUE args, VALUE eobj)
{
    long n = RARRAY_LEN(ary);
    long k = (args && (RARRAY_LEN(args) > 0)) ? NUM2LONG(RARRAY_AREF(args, 0)) : n;

    return descending_factorial(n, k);
}

/*
 *  call-seq:
 *    array.permutation {|element| ... } -> self
 *    array.permutation(n) {|element| ... } -> self
 *    array.permutation -> new_enumerator
 *    array.permutation(n) -> new_enumerator
 *
 *  When invoked with a block, yield all permutations of elements of +self+; returns +self+.
 *  The order of permutations is indeterminate.
 *
 *  When a block and an in-range positive Integer argument +n+ (<tt>0 < n <= self.size</tt>)
 *  are given, calls the block with all +n+-tuple permutations of +self+.
 *
 *  Example:
 *
 *    a = [0, 1, 2]
 *    a.permutation(2) {|permutation| p permutation }
 *
 *  Output:
 *
 *    [0, 1]
 *    [0, 2]
 *    [1, 0]
 *    [1, 2]
 *    [2, 0]
 *    [2, 1]
 *
 *  Another example:
 *
 *    a = [0, 1, 2]
 *    a.permutation(3) {|permutation| p permutation }
 *
 *  Output:
 *
 *    [0, 1, 2]
 *    [0, 2, 1]
 *    [1, 0, 2]
 *    [1, 2, 0]
 *    [2, 0, 1]
 *    [2, 1, 0]
 *
 *  When +n+ is zero, calls the block once with a new empty +Array+:
 *
 *    a = [0, 1, 2]
 *    a.permutation(0) {|permutation| p permutation }
 *
 *  Output:
 *
 *    []
 *
 *  When +n+ is out of range (negative or larger than <tt>self.size</tt>),
 *  does not call the block:
 *
 *    a = [0, 1, 2]
 *    a.permutation(-1) {|permutation| fail 'Cannot happen' }
 *    a.permutation(4) {|permutation| fail 'Cannot happen' }
 *
 *  When a block given but no argument,
 *  behaves the same as <tt>a.permutation(a.size)</tt>:
 *
 *    a = [0, 1, 2]
 *    a.permutation {|permutation| p permutation }
 *
 *  Output:
 *
 *    [0, 1, 2]
 *    [0, 2, 1]
 *    [1, 0, 2]
 *    [1, 2, 0]
 *    [2, 0, 1]
 *    [2, 1, 0]
 *
 *  Returns a new Enumerator if no block given:
 *
 *    a = [0, 1, 2]
 *    a.permutation # => #<Enumerator: [0, 1, 2]:permutation>
 *    a.permutation(2) # => #<Enumerator: [0, 1, 2]:permutation(2)>
 *
 */

static VALUE
rb_ary_permutation(int argc, VALUE *argv, VALUE ary)
{
    long r, n, i;

    n = RARRAY_LEN(ary);                  /* Array length */
    RETURN_SIZED_ENUMERATOR(ary, argc, argv, rb_ary_permutation_size);   /* Return enumerator if no block */
    r = n;
    if (rb_check_arity(argc, 0, 1) && !NIL_P(argv[0]))
        r = NUM2LONG(argv[0]);            /* Permutation size from argument */

    if (r < 0 || n < r) {
        /* no permutations: yield nothing */
    }
    else if (r == 0) { /* exactly one permutation: the zero-length array */
        rb_yield(rb_ary_new2(0));
    }
    else if (r == 1) { /* this is a special, easy case */
        for (i = 0; i < RARRAY_LEN(ary); i++) {
            rb_yield(rb_ary_new3(1, RARRAY_AREF(ary, i)));
        }
    }
    else {             /* this is the general case */
        volatile VALUE t0;
        long *p = ALLOCV_N(long, t0, r+roomof(n, sizeof(long)));
        char *used = (char*)(p + r);
        VALUE ary0 = ary_make_shared_copy(ary); /* private defensive copy of ary */
        RBASIC_CLEAR_CLASS(ary0);

        MEMZERO(used, char, n); /* initialize array */

        permute0(n, r, p, used, ary0); /* compute and yield permutations */
        ALLOCV_END(t0);
        RBASIC_SET_CLASS_RAW(ary0, rb_cArray);
    }
    return ary;
}

static void
combinate0(const long len, const long n, long *const stack, const VALUE values)
{
    long lev = 0;

    MEMZERO(stack+1, long, n);
    stack[0] = -1;
    for (;;) {
        for (lev++; lev < n; lev++) {
            stack[lev+1] = stack[lev]+1;
        }
        if (!yield_indexed_values(values, n, stack+1)) {
            rb_raise(rb_eRuntimeError, "combination reentered");
        }
        do {
            if (lev == 0) return;
            stack[lev--]++;
        } while (stack[lev+1]+n == len+lev+1);
    }
}

static VALUE
rb_ary_combination_size(VALUE ary, VALUE args, VALUE eobj)
{
    long n = RARRAY_LEN(ary);
    long k = NUM2LONG(RARRAY_AREF(args, 0));

    return binomial_coefficient(k, n);
}

/*
 *  call-seq:
 *    array.combination(n) {|element| ... } -> self
 *    array.combination(n) -> new_enumerator
 *
 *  Calls the block, if given, with combinations of elements of +self+;
 *  returns +self+. The order of combinations is indeterminate.
 *
 *  When a block and an in-range positive Integer argument +n+ (<tt>0 < n <= self.size</tt>)
 *  are given, calls the block with all +n+-tuple combinations of +self+.
 *
 *  Example:
 *
 *    a = [0, 1, 2]
 *    a.combination(2) {|combination| p combination }
 *
 *  Output:
 *
 *    [0, 1]
 *    [0, 2]
 *    [1, 2]
 *
 *  Another example:
 *
 *    a = [0, 1, 2]
 *    a.combination(3) {|combination| p combination }
 *
 *  Output:
 *
 *    [0, 1, 2]
 *
 *  When +n+ is zero, calls the block once with a new empty +Array+:
 *
 *    a = [0, 1, 2]
 *    a1 = a.combination(0) {|combination| p combination }
 *
 *  Output:
 *
 *    []
 *
 *  When +n+ is out of range (negative or larger than <tt>self.size</tt>),
 *  does not call the block:
 *
 *    a = [0, 1, 2]
 *    a.combination(-1) {|combination| fail 'Cannot happen' }
 *    a.combination(4) {|combination| fail 'Cannot happen' }
 *
 *  Returns a new Enumerator if no block given:
 *
 *    a = [0, 1, 2]
 *    a.combination(2) # => #<Enumerator: [0, 1, 2]:combination(2)>
 *
 */

static VALUE
rb_ary_combination(VALUE ary, VALUE num)
{
    long i, n, len;

    n = NUM2LONG(num);
    RETURN_SIZED_ENUMERATOR(ary, 1, &num, rb_ary_combination_size);
    len = RARRAY_LEN(ary);
    if (n < 0 || len < n) {
        /* yield nothing */
    }
    else if (n == 0) {
        rb_yield(rb_ary_new2(0));
    }
    else if (n == 1) {
        for (i = 0; i < RARRAY_LEN(ary); i++) {
            rb_yield(rb_ary_new3(1, RARRAY_AREF(ary, i)));
        }
    }
    else {
        VALUE ary0 = ary_make_shared_copy(ary); /* private defensive copy of ary */
        volatile VALUE t0;
        long *stack = ALLOCV_N(long, t0, n+1);

        RBASIC_CLEAR_CLASS(ary0);
        combinate0(len, n, stack, ary0);
        ALLOCV_END(t0);
        RBASIC_SET_CLASS_RAW(ary0, rb_cArray);
    }
    return ary;
}

/*
 * Compute repeated permutations of +r+ elements of the set
 * <code>[0..n-1]</code>.
 *
 * When we have a complete repeated permutation of array indices, copy the
 * values at those indices into a new array and yield that array.
 *
 * n: the size of the set
 * r: the number of elements in each permutation
 * p: the array (of size r) that we're filling in
 * values: the Ruby array that holds the actual values to permute
 */
static void
rpermute0(const long n, const long r, long *const p, const VALUE values)
{
    long i = 0, index = 0;

    p[index] = i;
    for (;;) {
        if (++index < r-1) {
            p[index] = i = 0;
            continue;
        }
        for (i = 0; i < n; ++i) {
            p[index] = i;
            if (!yield_indexed_values(values, r, p)) {
                rb_raise(rb_eRuntimeError, "repeated permute reentered");
            }
        }
        do {
            if (index <= 0) return;
        } while ((i = ++p[--index]) >= n);
    }
}

static VALUE
rb_ary_repeated_permutation_size(VALUE ary, VALUE args, VALUE eobj)
{
    long n = RARRAY_LEN(ary);
    long k = NUM2LONG(RARRAY_AREF(args, 0));

    if (k < 0) {
        return LONG2FIX(0);
    }
    if (n <= 0) {
        return LONG2FIX(!k);
    }
    return rb_int_positive_pow(n, (unsigned long)k);
}

/*
 *  call-seq:
 *    array.repeated_permutation(n) {|permutation| ... } -> self
 *    array.repeated_permutation(n) -> new_enumerator
 *
 *  Calls the block with each repeated permutation of length +n+ of the elements of +self+;
 *  each permutation is an +Array+;
 *  returns +self+. The order of the permutations is indeterminate.
 *
 *  When a block and a positive Integer argument +n+ are given, calls the block with each
 *  +n+-tuple repeated permutation of the elements of +self+.
 *  The number of permutations is <tt>self.size**n</tt>.
 *
 *  +n+ = 1:
 *
 *    a = [0, 1, 2]
 *    a.repeated_permutation(1) {|permutation| p permutation }
 *
 *  Output:
 *
 *    [0]
 *    [1]
 *    [2]
 *
 *  +n+ = 2:
 *
 *    a.repeated_permutation(2) {|permutation| p permutation }
 *
 *  Output:
 *
 *    [0, 0]
 *    [0, 1]
 *    [0, 2]
 *    [1, 0]
 *    [1, 1]
 *    [1, 2]
 *    [2, 0]
 *    [2, 1]
 *    [2, 2]
 *
 *  If +n+ is zero, calls the block once with an empty +Array+.
 *
 *  If +n+ is negative, does not call the block:
 *
 *    a.repeated_permutation(-1) {|permutation| fail 'Cannot happen' }
 *
 *  Returns a new Enumerator if no block given:
 *
 *    a = [0, 1, 2]
 *    a.repeated_permutation(2) # => #<Enumerator: [0, 1, 2]:permutation(2)>
 *
 *  Using Enumerators, it's convenient to show the permutations and counts
 *  for some values of +n+:
 *
 *    e = a.repeated_permutation(0)
 *    e.size # => 1
 *    e.to_a # => [[]]
 *    e = a.repeated_permutation(1)
 *    e.size # => 3
 *    e.to_a # => [[0], [1], [2]]
 *    e = a.repeated_permutation(2)
 *    e.size # => 9
 *    e.to_a # => [[0, 0], [0, 1], [0, 2], [1, 0], [1, 1], [1, 2], [2, 0], [2, 1], [2, 2]]
 *
 */
static VALUE
rb_ary_repeated_permutation(VALUE ary, VALUE num)
{
    long r, n, i;

    n = RARRAY_LEN(ary);                  /* Array length */
    RETURN_SIZED_ENUMERATOR(ary, 1, &num, rb_ary_repeated_permutation_size);      /* Return Enumerator if no block */
    r = NUM2LONG(num);                    /* Permutation size from argument */

    if (r < 0) {
        /* no permutations: yield nothing */
    }
    else if (r == 0) { /* exactly one permutation: the zero-length array */
        rb_yield(rb_ary_new2(0));
    }
    else if (r == 1) { /* this is a special, easy case */
        for (i = 0; i < RARRAY_LEN(ary); i++) {
            rb_yield(rb_ary_new3(1, RARRAY_AREF(ary, i)));
        }
    }
    else {             /* this is the general case */
        volatile VALUE t0;
        long *p = ALLOCV_N(long, t0, r);
        VALUE ary0 = ary_make_shared_copy(ary); /* private defensive copy of ary */
        RBASIC_CLEAR_CLASS(ary0);

        rpermute0(n, r, p, ary0); /* compute and yield repeated permutations */
        ALLOCV_END(t0);
        RBASIC_SET_CLASS_RAW(ary0, rb_cArray);
    }
    return ary;
}

static void
rcombinate0(const long n, const long r, long *const p, const long rest, const VALUE values)
{
    long i = 0, index = 0;

    p[index] = i;
    for (;;) {
        if (++index < r-1) {
            p[index] = i;
            continue;
        }
        for (; i < n; ++i) {
            p[index] = i;
            if (!yield_indexed_values(values, r, p)) {
                rb_raise(rb_eRuntimeError, "repeated combination reentered");
            }
        }
        do {
            if (index <= 0) return;
        } while ((i = ++p[--index]) >= n);
    }
}

static VALUE
rb_ary_repeated_combination_size(VALUE ary, VALUE args, VALUE eobj)
{
    long n = RARRAY_LEN(ary);
    long k = NUM2LONG(RARRAY_AREF(args, 0));
    if (k == 0) {
        return LONG2FIX(1);
    }
    return binomial_coefficient(k, n + k - 1);
}

/*
 *  call-seq:
 *    array.repeated_combination(n) {|combination| ... } -> self
 *    array.repeated_combination(n) -> new_enumerator
 *
 *  Calls the block with each repeated combination of length +n+ of the elements of +self+;
 *  each combination is an +Array+;
 *  returns +self+. The order of the combinations is indeterminate.
 *
 *  When a block and a positive Integer argument +n+ are given, calls the block with each
 *  +n+-tuple repeated combination of the elements of +self+.
 *  The number of combinations is <tt>(n+1)(n+2)/2</tt>.
 *
 *  +n+ = 1:
 *
 *    a = [0, 1, 2]
 *    a.repeated_combination(1) {|combination| p combination }
 *
 *  Output:
 *
 *    [0]
 *    [1]
 *    [2]
 *
 *  +n+ = 2:
 *
 *    a.repeated_combination(2) {|combination| p combination }
 *
 *  Output:
 *
 *    [0, 0]
 *    [0, 1]
 *    [0, 2]
 *    [1, 1]
 *    [1, 2]
 *    [2, 2]
 *
 *  If +n+ is zero, calls the block once with an empty +Array+.
 *
 *  If +n+ is negative, does not call the block:
 *
 *    a.repeated_combination(-1) {|combination| fail 'Cannot happen' }
 *
 *  Returns a new Enumerator if no block given:
 *
 *    a = [0, 1, 2]
 *    a.repeated_combination(2) # => #<Enumerator: [0, 1, 2]:combination(2)>
 *
 *  Using Enumerators, it's convenient to show the combinations and counts
 *  for some values of +n+:
 *
 *    e = a.repeated_combination(0)
 *    e.size # => 1
 *    e.to_a # => [[]]
 *    e = a.repeated_combination(1)
 *    e.size # => 3
 *    e.to_a # => [[0], [1], [2]]
 *    e = a.repeated_combination(2)
 *    e.size # => 6
 *    e.to_a # => [[0, 0], [0, 1], [0, 2], [1, 1], [1, 2], [2, 2]]
 *
 */

static VALUE
rb_ary_repeated_combination(VALUE ary, VALUE num)
{
    long n, i, len;

    n = NUM2LONG(num);                 /* Combination size from argument */
    RETURN_SIZED_ENUMERATOR(ary, 1, &num, rb_ary_repeated_combination_size);   /* Return enumerator if no block */
    len = RARRAY_LEN(ary);
    if (n < 0) {
        /* yield nothing */
    }
    else if (n == 0) {
        rb_yield(rb_ary_new2(0));
    }
    else if (n == 1) {
        for (i = 0; i < RARRAY_LEN(ary); i++) {
            rb_yield(rb_ary_new3(1, RARRAY_AREF(ary, i)));
        }
    }
    else if (len == 0) {
        /* yield nothing */
    }
    else {
        volatile VALUE t0;
        long *p = ALLOCV_N(long, t0, n);
        VALUE ary0 = ary_make_shared_copy(ary); /* private defensive copy of ary */
        RBASIC_CLEAR_CLASS(ary0);

        rcombinate0(len, n, p, n, ary0); /* compute and yield repeated combinations */
        ALLOCV_END(t0);
        RBASIC_SET_CLASS_RAW(ary0, rb_cArray);
    }
    return ary;
}

/*
 *  call-seq:
 *    array.product(*other_arrays) -> new_array
 *    array.product(*other_arrays) {|combination| ... } -> self
 *
 *  Computes and returns or yields all combinations of elements from all the Arrays,
 *  including both +self+ and +other_arrays+:
 *
 *  - The number of combinations is the product of the sizes of all the arrays,
 *    including both +self+ and +other_arrays+.
 *  - The order of the returned combinations is indeterminate.
 *
 *  When no block is given, returns the combinations as an +Array+ of Arrays:
 *
 *    a = [0, 1, 2]
 *    a1 = [3, 4]
 *    a2 = [5, 6]
 *    p = a.product(a1)
 *    p.size # => 6 # a.size * a1.size
 *    p # => [[0, 3], [0, 4], [1, 3], [1, 4], [2, 3], [2, 4]]
 *    p = a.product(a1, a2)
 *    p.size # => 12 # a.size * a1.size * a2.size
 *    p # => [[0, 3, 5], [0, 3, 6], [0, 4, 5], [0, 4, 6], [1, 3, 5], [1, 3, 6], [1, 4, 5], [1, 4, 6], [2, 3, 5], [2, 3, 6], [2, 4, 5], [2, 4, 6]]
 *
 *  If any argument is an empty +Array+, returns an empty +Array+.
 *
 *  If no argument is given, returns an +Array+ of 1-element Arrays,
 *  each containing an element of +self+:
 *
 *    a.product # => [[0], [1], [2]]
 *
 *  When a block is given, yields each combination as an +Array+; returns +self+:
 *
 *    a.product(a1) {|combination| p combination }
 *
 *  Output:
 *
 *    [0, 3]
 *    [0, 4]
 *    [1, 3]
 *    [1, 4]
 *    [2, 3]
 *    [2, 4]
 *
 *  If any argument is an empty +Array+, does not call the block:
 *
 *    a.product(a1, a2, []) {|combination| fail 'Cannot happen' }
 *
 *  If no argument is given, yields each element of +self+ as a 1-element +Array+:
 *
 *    a.product {|combination| p combination }
 *
 *  Output:
 *
 *    [0]
 *    [1]
 *    [2]
 *
 */

static VALUE
rb_ary_product(int argc, VALUE *argv, VALUE ary)
{
    int n = argc+1;    /* How many arrays we're operating on */
    volatile VALUE t0 = rb_ary_hidden_new(n);
    volatile VALUE t1 = Qundef;
    VALUE *arrays = RARRAY_PTR(t0); /* The arrays we're computing the product of */
    int *counters = ALLOCV_N(int, t1, n); /* The current position in each one */
    VALUE result = Qnil;      /* The array we'll be returning, when no block given */
    long i,j;
    long resultlen = 1;

    RBASIC_CLEAR_CLASS(t0);

    /* initialize the arrays of arrays */
    ARY_SET_LEN(t0, n);
    arrays[0] = ary;
    for (i = 1; i < n; i++) arrays[i] = Qnil;
    for (i = 1; i < n; i++) arrays[i] = to_ary(argv[i-1]);

    /* initialize the counters for the arrays */
    for (i = 0; i < n; i++) counters[i] = 0;

    /* Otherwise, allocate and fill in an array of results */
    if (rb_block_given_p()) {
        /* Make defensive copies of arrays; exit if any is empty */
        for (i = 0; i < n; i++) {
            if (RARRAY_LEN(arrays[i]) == 0) goto done;
            arrays[i] = ary_make_shared_copy(arrays[i]);
        }
    }
    else {
        /* Compute the length of the result array; return [] if any is empty */
        for (i = 0; i < n; i++) {
            long k = RARRAY_LEN(arrays[i]);
            if (k == 0) {
                result = rb_ary_new2(0);
                goto done;
            }
            if (MUL_OVERFLOW_LONG_P(resultlen, k))
                rb_raise(rb_eRangeError, "too big to product");
            resultlen *= k;
        }
        result = rb_ary_new2(resultlen);
    }
    for (;;) {
        int m;
        /* fill in one subarray */
        VALUE subarray = rb_ary_new2(n);
        for (j = 0; j < n; j++) {
            rb_ary_push(subarray, rb_ary_entry(arrays[j], counters[j]));
        }

        /* put it on the result array */
        if (NIL_P(result)) {
            FL_SET(t0, RARRAY_SHARED_ROOT_FLAG);
            rb_yield(subarray);
            if (!FL_TEST(t0, RARRAY_SHARED_ROOT_FLAG)) {
                rb_raise(rb_eRuntimeError, "product reentered");
            }
            else {
                FL_UNSET(t0, RARRAY_SHARED_ROOT_FLAG);
            }
        }
        else {
            rb_ary_push(result, subarray);
        }

        /*
         * Increment the last counter.  If it overflows, reset to 0
         * and increment the one before it.
         */
        m = n-1;
        counters[m]++;
        while (counters[m] == RARRAY_LEN(arrays[m])) {
            counters[m] = 0;
            /* If the first counter overflows, we are done */
            if (--m < 0) goto done;
            counters[m]++;
        }
    }

done:
    ALLOCV_END(t1);

    return NIL_P(result) ? ary : result;
}

/*
 *  call-seq:
 *    array.take(n) -> new_array
 *
 *  Returns a new +Array+ containing the first +n+ element of +self+,
 *  where +n+ is a non-negative Integer;
 *  does not modify +self+.
 *
 *  Examples:
 *
 *    a = [0, 1, 2, 3, 4, 5]
 *    a.take(1) # => [0]
 *    a.take(2) # => [0, 1]
 *    a.take(50) # => [0, 1, 2, 3, 4, 5]
 *    a # => [0, 1, 2, 3, 4, 5]
 *
 */

static VALUE
rb_ary_take(VALUE obj, VALUE n)
{
    long len = NUM2LONG(n);
    if (len < 0) {
        rb_raise(rb_eArgError, "attempt to take negative size");
    }
    return rb_ary_subseq(obj, 0, len);
}

/*
 *  call-seq:
 *    array.take_while {|element| ... } -> new_array
 *    array.take_while -> new_enumerator
 *
 *  Returns a new +Array+ containing zero or more leading elements of +self+;
 *  does not modify +self+.
 *
 *  With a block given, calls the block with each successive element of +self+;
 *  stops if the block returns +false+ or +nil+;
 *  returns a new +Array+ containing those elements for which the block returned a truthy value:
 *
 *    a = [0, 1, 2, 3, 4, 5]
 *    a.take_while {|element| element < 3 } # => [0, 1, 2]
 *    a.take_while {|element| true } # => [0, 1, 2, 3, 4, 5]
 *    a # => [0, 1, 2, 3, 4, 5]
 *
 *  With no block given, returns a new Enumerator:
 *
 *    [0, 1].take_while # => #<Enumerator: [0, 1]:take_while>
 *
 */

static VALUE
rb_ary_take_while(VALUE ary)
{
    long i;

    RETURN_ENUMERATOR(ary, 0, 0);
    for (i = 0; i < RARRAY_LEN(ary); i++) {
        if (!RTEST(rb_yield(RARRAY_AREF(ary, i)))) break;
    }
    return rb_ary_take(ary, LONG2FIX(i));
}

/*
 *  call-seq:
 *    array.drop(n) -> new_array
 *
 *  Returns a new +Array+ containing all but the first +n+ element of +self+,
 *  where +n+ is a non-negative Integer;
 *  does not modify +self+.
 *
 *  Examples:
 *
 *    a = [0, 1, 2, 3, 4, 5]
 *    a.drop(0) # => [0, 1, 2, 3, 4, 5]
 *    a.drop(1) # => [1, 2, 3, 4, 5]
 *    a.drop(2) # => [2, 3, 4, 5]
 *
 */

static VALUE
rb_ary_drop(VALUE ary, VALUE n)
{
    VALUE result;
    long pos = NUM2LONG(n);
    if (pos < 0) {
        rb_raise(rb_eArgError, "attempt to drop negative size");
    }

    result = rb_ary_subseq(ary, pos, RARRAY_LEN(ary));
    if (NIL_P(result)) result = rb_ary_new();
    return result;
}

/*
 *  call-seq:
 *    array.drop_while {|element| ... } -> new_array
 *    array.drop_while -> new_enumerator

 *  Returns a new +Array+ containing zero or more trailing elements of +self+;
 *  does not modify +self+.
 *
 *  With a block given, calls the block with each successive element of +self+;
 *  stops if the block returns +false+ or +nil+;
 *  returns a new +Array+ _omitting_ those elements for which the block returned a truthy value:
 *
 *    a = [0, 1, 2, 3, 4, 5]
 *    a.drop_while {|element| element < 3 } # => [3, 4, 5]
 *
 *  With no block given, returns a new Enumerator:
 *
 *    [0, 1].drop_while # => # => #<Enumerator: [0, 1]:drop_while>
 *
 */

static VALUE
rb_ary_drop_while(VALUE ary)
{
    long i;

    RETURN_ENUMERATOR(ary, 0, 0);
    for (i = 0; i < RARRAY_LEN(ary); i++) {
        if (!RTEST(rb_yield(RARRAY_AREF(ary, i)))) break;
    }
    return rb_ary_drop(ary, LONG2FIX(i));
}

/*
 *  call-seq:
 *    array.any? -> true or false
 *    array.any? {|element| ... } -> true or false
 *    array.any?(obj) -> true or false
 *
 *  Returns +true+ if any element of +self+ meets a given criterion.
 *
 *  If +self+ has no element, returns +false+ and argument or block
 *  are not used.
 *
 *  With no block given and no argument, returns +true+ if +self+ has any truthy element,
 *  +false+ otherwise:
 *
 *    [nil, 0, false].any? # => true
 *    [nil, false].any? # => false
 *    [].any? # => false
 *
 *  With a block given and no argument, calls the block with each element in +self+;
 *  returns +true+ if the block returns any truthy value, +false+ otherwise:
 *
 *    [0, 1, 2].any? {|element| element > 1 } # => true
 *    [0, 1, 2].any? {|element| element > 2 } # => false
 *
 *  If argument +obj+ is given, returns +true+ if +obj+.<tt>===</tt> any element,
 *  +false+ otherwise:
 *
 *    ['food', 'drink'].any?(/foo/) # => true
 *    ['food', 'drink'].any?(/bar/) # => false
 *    [].any?(/foo/) # => false
 *    [0, 1, 2].any?(1) # => true
 *    [0, 1, 2].any?(3) # => false
 *
 *  Related: Enumerable#any?
 */

static VALUE
rb_ary_any_p(int argc, VALUE *argv, VALUE ary)
{
    long i, len = RARRAY_LEN(ary);

    rb_check_arity(argc, 0, 1);
    if (!len) return Qfalse;
    if (argc) {
        if (rb_block_given_p()) {
            rb_warn("given block not used");
        }
        for (i = 0; i < RARRAY_LEN(ary); ++i) {
            if (RTEST(rb_funcall(argv[0], idEqq, 1, RARRAY_AREF(ary, i)))) return Qtrue;
        }
    }
    else if (!rb_block_given_p()) {
        for (i = 0; i < len; ++i) {
            if (RTEST(RARRAY_AREF(ary, i))) return Qtrue;
        }
    }
    else {
        for (i = 0; i < RARRAY_LEN(ary); ++i) {
            if (RTEST(rb_yield(RARRAY_AREF(ary, i)))) return Qtrue;
        }
    }
    return Qfalse;
}

/*
 *  call-seq:
 *    array.all? -> true or false
 *    array.all? {|element| ... } -> true or false
 *    array.all?(obj) -> true or false
 *
 *  Returns +true+ if all elements of +self+ meet a given criterion.
 *
 *  If +self+ has no element, returns +true+ and argument or block
 *  are not used.
 *
 *  With no block given and no argument, returns +true+ if +self+ contains only truthy elements,
 *  +false+ otherwise:
 *
 *    [0, 1, :foo].all? # => true
 *    [0, nil, 2].all? # => false
 *    [].all? # => true
 *
 *  With a block given and no argument, calls the block with each element in +self+;
 *  returns +true+ if the block returns only truthy values, +false+ otherwise:
 *
 *    [0, 1, 2].all? { |element| element < 3 } # => true
 *    [0, 1, 2].all? { |element| element < 2 } # => false
 *
 *  If argument +obj+ is given, returns +true+ if <tt>obj.===</tt> every element, +false+ otherwise:
 *
 *    ['food', 'fool', 'foot'].all?(/foo/) # => true
 *    ['food', 'drink'].all?(/bar/) # => false
 *    [].all?(/foo/) # => true
 *    [0, 0, 0].all?(0) # => true
 *    [0, 1, 2].all?(1) # => false
 *
 *  Related: Enumerable#all?
 */

static VALUE
rb_ary_all_p(int argc, VALUE *argv, VALUE ary)
{
    long i, len = RARRAY_LEN(ary);

    rb_check_arity(argc, 0, 1);
    if (!len) return Qtrue;
    if (argc) {
        if (rb_block_given_p()) {
            rb_warn("given block not used");
        }
        for (i = 0; i < RARRAY_LEN(ary); ++i) {
            if (!RTEST(rb_funcall(argv[0], idEqq, 1, RARRAY_AREF(ary, i)))) return Qfalse;
        }
    }
    else if (!rb_block_given_p()) {
        for (i = 0; i < len; ++i) {
            if (!RTEST(RARRAY_AREF(ary, i))) return Qfalse;
        }
    }
    else {
        for (i = 0; i < RARRAY_LEN(ary); ++i) {
            if (!RTEST(rb_yield(RARRAY_AREF(ary, i)))) return Qfalse;
        }
    }
    return Qtrue;
}

/*
 *  call-seq:
 *    array.none? -> true or false
 *    array.none? {|element| ... } -> true or false
 *    array.none?(obj) -> true or false
 *
 *  Returns +true+ if no element of +self+ meet a given criterion.
 *
 *  With no block given and no argument, returns +true+ if +self+ has no truthy elements,
 *  +false+ otherwise:
 *
 *    [nil, false].none? # => true
 *    [nil, 0, false].none? # => false
 *    [].none? # => true
 *
 *  With a block given and no argument, calls the block with each element in +self+;
 *  returns +true+ if the block returns no truthy value, +false+ otherwise:
 *
 *    [0, 1, 2].none? {|element| element > 3 } # => true
 *    [0, 1, 2].none? {|element| element > 1 } # => false
 *
 *  If argument +obj+ is given, returns +true+ if <tt>obj.===</tt> no element, +false+ otherwise:
 *
 *    ['food', 'drink'].none?(/bar/) # => true
 *    ['food', 'drink'].none?(/foo/) # => false
 *    [].none?(/foo/) # => true
 *    [0, 1, 2].none?(3) # => true
 *    [0, 1, 2].none?(1) # => false
 *
 *  Related: Enumerable#none?
 */

static VALUE
rb_ary_none_p(int argc, VALUE *argv, VALUE ary)
{
    long i, len = RARRAY_LEN(ary);

    rb_check_arity(argc, 0, 1);
    if (!len) return Qtrue;
    if (argc) {
        if (rb_block_given_p()) {
            rb_warn("given block not used");
        }
        for (i = 0; i < RARRAY_LEN(ary); ++i) {
            if (RTEST(rb_funcall(argv[0], idEqq, 1, RARRAY_AREF(ary, i)))) return Qfalse;
        }
    }
    else if (!rb_block_given_p()) {
        for (i = 0; i < len; ++i) {
            if (RTEST(RARRAY_AREF(ary, i))) return Qfalse;
        }
    }
    else {
        for (i = 0; i < RARRAY_LEN(ary); ++i) {
            if (RTEST(rb_yield(RARRAY_AREF(ary, i)))) return Qfalse;
        }
    }
    return Qtrue;
}

/*
 *  call-seq:
 *    array.one? -> true or false
 *    array.one? {|element| ... } -> true or false
 *    array.one?(obj) -> true or false
 *
 *  Returns +true+ if exactly one element of +self+ meets a given criterion.
 *
 *  With no block given and no argument, returns +true+ if +self+ has exactly one truthy element,
 *  +false+ otherwise:
 *
 *    [nil, 0].one? # => true
 *    [0, 0].one? # => false
 *    [nil, nil].one? # => false
 *    [].one? # => false
 *
 *  With a block given and no argument, calls the block with each element in +self+;
 *  returns +true+ if the block a truthy value for exactly one element, +false+ otherwise:
 *
 *    [0, 1, 2].one? {|element| element > 0 } # => false
 *    [0, 1, 2].one? {|element| element > 1 } # => true
 *    [0, 1, 2].one? {|element| element > 2 } # => false
 *
 *  If argument +obj+ is given, returns +true+ if <tt>obj.===</tt> exactly one element,
 *  +false+ otherwise:
 *
 *    [0, 1, 2].one?(0) # => true
 *    [0, 0, 1].one?(0) # => false
 *    [1, 1, 2].one?(0) # => false
 *    ['food', 'drink'].one?(/bar/) # => false
 *    ['food', 'drink'].one?(/foo/) # => true
 *    [].one?(/foo/) # => false
 *
 *  Related: Enumerable#one?
 */

static VALUE
rb_ary_one_p(int argc, VALUE *argv, VALUE ary)
{
    long i, len = RARRAY_LEN(ary);
    VALUE result = Qfalse;

    rb_check_arity(argc, 0, 1);
    if (!len) return Qfalse;
    if (argc) {
        if (rb_block_given_p()) {
            rb_warn("given block not used");
        }
        for (i = 0; i < RARRAY_LEN(ary); ++i) {
            if (RTEST(rb_funcall(argv[0], idEqq, 1, RARRAY_AREF(ary, i)))) {
                if (result) return Qfalse;
                result = Qtrue;
            }
        }
    }
    else if (!rb_block_given_p()) {
        for (i = 0; i < len; ++i) {
            if (RTEST(RARRAY_AREF(ary, i))) {
                if (result) return Qfalse;
                result = Qtrue;
            }
        }
    }
    else {
        for (i = 0; i < RARRAY_LEN(ary); ++i) {
            if (RTEST(rb_yield(RARRAY_AREF(ary, i)))) {
                if (result) return Qfalse;
                result = Qtrue;
            }
        }
    }
    return result;
}

/*
 *  call-seq:
 *    array.dig(index, *identifiers) -> object
 *
 *  Finds and returns the object in nested objects
 *  that is specified by +index+ and +identifiers+.
 *  The nested objects may be instances of various classes.
 *  See {Dig Methods}[rdoc-ref:dig_methods.rdoc].
 *
 *  Examples:
 *
 *    a = [:foo, [:bar, :baz, [:bat, :bam]]]
 *    a.dig(1) # => [:bar, :baz, [:bat, :bam]]
 *    a.dig(1, 2) # => [:bat, :bam]
 *    a.dig(1, 2, 0) # => :bat
 *    a.dig(1, 2, 3) # => nil
 *
 */

static VALUE
rb_ary_dig(int argc, VALUE *argv, VALUE self)
{
    rb_check_arity(argc, 1, UNLIMITED_ARGUMENTS);
    self = rb_ary_at(self, *argv);
    if (!--argc) return self;
    ++argv;
    return rb_obj_dig(argc, argv, self, Qnil);
}

static inline VALUE
finish_exact_sum(long n, VALUE r, VALUE v, int z)
{
    if (n != 0)
        v = rb_fix_plus(LONG2FIX(n), v);
    if (!UNDEF_P(r)) {
        v = rb_rational_plus(r, v);
    }
    else if (!n && z) {
        v = rb_fix_plus(LONG2FIX(0), v);
    }
    return v;
}

/*
 * call-seq:
 *   array.sum(init = 0) -> object
 *   array.sum(init = 0) {|element| ... } -> object
 *
 *  When no block is given, returns the object equivalent to:
 *
 *    sum = init
 *    array.each {|element| sum += element }
 *    sum
 *
 *  For example, <tt>[e1, e2, e3].sum</tt> returns <tt>init + e1 + e2 + e3</tt>.
 *
 *  Examples:
 *
 *    a = [0, 1, 2, 3]
 *    a.sum # => 6
 *    a.sum(100) # => 106
 *
 *  The elements need not be numeric, but must be <tt>+</tt>-compatible
 *  with each other and with +init+:
 *
 *    a = ['abc', 'def', 'ghi']
 *    a.sum('jkl') # => "jklabcdefghi"
 *
 *  When a block is given, it is called with each element
 *  and the block's return value (instead of the element itself) is used as the addend:
 *
 *    a = ['zero', 1, :two]
 *    s = a.sum('Coerced and concatenated: ') {|element| element.to_s }
 *    s # => "Coerced and concatenated: zero1two"
 *
 *  Notes:
 *
 *  - Array#join and Array#flatten may be faster than Array#sum
 *    for an +Array+ of Strings or an +Array+ of Arrays.
 *  - Array#sum method may not respect method redefinition of "+" methods such as Integer#+.
 *
 */

static VALUE
rb_ary_sum(int argc, VALUE *argv, VALUE ary)
{
    VALUE e, v, r;
    long i, n;
    int block_given;

    v = (rb_check_arity(argc, 0, 1) ? argv[0] : LONG2FIX(0));

    block_given = rb_block_given_p();

    if (RARRAY_LEN(ary) == 0)
        return v;

    n = 0;
    r = Qundef;

    if (!FIXNUM_P(v) && !RB_BIGNUM_TYPE_P(v) && !RB_TYPE_P(v, T_RATIONAL)) {
        i = 0;
        goto init_is_a_value;
    }

    for (i = 0; i < RARRAY_LEN(ary); i++) {
        e = RARRAY_AREF(ary, i);
        if (block_given)
            e = rb_yield(e);
        if (FIXNUM_P(e)) {
            n += FIX2LONG(e); /* should not overflow long type */
            if (!FIXABLE(n)) {
                v = rb_big_plus(LONG2NUM(n), v);
                n = 0;
            }
        }
        else if (RB_BIGNUM_TYPE_P(e))
            v = rb_big_plus(e, v);
        else if (RB_TYPE_P(e, T_RATIONAL)) {
            if (UNDEF_P(r))
                r = e;
            else
                r = rb_rational_plus(r, e);
        }
        else
            goto not_exact;
    }
    v = finish_exact_sum(n, r, v, argc!=0);
    return v;

  not_exact:
    v = finish_exact_sum(n, r, v, i!=0);

    if (RB_FLOAT_TYPE_P(e)) {
        /*
         * Kahan-Babuska balancing compensated summation algorithm
         * See https://link.springer.com/article/10.1007/s00607-005-0139-x
         */
        double f, c;
        double x, t;

        f = NUM2DBL(v);
        c = 0.0;
        goto has_float_value;
        for (; i < RARRAY_LEN(ary); i++) {
            e = RARRAY_AREF(ary, i);
            if (block_given)
                e = rb_yield(e);
            if (RB_FLOAT_TYPE_P(e))
              has_float_value:
                x = RFLOAT_VALUE(e);
            else if (FIXNUM_P(e))
                x = FIX2LONG(e);
            else if (RB_BIGNUM_TYPE_P(e))
                x = rb_big2dbl(e);
            else if (RB_TYPE_P(e, T_RATIONAL))
                x = rb_num2dbl(e);
            else
                goto not_float;

            if (isnan(f)) continue;
            if (isnan(x)) {
                f = x;
                continue;
            }
            if (isinf(x)) {
                if (isinf(f) && signbit(x) != signbit(f))
                    f = NAN;
                else
                    f = x;
                continue;
            }
            if (isinf(f)) continue;

            t = f + x;
            if (fabs(f) >= fabs(x))
                c += ((f - t) + x);
            else
                c += ((x - t) + f);
            f = t;
        }
        f += c;
        return DBL2NUM(f);

      not_float:
        v = DBL2NUM(f);
    }

    goto has_some_value;
    init_is_a_value:
    for (; i < RARRAY_LEN(ary); i++) {
        e = RARRAY_AREF(ary, i);
        if (block_given)
            e = rb_yield(e);
      has_some_value:
        v = rb_funcall(v, idPLUS, 1, e);
    }
    return v;
}

/* :nodoc: */
static VALUE
rb_ary_deconstruct(VALUE ary)
{
    return ary;
}

/*
 *  An +Array+ is an ordered, integer-indexed collection of objects, called _elements_.
 *  Any object (even another array) may be an array element,
 *  and an array can contain objects of different types.
 *
 *  == +Array+ Indexes
 *
 *  +Array+ indexing starts at 0, as in C or Java.
 *
 *  A positive index is an offset from the first element:
 *
 *  - Index 0 indicates the first element.
 *  - Index 1 indicates the second element.
 *  - ...
 *
 *  A negative index is an offset, backwards, from the end of the array:
 *
 *  - Index -1 indicates the last element.
 *  - Index -2 indicates the next-to-last element.
 *  - ...
 *
 *  A non-negative index is <i>in range</i> if and only if it is smaller than
 *  the size of the array.  For a 3-element array:
 *
 *  - Indexes 0 through 2 are in range.
 *  - Index 3 is out of range.
 *
 *  A negative index is <i>in range</i> if and only if its absolute value is
 *  not larger than the size of the array.  For a 3-element array:
 *
 *  - Indexes -1 through -3 are in range.
 *  - Index -4 is out of range.
 *
 *  Although the effective index into an array is always an integer,
 *  some methods (both within and outside of class +Array+)
 *  accept one or more non-integer arguments that are
 *  {integer-convertible objects}[rdoc-ref:implicit_conversion.rdoc@Integer-Convertible+Objects].
 *
 *
 *  == Creating Arrays
 *
 *  You can create an +Array+ object explicitly with:
 *
 *  - An {array literal}[rdoc-ref:literals.rdoc@Array+Literals]:
 *
 *      [1, 'one', :one, [2, 'two', :two]]
 *
 *  - A {%w or %W: string-array Literal}[rdoc-ref:literals.rdoc@25w+and+-25W-3A+String-Array+Literals]:
 *
 *      %w[foo bar baz] # => ["foo", "bar", "baz"]
 *      %w[1 % *]       # => ["1", "%", "*"]
 *
 *  - A {%i pr %I: symbol-array Literal}[rdoc-ref:literals.rdoc@25i+and+-25I-3A+Symbol-Array+Literals]:
 *
 *      %i[foo bar baz] # => [:foo, :bar, :baz]
 *      %i[1 % *]       # => [:"1", :%, :*]
 *
 *  - \Method Kernel#Array:
 *
 *      Array(["a", "b"])             # => ["a", "b"]
 *      Array(1..5)                   # => [1, 2, 3, 4, 5]
 *      Array(key: :value)            # => [[:key, :value]]
 *      Array(nil)                    # => []
 *      Array(1)                      # => [1]
 *      Array({:a => "a", :b => "b"}) # => [[:a, "a"], [:b, "b"]]
 *
 *  - \Method Array.new:
 *
 *      Array.new               # => []
 *      Array.new(3)            # => [nil, nil, nil]
 *      Array.new(4) {Hash.new} # => [{}, {}, {}, {}]
 *      Array.new(3, true)      # => [true, true, true]
 *
 *    Note that the last example above populates the array
 *    with references to the same object.
 *    This is recommended only in cases where that object is a natively immutable object
 *    such as a symbol, a numeric, +nil+, +true+, or +false+.
 *
 *    Another way to create an array with various objects, using a block;
 *    this usage is safe for mutable objects such as hashes, strings or
 *    other arrays:
 *
 *      Array.new(4) {|i| i.to_s } # => ["0", "1", "2", "3"]
 *
 *    Here is a way to create a multi-dimensional array:
 *
 *      Array.new(3) {Array.new(3)}
 *      # => [[nil, nil, nil], [nil, nil, nil], [nil, nil, nil]]
 *
 *  A number of Ruby methods, both in the core and in the standard library,
 *  provide instance method +to_a+, which converts an object to an array.
 *
 *  - ARGF#to_a
 *  - Array#to_a
 *  - Enumerable#to_a
 *  - Hash#to_a
 *  - MatchData#to_a
 *  - NilClass#to_a
 *  - OptionParser#to_a
 *  - Range#to_a
 *  - Set#to_a
 *  - Struct#to_a
 *  - Time#to_a
 *  - Benchmark::Tms#to_a
 *  - CSV::Table#to_a
 *  - Enumerator::Lazy#to_a
 *  - Gem::List#to_a
 *  - Gem::NameTuple#to_a
 *  - Gem::Platform#to_a
 *  - Gem::RequestSet::Lockfile::Tokenizer#to_a
 *  - Gem::SourceList#to_a
 *  - OpenSSL::X509::Extension#to_a
 *  - OpenSSL::X509::Name#to_a
 *  - Racc::ISet#to_a
 *  - Rinda::RingFinger#to_a
 *  - Ripper::Lexer::Elem#to_a
 *  - RubyVM::InstructionSequence#to_a
 *  - YAML::DBM#to_a
 *
 *  == Example Usage
 *
 *  In addition to the methods it mixes in through the Enumerable module, the
 *  +Array+ class has proprietary methods for accessing, searching and otherwise
 *  manipulating arrays.
 *
 *  Some of the more common ones are illustrated below.
 *
 *  == Accessing Elements
 *
 *  Elements in an array can be retrieved using the Array#[] method.  It can
 *  take a single integer argument (a numeric index), a pair of arguments
 *  (start and length) or a range. Negative indices start counting from the end,
 *  with -1 being the last element.
 *
 *     arr = [1, 2, 3, 4, 5, 6]
 *     arr[2]    #=> 3
 *     arr[100]  #=> nil
 *     arr[-3]   #=> 4
 *     arr[2, 3] #=> [3, 4, 5]
 *     arr[1..4] #=> [2, 3, 4, 5]
 *     arr[1..-3] #=> [2, 3, 4]
 *
 *  Another way to access a particular array element is by using the #at method
 *
 *     arr.at(0) #=> 1
 *
 *  The #slice method works in an identical manner to Array#[].
 *
 *  To raise an error for indices outside of the array bounds or else to
 *  provide a default value when that happens, you can use #fetch.
 *
 *     arr = ['a', 'b', 'c', 'd', 'e', 'f']
 *     arr.fetch(100) #=> IndexError: index 100 outside of array bounds: -6...6
 *     arr.fetch(100, "oops") #=> "oops"
 *
 *  The special methods #first and #last will return the first and last
 *  elements of an array, respectively.
 *
 *     arr.first #=> 1
 *     arr.last  #=> 6
 *
 *  To return the first +n+ elements of an array, use #take
 *
 *     arr.take(3) #=> [1, 2, 3]
 *
 *  #drop does the opposite of #take, by returning the elements after +n+
 *  elements have been dropped:
 *
 *     arr.drop(3) #=> [4, 5, 6]
 *
 *  == Obtaining Information about an +Array+
 *
 *  Arrays keep track of their own length at all times.  To query an array
 *  about the number of elements it contains, use #length, #count or #size.
 *
 *    browsers = ['Chrome', 'Firefox', 'Safari', 'Opera', 'IE']
 *    browsers.length #=> 5
 *    browsers.count #=> 5
 *
 *  To check whether an array contains any elements at all
 *
 *    browsers.empty? #=> false
 *
 *  To check whether a particular item is included in the array
 *
 *    browsers.include?('Konqueror') #=> false
 *
 *  == Adding Items to Arrays
 *
 *  Items can be added to the end of an array by using either #push or #<<
 *
 *    arr = [1, 2, 3, 4]
 *    arr.push(5) #=> [1, 2, 3, 4, 5]
 *    arr << 6    #=> [1, 2, 3, 4, 5, 6]
 *
 *  #unshift will add a new item to the beginning of an array.
 *
 *     arr.unshift(0) #=> [0, 1, 2, 3, 4, 5, 6]
 *
 *  With #insert you can add a new element to an array at any position.
 *
 *     arr.insert(3, 'apple')  #=> [0, 1, 2, 'apple', 3, 4, 5, 6]
 *
 *  Using the #insert method, you can also insert multiple values at once:
 *
 *     arr.insert(3, 'orange', 'pear', 'grapefruit')
 *     #=> [0, 1, 2, "orange", "pear", "grapefruit", "apple", 3, 4, 5, 6]
 *
 *  == Removing Items from an +Array+
 *
 *  The method #pop removes the last element in an array and returns it:
 *
 *     arr =  [1, 2, 3, 4, 5, 6]
 *     arr.pop #=> 6
 *     arr #=> [1, 2, 3, 4, 5]
 *
 *  To retrieve and at the same time remove the first item, use #shift:
 *
 *     arr.shift #=> 1
 *     arr #=> [2, 3, 4, 5]
 *
 *  To delete an element at a particular index:
 *
 *     arr.delete_at(2) #=> 4
 *     arr #=> [2, 3, 5]
 *
 *  To delete a particular element anywhere in an array, use #delete:
 *
 *     arr = [1, 2, 2, 3]
 *     arr.delete(2) #=> 2
 *     arr #=> [1,3]
 *
 *  A useful method if you need to remove +nil+ values from an array is
 *  #compact:
 *
 *     arr = ['foo', 0, nil, 'bar', 7, 'baz', nil]
 *     arr.compact  #=> ['foo', 0, 'bar', 7, 'baz']
 *     arr          #=> ['foo', 0, nil, 'bar', 7, 'baz', nil]
 *     arr.compact! #=> ['foo', 0, 'bar', 7, 'baz']
 *     arr          #=> ['foo', 0, 'bar', 7, 'baz']
 *
 *  Another common need is to remove duplicate elements from an array.
 *
 *  It has the non-destructive #uniq, and destructive method #uniq!
 *
 *     arr = [2, 5, 6, 556, 6, 6, 8, 9, 0, 123, 556]
 *     arr.uniq #=> [2, 5, 6, 556, 8, 9, 0, 123]
 *
 *  == Iterating over Arrays
 *
 *  Like all classes that include the Enumerable module, +Array+ has an each
 *  method, which defines what elements should be iterated over and how.  In
 *  case of Array's #each, all elements in the +Array+ instance are yielded to
 *  the supplied block in sequence.
 *
 *  Note that this operation leaves the array unchanged.
 *
 *     arr = [1, 2, 3, 4, 5]
 *     arr.each {|a| print a -= 10, " "}
 *     # prints: -9 -8 -7 -6 -5
 *     #=> [1, 2, 3, 4, 5]
 *
 *  Another sometimes useful iterator is #reverse_each which will iterate over
 *  the elements in the array in reverse order.
 *
 *     words = %w[first second third fourth fifth sixth]
 *     str = ""
 *     words.reverse_each {|word| str += "#{word} "}
 *     p str #=> "sixth fifth fourth third second first "
 *
 *  The #map method can be used to create a new array based on the original
 *  array, but with the values modified by the supplied block:
 *
 *     arr.map {|a| 2*a}     #=> [2, 4, 6, 8, 10]
 *     arr                   #=> [1, 2, 3, 4, 5]
 *     arr.map! {|a| a**2}   #=> [1, 4, 9, 16, 25]
 *     arr                   #=> [1, 4, 9, 16, 25]
 *
 *
 *  == Selecting Items from an +Array+
 *
 *  Elements can be selected from an array according to criteria defined in a
 *  block.  The selection can happen in a destructive or a non-destructive
 *  manner.  While the destructive operations will modify the array they were
 *  called on, the non-destructive methods usually return a new array with the
 *  selected elements, but leave the original array unchanged.
 *
 *  === Non-destructive Selection
 *
 *     arr = [1, 2, 3, 4, 5, 6]
 *     arr.select {|a| a > 3}       #=> [4, 5, 6]
 *     arr.reject {|a| a < 3}       #=> [3, 4, 5, 6]
 *     arr.drop_while {|a| a < 4}   #=> [4, 5, 6]
 *     arr                          #=> [1, 2, 3, 4, 5, 6]
 *
 *  === Destructive Selection
 *
 *  #select! and #reject! are the corresponding destructive methods to #select
 *  and #reject
 *
 *  Similar to #select vs. #reject, #delete_if and #keep_if have the exact
 *  opposite result when supplied with the same block:
 *
 *     arr.delete_if {|a| a < 4}   #=> [4, 5, 6]
 *     arr                         #=> [4, 5, 6]
 *
 *     arr = [1, 2, 3, 4, 5, 6]
 *     arr.keep_if {|a| a < 4}   #=> [1, 2, 3]
 *     arr                       #=> [1, 2, 3]
 *
 *  == What's Here
 *
 *  First, what's elsewhere. \Class +Array+:
 *
 *  - Inherits from {class Object}[rdoc-ref:Object@What-27s+Here].
 *  - Includes {module Enumerable}[rdoc-ref:Enumerable@What-27s+Here],
 *    which provides dozens of additional methods.
 *
 *  Here, class +Array+ provides methods that are useful for:
 *
 *  - {Creating an Array}[rdoc-ref:Array@Methods+for+Creating+an+Array]
 *  - {Querying}[rdoc-ref:Array@Methods+for+Querying]
 *  - {Comparing}[rdoc-ref:Array@Methods+for+Comparing]
 *  - {Fetching}[rdoc-ref:Array@Methods+for+Fetching]
 *  - {Assigning}[rdoc-ref:Array@Methods+for+Assigning]
 *  - {Deleting}[rdoc-ref:Array@Methods+for+Deleting]
 *  - {Combining}[rdoc-ref:Array@Methods+for+Combining]
 *  - {Iterating}[rdoc-ref:Array@Methods+for+Iterating]
 *  - {Converting}[rdoc-ref:Array@Methods+for+Converting]
 *  - {And more....}[rdoc-ref:Array@Other+Methods]
 *
 *  === Methods for Creating an +Array+
 *
 *  - ::[]: Returns a new array populated with given objects.
 *  - ::new: Returns a new array.
 *  - ::try_convert: Returns a new array created from a given object.
 *
 *  === Methods for Querying
 *
 *  - #length, #size: Returns the count of elements.
 *  - #include?: Returns whether any element <tt>==</tt> a given object.
 *  - #empty?: Returns whether there are no elements.
 *  - #all?: Returns whether all elements meet a given criterion.
 *  - #any?: Returns whether any element meets a given criterion.
 *  - #none?: Returns whether no element <tt>==</tt> a given object.
 *  - #one?: Returns whether exactly one element <tt>==</tt> a given object.
 *  - #count: Returns the count of elements that meet a given criterion.
 *  - #find_index, #index: Returns the index of the first element that meets a given criterion.
 *  - #rindex: Returns the index of the last element that meets a given criterion.
 *  - #hash: Returns the integer hash code.
 *
 *  === Methods for Comparing
 *
 *  - #<=>: Returns -1, 0, or 1 * as +self+ is less than, equal to, or
 *    greater than a given object.
 *  - #==: Returns whether each element in +self+ is <tt>==</tt> to the corresponding element
 *    in a given object.
 *  - #eql?: Returns whether each element in +self+ is <tt>eql?</tt> to the corresponding
 *    element in a given object.

 *  === Methods for Fetching
 *
 *  These methods do not modify +self+.
 *
 *  - #[]: Returns one or more elements.
 *  - #fetch: Returns the element at a given offset.
 *  - #first: Returns one or more leading elements.
 *  - #last: Returns one or more trailing elements.
 *  - #max: Returns one or more maximum-valued elements,
 *    as determined by <tt><=></tt> or a given block.
 *  - #min: Returns one or more minimum-valued elements,
 *    as determined by <tt><=></tt> or a given block.
 *  - #minmax: Returns the minimum-valued and maximum-valued elements,
 *    as determined by <tt><=></tt> or a given block.
 *  - #assoc: Returns the first element that is an array
 *    whose first element <tt>==</tt> a given object.
 *  - #rassoc: Returns the first element that is an array
 *    whose second element <tt>==</tt> a given object.
 *  - #at: Returns the element at a given offset.
 *  - #values_at: Returns the elements at given offsets.
 *  - #dig: Returns the object in nested objects
 *    that is specified by a given index and additional arguments.
 *  - #drop: Returns trailing elements as determined by a given index.
 *  - #take: Returns leading elements as determined by a given index.
 *  - #drop_while: Returns trailing elements as determined by a given block.
 *  - #take_while: Returns leading elements as determined by a given block.
 *  - #slice: Returns consecutive elements as determined by a given argument.
 *  - #sort: Returns all elements in an order determined by <tt><=></tt> or a given block.
 *  - #reverse: Returns all elements in reverse order.
 *  - #compact: Returns an array containing all non-+nil+ elements.
 *  - #select, #filter: Returns an array containing elements selected by a given block.
 *  - #uniq: Returns an array containing non-duplicate elements.
 *  - #rotate: Returns all elements with some rotated from one end to the other.
 *  - #bsearch: Returns an element selected via a binary search
 *    as determined by a given block.
 *  - #bsearch_index: Returns the index of an element selected via a binary search
 *    as determined by a given block.
 *  - #sample: Returns one or more random elements.
 *  - #shuffle: Returns elements in a random order.
 *
 *  === Methods for Assigning
 *
 *  These methods add, replace, or reorder elements in +self+.
 *
 *  - #[]=: Assigns specified elements with a given object.
 *  - #push, #append, #<<: Appends trailing elements.
 *  - #unshift, #prepend: Prepends leading elements.
 *  - #insert: Inserts given objects at a given offset; does not replace elements.
 *  - #concat: Appends all elements from given arrays.
 *  - #fill: Replaces specified elements with specified objects.
 *  - #replace: Replaces the content of +self+ with the content of a given array.
 *  - #reverse!: Replaces +self+ with its elements reversed.
 *  - #rotate!: Replaces +self+ with its elements rotated.
 *  - #shuffle!: Replaces +self+ with its elements in random order.
 *  - #sort!: Replaces +self+ with its elements sorted,
 *    as determined by <tt><=></tt> or a given block.
 *  - #sort_by!: Replaces +self+ with its elements sorted, as determined by a given block.
 *
 *  === Methods for Deleting
 *
 *  Each of these methods removes elements from +self+:
 *
 *  - #pop: Removes and returns the last element.
 *  - #shift:  Removes and returns the first element.
 *  - #compact!: Removes all +nil+ elements.
 *  - #delete: Removes elements equal to a given object.
 *  - #delete_at: Removes the element at a given offset.
 *  - #delete_if: Removes elements specified by a given block.
 *  - #keep_if: Removes elements not specified by a given block.
 *  - #reject!: Removes elements specified by a given block.
 *  - #select!, #filter!: Removes elements not specified by a given block.
 *  - #slice!: Removes and returns a sequence of elements.
 *  - #uniq!: Removes duplicates.
 *
 *  === Methods for Combining
 *
 *  - #&: Returns an array containing elements found both in +self+ and a given array.
 *  - #intersection: Returns an array containing elements found both in +self+
 *    and in each given array.
 *  - #+: Returns an array containing all elements of +self+ followed by all elements of a given array.
 *  - #-: Returns an array containing all elements of +self+ that are not found in a given array.
 *  - #|: Returns an array containing all elements of +self+ and all elements of a given array,
 *    duplicates removed.
 *  - #union: Returns an array containing all elements of +self+ and all elements of given arrays,
 *    duplicates removed.
 *  - #difference: Returns an array containing all elements of +self+ that are not found
 *    in any of the given arrays..
 *  - #product: Returns or yields all combinations of elements from +self+ and given arrays.
 *
 *  === Methods for Iterating
 *
 *  - #each: Passes each element to a given block.
 *  - #reverse_each:  Passes each element, in reverse order, to a given block.
 *  - #each_index: Passes each element index to a given block.
 *  - #cycle: Calls a given block with each element, then does so again,
 *    for a specified number of times, or forever.
 *  - #combination: Calls a given block with combinations of elements of +self+;
 *    a combination does not use the same element more than once.
 *  - #permutation: Calls a given block with permutations of elements of +self+;
 *    a permutation does not use the same element more than once.
 *  - #repeated_combination: Calls a given block with combinations of elements of +self+;
 *    a combination may use the same element more than once.
 *  - #repeated_permutation: Calls a given block with permutations of elements of +self+;
 *    a permutation may use the same element more than once.
 *
 *  === Methods for Converting
 *
 *  - #map, #collect: Returns an array containing the block return-value for each element.
 *  - #map!, #collect!: Replaces each element with a block return-value.
 *  - #flatten: Returns an array that is a recursive flattening of +self+.
 *  - #flatten!: Replaces each nested array in +self+ with the elements from that array.
 *  - #inspect, #to_s: Returns a new String containing the elements.
 *  - #join: Returns a newsString containing the elements joined by the field separator.
 *  - #to_a: Returns +self+ or a new array containing all elements.
 *  - #to_ary: Returns +self+.
 *  - #to_h: Returns a new hash formed from the elements.
 *  - #transpose: Transposes +self+, which must be an array of arrays.
 *  - #zip: Returns a new array of arrays containing +self+ and given arrays;
 *    follow the link for details.
 *
 *  === Other Methods
 *
 *  - #*: Returns one of the following:
 *
 *    - With integer argument +n+, a new array that is the concatenation
 *      of +n+ copies of +self+.
 *    - With string argument +field_separator+, a new string that is equivalent to
 *      <tt>join(field_separator)</tt>.
 *
 *  - #abbrev: Returns a hash of unambiguous abbreviations for elements.
 *  - #pack: Packs the elements into a binary sequence.
 *  - #sum: Returns a sum of elements according to either <tt>+</tt> or a given block.
 */

void
Init_Array(void)
{
    rb_cArray  = rb_define_class("Array", rb_cObject);
    rb_include_module(rb_cArray, rb_mEnumerable);

    rb_define_alloc_func(rb_cArray, empty_ary_alloc);
    rb_define_singleton_method(rb_cArray, "new", rb_ary_s_new, -1);
    rb_define_singleton_method(rb_cArray, "[]", rb_ary_s_create, -1);
    rb_define_singleton_method(rb_cArray, "try_convert", rb_ary_s_try_convert, 1);
    rb_define_method(rb_cArray, "initialize", rb_ary_initialize, -1);
    rb_define_method(rb_cArray, "initialize_copy", rb_ary_replace, 1);

    rb_define_method(rb_cArray, "inspect", rb_ary_inspect, 0);
    rb_define_alias(rb_cArray,  "to_s", "inspect");
    rb_define_method(rb_cArray, "to_a", rb_ary_to_a, 0);
    rb_define_method(rb_cArray, "to_h", rb_ary_to_h, 0);
    rb_define_method(rb_cArray, "to_ary", rb_ary_to_ary_m, 0);

    rb_define_method(rb_cArray, "==", rb_ary_equal, 1);
    rb_define_method(rb_cArray, "eql?", rb_ary_eql, 1);
    rb_define_method(rb_cArray, "hash", rb_ary_hash, 0);

    rb_define_method(rb_cArray, "[]", rb_ary_aref, -1);
    rb_define_method(rb_cArray, "[]=", rb_ary_aset, -1);
    rb_define_method(rb_cArray, "at", rb_ary_at, 1);
    rb_define_method(rb_cArray, "fetch", rb_ary_fetch, -1);
    rb_define_method(rb_cArray, "concat", rb_ary_concat_multi, -1);
    rb_define_method(rb_cArray, "union", rb_ary_union_multi, -1);
    rb_define_method(rb_cArray, "difference", rb_ary_difference_multi, -1);
    rb_define_method(rb_cArray, "intersection", rb_ary_intersection_multi, -1);
    rb_define_method(rb_cArray, "intersect?", rb_ary_intersect_p, 1);
    rb_define_method(rb_cArray, "<<", rb_ary_push, 1);
    rb_define_method(rb_cArray, "push", rb_ary_push_m, -1);
    rb_define_alias(rb_cArray,  "append", "push");
    rb_define_method(rb_cArray, "pop", rb_ary_pop_m, -1);
    rb_define_method(rb_cArray, "shift", rb_ary_shift_m, -1);
    rb_define_method(rb_cArray, "unshift", rb_ary_unshift_m, -1);
    rb_define_alias(rb_cArray,  "prepend", "unshift");
    rb_define_method(rb_cArray, "insert", rb_ary_insert, -1);
    rb_define_method(rb_cArray, "each_index", rb_ary_each_index, 0);
    rb_define_method(rb_cArray, "reverse_each", rb_ary_reverse_each, 0);
    rb_define_method(rb_cArray, "length", rb_ary_length, 0);
    rb_define_method(rb_cArray, "size", rb_ary_length, 0);
    rb_define_method(rb_cArray, "empty?", rb_ary_empty_p, 0);
    rb_define_method(rb_cArray, "find_index", rb_ary_index, -1);
    rb_define_method(rb_cArray, "index", rb_ary_index, -1);
    rb_define_method(rb_cArray, "rindex", rb_ary_rindex, -1);
    rb_define_method(rb_cArray, "join", rb_ary_join_m, -1);
    rb_define_method(rb_cArray, "reverse", rb_ary_reverse_m, 0);
    rb_define_method(rb_cArray, "reverse!", rb_ary_reverse_bang, 0);
    rb_define_method(rb_cArray, "rotate", rb_ary_rotate_m, -1);
    rb_define_method(rb_cArray, "rotate!", rb_ary_rotate_bang, -1);
    rb_define_method(rb_cArray, "sort", rb_ary_sort, 0);
    rb_define_method(rb_cArray, "sort!", rb_ary_sort_bang, 0);
    rb_define_method(rb_cArray, "sort_by!", rb_ary_sort_by_bang, 0);
    rb_define_method(rb_cArray, "collect", rb_ary_collect, 0);
    rb_define_method(rb_cArray, "collect!", rb_ary_collect_bang, 0);
    rb_define_method(rb_cArray, "map", rb_ary_collect, 0);
    rb_define_method(rb_cArray, "map!", rb_ary_collect_bang, 0);
    rb_define_method(rb_cArray, "select", rb_ary_select, 0);
    rb_define_method(rb_cArray, "select!", rb_ary_select_bang, 0);
    rb_define_method(rb_cArray, "filter", rb_ary_select, 0);
    rb_define_method(rb_cArray, "filter!", rb_ary_select_bang, 0);
    rb_define_method(rb_cArray, "keep_if", rb_ary_keep_if, 0);
    rb_define_method(rb_cArray, "values_at", rb_ary_values_at, -1);
    rb_define_method(rb_cArray, "delete", rb_ary_delete, 1);
    rb_define_method(rb_cArray, "delete_at", rb_ary_delete_at_m, 1);
    rb_define_method(rb_cArray, "delete_if", rb_ary_delete_if, 0);
    rb_define_method(rb_cArray, "reject", rb_ary_reject, 0);
    rb_define_method(rb_cArray, "reject!", rb_ary_reject_bang, 0);
    rb_define_method(rb_cArray, "zip", rb_ary_zip, -1);
    rb_define_method(rb_cArray, "transpose", rb_ary_transpose, 0);
    rb_define_method(rb_cArray, "replace", rb_ary_replace, 1);
    rb_define_method(rb_cArray, "clear", rb_ary_clear, 0);
    rb_define_method(rb_cArray, "fill", rb_ary_fill, -1);
    rb_define_method(rb_cArray, "include?", rb_ary_includes, 1);
    rb_define_method(rb_cArray, "<=>", rb_ary_cmp, 1);

    rb_define_method(rb_cArray, "slice", rb_ary_aref, -1);
    rb_define_method(rb_cArray, "slice!", rb_ary_slice_bang, -1);

    rb_define_method(rb_cArray, "assoc", rb_ary_assoc, 1);
    rb_define_method(rb_cArray, "rassoc", rb_ary_rassoc, 1);

    rb_define_method(rb_cArray, "+", rb_ary_plus, 1);
    rb_define_method(rb_cArray, "*", rb_ary_times, 1);

    rb_define_method(rb_cArray, "-", rb_ary_diff, 1);
    rb_define_method(rb_cArray, "&", rb_ary_and, 1);
    rb_define_method(rb_cArray, "|", rb_ary_or, 1);

    rb_define_method(rb_cArray, "max", rb_ary_max, -1);
    rb_define_method(rb_cArray, "min", rb_ary_min, -1);
    rb_define_method(rb_cArray, "minmax", rb_ary_minmax, 0);

    rb_define_method(rb_cArray, "uniq", rb_ary_uniq, 0);
    rb_define_method(rb_cArray, "uniq!", rb_ary_uniq_bang, 0);
    rb_define_method(rb_cArray, "compact", rb_ary_compact, 0);
    rb_define_method(rb_cArray, "compact!", rb_ary_compact_bang, 0);
    rb_define_method(rb_cArray, "flatten", rb_ary_flatten, -1);
    rb_define_method(rb_cArray, "flatten!", rb_ary_flatten_bang, -1);
    rb_define_method(rb_cArray, "count", rb_ary_count, -1);
    rb_define_method(rb_cArray, "cycle", rb_ary_cycle, -1);
    rb_define_method(rb_cArray, "permutation", rb_ary_permutation, -1);
    rb_define_method(rb_cArray, "combination", rb_ary_combination, 1);
    rb_define_method(rb_cArray, "repeated_permutation", rb_ary_repeated_permutation, 1);
    rb_define_method(rb_cArray, "repeated_combination", rb_ary_repeated_combination, 1);
    rb_define_method(rb_cArray, "product", rb_ary_product, -1);

    rb_define_method(rb_cArray, "take", rb_ary_take, 1);
    rb_define_method(rb_cArray, "take_while", rb_ary_take_while, 0);
    rb_define_method(rb_cArray, "drop", rb_ary_drop, 1);
    rb_define_method(rb_cArray, "drop_while", rb_ary_drop_while, 0);
    rb_define_method(rb_cArray, "bsearch", rb_ary_bsearch, 0);
    rb_define_method(rb_cArray, "bsearch_index", rb_ary_bsearch_index, 0);
    rb_define_method(rb_cArray, "any?", rb_ary_any_p, -1);
    rb_define_method(rb_cArray, "all?", rb_ary_all_p, -1);
    rb_define_method(rb_cArray, "none?", rb_ary_none_p, -1);
    rb_define_method(rb_cArray, "one?", rb_ary_one_p, -1);
    rb_define_method(rb_cArray, "dig", rb_ary_dig, -1);
    rb_define_method(rb_cArray, "sum", rb_ary_sum, -1);

    rb_define_method(rb_cArray, "deconstruct", rb_ary_deconstruct, 0);
}

#include "array.rbinc"<|MERGE_RESOLUTION|>--- conflicted
+++ resolved
@@ -802,7 +802,6 @@
 ary_alloc_embed(VALUE klass, long capa)
 {
     size_t size = ary_embed_size(capa);
-<<<<<<< HEAD
 
 #if USE_MMTK
     if (rb_mmtk_enabled_p()) {
@@ -817,10 +816,7 @@
     }
 #endif
 
-    assert(rb_gc_size_allocatable_p(size));
-=======
     RUBY_ASSERT(rb_gc_size_allocatable_p(size));
->>>>>>> 5c32b31a
     NEWOBJ_OF(ary, struct RArray, klass,
                      T_ARRAY | RARRAY_EMBED_FLAG | (RGENGC_WB_PROTECTED_ARRAY ? FL_WB_PROTECTED : 0),
                      size, 0);

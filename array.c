--- conflicted
+++ resolved
@@ -399,7 +399,6 @@
 static VALUE *
 ary_heap_alloc(size_t capa)
 {
-<<<<<<< HEAD
 #if USE_MMTK
     if (rb_mmtk_enabled_p()) {
         // rb_mmtk_ary_new_objbuf should be a drop-in replacement.
@@ -407,26 +406,12 @@
         rb_bug("ary_heap_alloc should not be called when using MMTk.");
     }
 #endif
-    VALUE *ptr = rb_transient_heap_alloc(ary, sizeof(VALUE) * capa);
-
-    if (ptr != NULL) {
-        RARY_TRANSIENT_SET(ary);
-    }
-    else {
-        RARY_TRANSIENT_UNSET(ary);
-        ptr = ALLOC_N(VALUE, capa);
-    }
-
-    return ptr;
-=======
     return ALLOC_N(VALUE, capa);
->>>>>>> b4a637fe
 }
 
 static void
 ary_heap_free_ptr(VALUE ary, const VALUE *ptr, long size)
 {
-<<<<<<< HEAD
 #if USE_MMTK
     if (rb_mmtk_enabled_p()) {
         // When using MMTk, the underlying buffer is an imemo:mmtk_objbuf which will be GC-ed.
@@ -436,21 +421,12 @@
     }
 #endif
 
-    if (RARRAY_TRANSIENT_P(ary)) {
-        /* ignore it */
-    }
-    else {
-        ruby_sized_xfree((void *)ptr, size);
-    }
-=======
     ruby_sized_xfree((void *)ptr, size);
->>>>>>> b4a637fe
 }
 
 static void
 ary_heap_free(VALUE ary)
 {
-<<<<<<< HEAD
 #if USE_MMTK
     if (rb_mmtk_enabled_p()) {
         // When using MMTk, the underlying buffer is an imemo:mmtk_objbuf which will be GC-ed.
@@ -460,58 +436,24 @@
     }
 #endif
 
-    if (RARRAY_TRANSIENT_P(ary)) {
-        RARY_TRANSIENT_UNSET(ary);
-    }
-    else {
-        ary_heap_free_ptr(ary, ARY_HEAP_PTR(ary), ARY_HEAP_SIZE(ary));
-    }
-=======
     ary_heap_free_ptr(ary, ARY_HEAP_PTR(ary), ARY_HEAP_SIZE(ary));
->>>>>>> b4a637fe
 }
 
 static size_t
 ary_heap_realloc(VALUE ary, size_t new_capa)
 {
-<<<<<<< HEAD
-    size_t alloc_capa = new_capa;
-    size_t old_capa = ARY_HEAP_CAPA(ary);
-
 #if USE_MMTK
     if (!rb_mmtk_enabled_p()) {
 #endif
-    if (RARRAY_TRANSIENT_P(ary)) {
-        if (new_capa <= old_capa) {
-            /* do nothing */
-            alloc_capa = old_capa;
-        }
-        else {
-            VALUE *new_ptr = rb_transient_heap_alloc(ary, sizeof(VALUE) * new_capa);
-
-            if (new_ptr == NULL) {
-                new_ptr = ALLOC_N(VALUE, new_capa);
-                RARY_TRANSIENT_UNSET(ary);
-            }
-
-            MEMCPY(new_ptr, ARY_HEAP_PTR(ary), VALUE, old_capa);
-            ARY_SET_PTR(ary, new_ptr);
-        }
-    }
-    else {
-        SIZED_REALLOC_N(RARRAY(ary)->as.heap.ptr, VALUE, new_capa, old_capa);
-    }
+    SIZED_REALLOC_N(RARRAY(ary)->as.heap.ptr, VALUE, new_capa, ARY_HEAP_CAPA(ary));
 #if USE_MMTK
     } else {
-        // Transient arrays should not exist when using MMTk.
-        RUBY_ASSERT(!RARRAY_TRANSIENT_P(ary));\
+        size_t old_capa = ARY_HEAP_CAPA(ary);
         size_t copy_len = new_capa < old_capa ? new_capa : old_capa;
         rb_mmtk_ary_new_objbuf_copy(ary, new_capa, ARY_HEAP_PTR(ary), copy_len);
     }
 #endif
-=======
-    SIZED_REALLOC_N(RARRAY(ary)->as.heap.ptr, VALUE, new_capa, ARY_HEAP_CAPA(ary));
->>>>>>> b4a637fe
+
     ary_verify(ary);
 
     return new_capa;
@@ -545,14 +487,10 @@
         size_t new_capa = capacity;
         if (ARY_EMBED_P(ary)) {
             long len = ARY_EMBED_LEN(ary);
-<<<<<<< HEAD
 #if USE_MMTK
             if (!rb_mmtk_enabled_p()) {
 #endif
-            VALUE *ptr = ary_heap_alloc(ary, capacity);
-=======
             VALUE *ptr = ary_heap_alloc(capacity);
->>>>>>> b4a637fe
 
             MEMCPY(ptr, ARY_EMBED_PTR(ary), VALUE, len);
             FL_UNSET_EMBED(ary);
@@ -700,17 +638,13 @@
         else if (ARY_SHARED_ROOT_OCCUPIED(shared_root) && len > ((shared_len = RARRAY_LEN(shared_root))>>1)) {
             long shift = RARRAY_CONST_PTR(ary) - RARRAY_CONST_PTR(shared_root);
             FL_UNSET_SHARED(ary);
-<<<<<<< HEAD
 #if USE_MMTK
             if (rb_mmtk_enabled_p()) {
                 // The objbuf of the current array must be the same as that of the shared root.
                 RUBY_ASSERT(RARRAY_EXT(ary)->objbuf == RARRAY_EXT(shared_root)->objbuf);
             }
 #endif
-            ARY_SET_PTR(ary, RARRAY_CONST_PTR_TRANSIENT(shared_root));
-=======
             ARY_SET_PTR(ary, RARRAY_CONST_PTR(shared_root));
->>>>>>> b4a637fe
             ARY_SET_CAPA(ary, shared_len);
             RARRAY_PTR_USE(ary, ptr, {
                 MEMMOVE(ptr, ptr+shift, VALUE, len);
@@ -722,14 +656,10 @@
             rb_ary_decrement_share(shared_root);
         }
         else {
-<<<<<<< HEAD
 #if USE_MMTK
             if (!rb_mmtk_enabled_p()) {
 #endif
-            VALUE *ptr = ary_heap_alloc(ary, len);
-=======
             VALUE *ptr = ary_heap_alloc(len);
->>>>>>> b4a637fe
             MEMCPY(ptr, ARY_HEAP_PTR(ary), VALUE, len);
             ARY_SET_PTR(ary, ptr);
 #if USE_MMTK
@@ -929,20 +859,15 @@
         ARY_SET_CAPA(ary, capa);
         assert(!ARY_EMBED_P(ary));
 
-<<<<<<< HEAD
 #if USE_MMTK
         if (!rb_mmtk_enabled_p()) {
 #endif
-        ptr = ary_heap_alloc(ary, capa);
-        ARY_SET_PTR(ary, ptr);
+        ARY_SET_PTR(ary, ary_heap_alloc(capa));
 #if USE_MMTK
         } else {
             rb_mmtk_ary_new_objbuf(ary, capa);
         }
 #endif
-=======
-        ARY_SET_PTR(ary, ary_heap_alloc(capa));
->>>>>>> b4a637fe
         ARY_SET_HEAP_LEN(ary, 0);
     }
 
@@ -1065,20 +990,15 @@
         ARY_SET_CAPA(ary, capa);
         assert(!ARY_EMBED_P(ary));
 
-<<<<<<< HEAD
 #if USE_MMTK
         if (!rb_mmtk_enabled_p()) {
 #endif
-        ptr = ary_heap_alloc(ary, capa);
-        ARY_SET_PTR(ary, ptr);
+        ARY_SET_PTR(ary, ary_heap_alloc(capa));
 #if USE_MMTK
         } else {
             rb_mmtk_ary_new_objbuf(ary, capa);
         }
 #endif
-=======
-        ARY_SET_PTR(ary, ary_heap_alloc(capa));
->>>>>>> b4a637fe
         ARY_SET_HEAP_LEN(ary, 0);
     }
 
@@ -1186,16 +1106,10 @@
         FL_SET_SHARED_ROOT(shared);
 
         if (ARY_EMBED_P(ary)) {
-<<<<<<< HEAD
 #if USE_MMTK
             if (!rb_mmtk_enabled_p()) {
 #endif
-            /* Cannot use ary_heap_alloc because we don't want to allocate
-             * on the transient heap. */
-            VALUE *ptr = ALLOC_N(VALUE, capa);
-=======
             VALUE *ptr = ary_heap_alloc(capa);
->>>>>>> b4a637fe
             ARY_SET_PTR(shared, ptr);
             ary_memcpy(shared, 0, len, RARRAY_CONST_PTR(ary));
             FL_UNSET_EMBED(ary);
@@ -1506,16 +1420,12 @@
         VALUE result = ary_alloc_heap(klass);
         assert(!ARY_EMBED_P(result));
 
-<<<<<<< HEAD
-        ARY_SET_PTR(result, RARRAY_CONST_PTR_TRANSIENT(ary));
+        ARY_SET_PTR(result, RARRAY_CONST_PTR(ary));
 #if USE_MMTK
         if (rb_mmtk_enabled_p()) {
             rb_mmtk_ary_set_objbuf(result, RARRAY_EXT(ary)->objbuf);
         }
 #endif
-=======
-        ARY_SET_PTR(result, RARRAY_CONST_PTR(ary));
->>>>>>> b4a637fe
         ARY_SET_LEN(result, RARRAY_LEN(ary));
         rb_ary_set_shared(result, shared);
 
@@ -1940,16 +1850,11 @@
             return ary_modify_for_unshift(ary, argc);
         }
         else {
-<<<<<<< HEAD
             // MMTk: `shared_root` is "occupied", and its capacity is big enough.
             // The following code modifies the underyling buffer of the `shared_root` directly.
             // It should be safe to do so because `ary` is the only user of the shared root.
-            const VALUE * head = RARRAY_CONST_PTR_TRANSIENT(ary);
-            void *sharedp = (void *)RARRAY_CONST_PTR_TRANSIENT(shared_root);
-=======
             const VALUE * head = RARRAY_CONST_PTR(ary);
             void *sharedp = (void *)RARRAY_CONST_PTR(shared_root);
->>>>>>> b4a637fe
 
             rb_ary_modify_check(ary);
             return make_room_for_unshift(ary, head, sharedp, argc, capa, len);
@@ -4880,14 +4785,10 @@
      * contents of orig. */
     else if (ARY_EMBED_P(orig)) {
         long len = ARY_EMBED_LEN(orig);
-<<<<<<< HEAD
 #if USE_MMTK
         if (!rb_mmtk_enabled_p()) {
 #endif
-        VALUE *ptr = ary_heap_alloc(copy, len);
-=======
         VALUE *ptr = ary_heap_alloc(len);
->>>>>>> b4a637fe
 
         FL_UNSET_EMBED(copy);
         ARY_SET_PTR(copy, ptr);
@@ -4896,8 +4797,7 @@
 
         // No allocation and exception expected that could leave `copy` in a
         // bad state from the edits above.
-<<<<<<< HEAD
-        ary_memcpy(copy, 0, len, RARRAY_CONST_PTR_TRANSIENT(orig));
+        ary_memcpy(copy, 0, len, RARRAY_CONST_PTR(orig));
 #if USE_MMTK
         } else {
             rb_mmtk_ary_new_objbuf_copy(copy, len, ARY_EMBED_PTR(orig), len);
@@ -4906,9 +4806,6 @@
             ARY_SET_CAPA(copy, len);
         }
 #endif
-=======
-        ary_memcpy(copy, 0, len, RARRAY_CONST_PTR(orig));
->>>>>>> b4a637fe
     }
     /* Otherwise, orig is on heap and copy does not have enough space to embed
      * the contents of orig. */

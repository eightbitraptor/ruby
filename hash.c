/**********************************************************************

  hash.c -

  $Author$
  created at: Mon Nov 22 18:51:18 JST 1993

  Copyright (C) 1993-2007 Yukihiro Matsumoto
  Copyright (C) 2000  Network Applied Communication Laboratory, Inc.
  Copyright (C) 2000  Information-technology Promotion Agency, Japan

**********************************************************************/

#include "ruby/internal/config.h"

#include <errno.h>

#ifdef __APPLE__
# ifdef HAVE_CRT_EXTERNS_H
#  include <crt_externs.h>
# else
#  include "missing/crt_externs.h"
# endif
#endif

#include "debug_counter.h"
#include "id.h"
#include "internal.h"
#include "internal/array.h"
#include "internal/bignum.h"
#include "internal/basic_operators.h"
#include "internal/class.h"
#include "internal/cont.h"
#include "internal/error.h"
#include "internal/hash.h"
#include "internal/object.h"
#include "internal/proc.h"
#include "internal/symbol.h"
#include "internal/thread.h"
#include "internal/time.h"
#include "internal/vm.h"
#include "probes.h"
#include "ruby/st.h"
#include "ruby/util.h"
#include "ruby_assert.h"
#include "symbol.h"
#include "ruby/thread_native.h"
#include "ruby/ractor.h"
#include "vm_sync.h"

<<<<<<< HEAD
#if USE_MMTK
#include "internal/mmtk.h" // For mmtk_register_ppp
#endif
=======
/* Flags of RHash
 *
 * 1:     RHASH_PASS_AS_KEYWORDS
 *            The hash is flagged as Ruby 2 keywords hash.
 * 2:     RHASH_PROC_DEFAULT
 *            The hash has a default proc (rather than a default value).
 * 3:     RHASH_ST_TABLE_FLAG
 *            The hash uses a ST table (rather than an AR table).
 * 4-7:   RHASH_AR_TABLE_SIZE_MASK
 *            The size of the AR table.
 * 8-11:  RHASH_AR_TABLE_BOUND_MASK
 *            The bounds of the AR table.
 * 13-19: RHASH_LEV_MASK
 *            The iterational level of the hash. Used to prevent modifications
 *            to the hash during interation.
 */
>>>>>>> 3924dba5

#ifndef HASH_DEBUG
#define HASH_DEBUG 0
#endif

#if HASH_DEBUG
#include "internal/gc.h"
#endif

#define SET_DEFAULT(hash, ifnone) ( \
    FL_UNSET_RAW(hash, RHASH_PROC_DEFAULT), \
    RHASH_SET_IFNONE(hash, ifnone))

#define SET_PROC_DEFAULT(hash, proc) set_proc_default(hash, proc)

#define COPY_DEFAULT(hash, hash2) copy_default(RHASH(hash), RHASH(hash2))

static inline void
copy_default(struct RHash *hash, const struct RHash *hash2)
{
    hash->basic.flags &= ~RHASH_PROC_DEFAULT;
    hash->basic.flags |= hash2->basic.flags & RHASH_PROC_DEFAULT;
    RHASH_SET_IFNONE(hash, RHASH_IFNONE((VALUE)hash2));
}

static VALUE rb_hash_s_try_convert(VALUE, VALUE);

/*
 * Hash WB strategy:
 *  1. Check mutate st_* functions
 *     * st_insert()
 *     * st_insert2()
 *     * st_update()
 *     * st_add_direct()
 *  2. Insert WBs
 */

VALUE
rb_hash_freeze(VALUE hash)
{
    return rb_obj_freeze(hash);
}

VALUE rb_cHash;

static VALUE envtbl;
static ID id_hash, id_flatten_bang;
static ID id_hash_iter_lev;

#define id_default idDefault

VALUE
rb_hash_set_ifnone(VALUE hash, VALUE ifnone)
{
    RB_OBJ_WRITE(hash, (&RHASH(hash)->ifnone), ifnone);
    return hash;
}

int
rb_any_cmp(VALUE a, VALUE b)
{
    if (a == b) return 0;
    if (RB_TYPE_P(a, T_STRING) && RBASIC(a)->klass == rb_cString &&
        RB_TYPE_P(b, T_STRING) && RBASIC(b)->klass == rb_cString) {
        return rb_str_hash_cmp(a, b);
    }
    if (UNDEF_P(a) || UNDEF_P(b)) return -1;
    if (SYMBOL_P(a) && SYMBOL_P(b)) {
        return a != b;
    }

    return !rb_eql(a, b);
}

static VALUE
hash_recursive(VALUE obj, VALUE arg, int recurse)
{
    if (recurse) return INT2FIX(0);
    return rb_funcallv(obj, id_hash, 0, 0);
}

static long rb_objid_hash(st_index_t index);

static st_index_t
dbl_to_index(double d)
{
    union {double d; st_index_t i;} u;
    u.d = d;
    return u.i;
}

long
rb_dbl_long_hash(double d)
{
    /* normalize -0.0 to 0.0 */
    if (d == 0.0) d = 0.0;
#if SIZEOF_INT == SIZEOF_VOIDP
    return rb_memhash(&d, sizeof(d));
#else
    return rb_objid_hash(dbl_to_index(d));
#endif
}

static inline long
any_hash(VALUE a, st_index_t (*other_func)(VALUE))
{
    VALUE hval;
    st_index_t hnum;

    switch (TYPE(a)) {
      case T_SYMBOL:
        if (STATIC_SYM_P(a)) {
            hnum = a >> (RUBY_SPECIAL_SHIFT + ID_SCOPE_SHIFT);
            hnum = rb_hash_start(hnum);
        }
        else {
            hnum = RSYMBOL(a)->hashval;
        }
        break;
      case T_FIXNUM:
      case T_TRUE:
      case T_FALSE:
      case T_NIL:
        hnum = rb_objid_hash((st_index_t)a);
        break;
      case T_STRING:
        hnum = rb_str_hash(a);
        break;
      case T_BIGNUM:
        hval = rb_big_hash(a);
        hnum = FIX2LONG(hval);
        break;
      case T_FLOAT: /* prevent pathological behavior: [Bug #10761] */
        hnum = rb_dbl_long_hash(rb_float_value(a));
        break;
      default:
        hnum = other_func(a);
    }
    if ((SIGNED_VALUE)hnum > 0)
        hnum &= FIXNUM_MAX;
    else
        hnum |= FIXNUM_MIN;
    return (long)hnum;
}

static st_index_t
obj_any_hash(VALUE obj)
{
    VALUE hval = rb_check_funcall_basic_kw(obj, id_hash, rb_mKernel, 0, 0, 0);

    if (UNDEF_P(hval)) {
        hval = rb_exec_recursive_outer_mid(hash_recursive, obj, 0, id_hash);
    }

    while (!FIXNUM_P(hval)) {
        if (RB_TYPE_P(hval, T_BIGNUM)) {
            int sign;
            unsigned long ul;
            sign = rb_integer_pack(hval, &ul, 1, sizeof(ul), 0,
                    INTEGER_PACK_NATIVE_BYTE_ORDER);
            if (sign < 0) {
                hval = LONG2FIX(ul | FIXNUM_MIN);
            }
            else {
                hval = LONG2FIX(ul & FIXNUM_MAX);
            }
        }
        hval = rb_to_int(hval);
    }

    return FIX2LONG(hval);
}

st_index_t
rb_any_hash(VALUE a)
{
    return any_hash(a, obj_any_hash);
}

VALUE
rb_hash(VALUE obj)
{
    return LONG2FIX(any_hash(obj, obj_any_hash));
}


/* Here is a hash function for 64-bit key.  It is about 5 times faster
   (2 times faster when uint128 type is absent) on Haswell than
   tailored Spooky or City hash function can be.  */

/* Here we two primes with random bit generation.  */
static const uint64_t prime1 = ((uint64_t)0x2e0bb864 << 32) | 0xe9ea7df5;
static const uint32_t prime2 = 0x830fcab9;


static inline uint64_t
mult_and_mix(uint64_t m1, uint64_t m2)
{
#if defined HAVE_UINT128_T
    uint128_t r = (uint128_t) m1 * (uint128_t) m2;
    return (uint64_t) (r >> 64) ^ (uint64_t) r;
#else
    uint64_t hm1 = m1 >> 32, hm2 = m2 >> 32;
    uint64_t lm1 = m1, lm2 = m2;
    uint64_t v64_128 = hm1 * hm2;
    uint64_t v32_96 = hm1 * lm2 + lm1 * hm2;
    uint64_t v1_32 = lm1 * lm2;

    return (v64_128 + (v32_96 >> 32)) ^ ((v32_96 << 32) + v1_32);
#endif
}

static inline uint64_t
key64_hash(uint64_t key, uint32_t seed)
{
    return mult_and_mix(key + seed, prime1);
}

/* Should cast down the result for each purpose */
#define st_index_hash(index) key64_hash(rb_hash_start(index), prime2)

static long
rb_objid_hash(st_index_t index)
{
    return (long)st_index_hash(index);
}

static st_index_t
objid_hash(VALUE obj)
{
    VALUE object_id = rb_obj_id(obj);
    if (!FIXNUM_P(object_id))
        object_id = rb_big_hash(object_id);

#if SIZEOF_LONG == SIZEOF_VOIDP
    return (st_index_t)st_index_hash((st_index_t)NUM2LONG(object_id));
#elif SIZEOF_LONG_LONG == SIZEOF_VOIDP
    return (st_index_t)st_index_hash((st_index_t)NUM2LL(object_id));
#endif
}

/**
 * call-seq:
 *    obj.hash    -> integer
 *
 * Generates an Integer hash value for this object.  This function must have the
 * property that <code>a.eql?(b)</code> implies <code>a.hash == b.hash</code>.
 *
 * The hash value is used along with #eql? by the Hash class to determine if
 * two objects reference the same hash key.  Any hash value that exceeds the
 * capacity of an Integer will be truncated before being used.
 *
 * The hash value for an object may not be identical across invocations or
 * implementations of Ruby.  If you need a stable identifier across Ruby
 * invocations and implementations you will need to generate one with a custom
 * method.
 *
 * Certain core classes such as Integer use built-in hash calculations and
 * do not call the #hash method when used as a hash key.
 *
 * When implementing your own #hash based on multiple values, the best
 * practice is to combine the class and any values using the hash code of an
 * array:
 *
 * For example:
 *
 *   def hash
 *     [self.class, a, b, c].hash
 *   end
 *
 * The reason for this is that the Array#hash method already has logic for
 * safely and efficiently combining multiple hash values.
 *--
 * \private
 *++
 */
VALUE
rb_obj_hash(VALUE obj)
{
    long hnum = any_hash(obj, objid_hash);
    return ST2FIX(hnum);
}

static const struct st_hash_type objhash = {
    rb_any_cmp,
    rb_any_hash,
};

#define rb_ident_cmp st_numcmp

static st_index_t
rb_ident_hash(st_data_t n)
{
#ifdef USE_FLONUM /* RUBY */
    /*
     * - flonum (on 64-bit) is pathologically bad, mix the actual
     *   float value in, but do not use the float value as-is since
     *   many integers get interpreted as 2.0 or -2.0 [Bug #10761]
     */
    if (FLONUM_P(n)) {
        n ^= dbl_to_index(rb_float_value(n));
    }
#endif

    return (st_index_t)st_index_hash((st_index_t)n);
}

#define identhash rb_hashtype_ident
const struct st_hash_type rb_hashtype_ident = {
    rb_ident_cmp,
    rb_ident_hash,
};

typedef st_index_t st_hash_t;

/*
 * RHASH_AR_TABLE_P(h):
 *   RHASH_AR_TABLE points to ar_table.
 *
 * !RHASH_AR_TABLE_P(h):
 *   RHASH_ST_TABLE points st_table.
 */

#define RHASH_AR_TABLE_MAX_BOUND     RHASH_AR_TABLE_MAX_SIZE

#define RHASH_AR_TABLE_REF(hash, n) (&RHASH_AR_TABLE(hash)->pairs[n])
#define RHASH_AR_CLEARED_HINT 0xff

static inline st_hash_t
ar_do_hash(st_data_t key)
{
    return (st_hash_t)rb_any_hash(key);
}

static inline ar_hint_t
ar_do_hash_hint(st_hash_t hash_value)
{
    return (ar_hint_t)hash_value;
}

static inline ar_hint_t
ar_hint(VALUE hash, unsigned int index)
{
    return RHASH_AR_TABLE(hash)->ar_hint.ary[index];
}

static inline void
ar_hint_set_hint(VALUE hash, unsigned int index, ar_hint_t hint)
{
    RHASH_AR_TABLE(hash)->ar_hint.ary[index] = hint;
}

static inline void
ar_hint_set(VALUE hash, unsigned int index, st_hash_t hash_value)
{
    ar_hint_set_hint(hash, index, ar_do_hash_hint(hash_value));
}

static inline void
ar_clear_entry(VALUE hash, unsigned int index)
{
    ar_table_pair *pair = RHASH_AR_TABLE_REF(hash, index);
    pair->key = Qundef;
    ar_hint_set_hint(hash, index, RHASH_AR_CLEARED_HINT);
}

static inline int
ar_cleared_entry(VALUE hash, unsigned int index)
{
    if (ar_hint(hash, index) == RHASH_AR_CLEARED_HINT) {
        /* RHASH_AR_CLEARED_HINT is only a hint, not mean cleared entry,
         * so you need to check key == Qundef
         */
        ar_table_pair *pair = RHASH_AR_TABLE_REF(hash, index);
        return UNDEF_P(pair->key);
    }
    else {
        return FALSE;
    }
}

static inline void
ar_set_entry(VALUE hash, unsigned int index, st_data_t key, st_data_t val, st_hash_t hash_value)
{
    ar_table_pair *pair = RHASH_AR_TABLE_REF(hash, index);
    pair->key = key;
    pair->val = val;
    ar_hint_set(hash, index, hash_value);
}

#define RHASH_AR_TABLE_SIZE(h) (HASH_ASSERT(RHASH_AR_TABLE_P(h)), \
                                RHASH_AR_TABLE_SIZE_RAW(h))

#define RHASH_AR_TABLE_BOUND_RAW(h) \
  ((unsigned int)((RBASIC(h)->flags >> RHASH_AR_TABLE_BOUND_SHIFT) & \
                  (RHASH_AR_TABLE_BOUND_MASK >> RHASH_AR_TABLE_BOUND_SHIFT)))

#define RHASH_AR_TABLE_BOUND(h) (HASH_ASSERT(RHASH_AR_TABLE_P(h)), \
                                 RHASH_AR_TABLE_BOUND_RAW(h))

#define RHASH_ST_TABLE_SET(h, s)  rb_hash_st_table_set(h, s)
#define RHASH_TYPE(hash) (RHASH_AR_TABLE_P(hash) ? &objhash : RHASH_ST_TABLE(hash)->type)

#define HASH_ASSERT(expr) RUBY_ASSERT_MESG_WHEN(HASH_DEBUG, expr, #expr)

#if HASH_DEBUG
#define hash_verify(hash) hash_verify_(hash, __FILE__, __LINE__)

void
rb_hash_dump(VALUE hash)
{
    rb_obj_info_dump(hash);

    if (RHASH_AR_TABLE_P(hash)) {
        unsigned i, n = 0, bound = RHASH_AR_TABLE_BOUND(hash);

        fprintf(stderr, "  size:%u bound:%u\n",
                RHASH_AR_TABLE_SIZE(hash), RHASH_AR_TABLE_BOUND(hash));

        for (i=0; i<bound; i++) {
            st_data_t k, v;

            if (!ar_cleared_entry(hash, i)) {
                char b1[0x100], b2[0x100];
                ar_table_pair *pair = RHASH_AR_TABLE_REF(hash, i);
                k = pair->key;
                v = pair->val;
                fprintf(stderr, "  %d key:%s val:%s hint:%02x\n", i,
                        rb_raw_obj_info(b1, 0x100, k),
                        rb_raw_obj_info(b2, 0x100, v),
                        ar_hint(hash, i));
                n++;
            }
            else {
                fprintf(stderr, "  %d empty\n", i);
            }
        }
    }
}

static VALUE
hash_verify_(VALUE hash, const char *file, int line)
{
    HASH_ASSERT(RB_TYPE_P(hash, T_HASH));

    if (RHASH_AR_TABLE_P(hash)) {
        unsigned i, n = 0, bound = RHASH_AR_TABLE_BOUND(hash);

        for (i=0; i<bound; i++) {
            st_data_t k, v;
            if (!ar_cleared_entry(hash, i)) {
                ar_table_pair *pair = RHASH_AR_TABLE_REF(hash, i);
                k = pair->key;
                v = pair->val;
                HASH_ASSERT(!UNDEF_P(k));
                HASH_ASSERT(!UNDEF_P(v));
                n++;
            }
        }
        if (n != RHASH_AR_TABLE_SIZE(hash)) {
            rb_bug("n:%u, RHASH_AR_TABLE_SIZE:%u", n, RHASH_AR_TABLE_SIZE(hash));
        }
    }
    else {
        HASH_ASSERT(RHASH_ST_TABLE(hash) != NULL);
        HASH_ASSERT(RHASH_AR_TABLE_SIZE_RAW(hash) == 0);
        HASH_ASSERT(RHASH_AR_TABLE_BOUND_RAW(hash) == 0);
    }

    return hash;
}

#else
#define hash_verify(h) ((void)0)
#endif

static inline int
RHASH_TABLE_NULL_P(VALUE hash)
{
    if (RHASH_AR_TABLE(hash) == NULL) {
        HASH_ASSERT(RHASH_AR_TABLE_P(hash));
        return TRUE;
    }
    else {
        return FALSE;
    }
}

static inline int
RHASH_TABLE_EMPTY_P(VALUE hash)
{
    return RHASH_SIZE(hash) == 0;
}

#define RHASH_SET_ST_FLAG(h)          FL_SET_RAW(h, RHASH_ST_TABLE_FLAG)
#define RHASH_UNSET_ST_FLAG(h)        FL_UNSET_RAW(h, RHASH_ST_TABLE_FLAG)

static void
hash_st_table_init(VALUE hash, const struct st_hash_type *type, st_index_t size)
{
    st_init_existing_table_with_size(RHASH_ST_TABLE(hash), type, size);
    RHASH_SET_ST_FLAG(hash);
}

void
rb_hash_st_table_set(VALUE hash, st_table *st)
{
    HASH_ASSERT(st != NULL);
    RHASH_SET_ST_FLAG(hash);

    *RHASH_ST_TABLE(hash) = *st;
}

static inline void
RHASH_AR_TABLE_BOUND_SET(VALUE h, st_index_t n)
{
    HASH_ASSERT(RHASH_AR_TABLE_P(h));
    HASH_ASSERT(n <= RHASH_AR_TABLE_MAX_BOUND);

    RBASIC(h)->flags &= ~RHASH_AR_TABLE_BOUND_MASK;
    RBASIC(h)->flags |= n << RHASH_AR_TABLE_BOUND_SHIFT;
}

static inline void
RHASH_AR_TABLE_SIZE_SET(VALUE h, st_index_t n)
{
    HASH_ASSERT(RHASH_AR_TABLE_P(h));
    HASH_ASSERT(n <= RHASH_AR_TABLE_MAX_SIZE);

    RBASIC(h)->flags &= ~RHASH_AR_TABLE_SIZE_MASK;
    RBASIC(h)->flags |= n << RHASH_AR_TABLE_SIZE_SHIFT;
}

static inline void
HASH_AR_TABLE_SIZE_ADD(VALUE h, st_index_t n)
{
    HASH_ASSERT(RHASH_AR_TABLE_P(h));

    RHASH_AR_TABLE_SIZE_SET(h, RHASH_AR_TABLE_SIZE(h) + n);

    hash_verify(h);
}

#define RHASH_AR_TABLE_SIZE_INC(h) HASH_AR_TABLE_SIZE_ADD(h, 1)

static inline void
RHASH_AR_TABLE_SIZE_DEC(VALUE h)
{
    HASH_ASSERT(RHASH_AR_TABLE_P(h));
    int new_size = RHASH_AR_TABLE_SIZE(h) - 1;

    if (new_size != 0) {
        RHASH_AR_TABLE_SIZE_SET(h, new_size);
    }
    else {
        RHASH_AR_TABLE_SIZE_SET(h, 0);
        RHASH_AR_TABLE_BOUND_SET(h, 0);
    }
    hash_verify(h);
}

static inline void
RHASH_AR_TABLE_CLEAR(VALUE h)
{
    RBASIC(h)->flags &= ~RHASH_AR_TABLE_SIZE_MASK;
    RBASIC(h)->flags &= ~RHASH_AR_TABLE_BOUND_MASK;

    memset(RHASH_AR_TABLE(h), 0, sizeof(ar_table));
}

static ar_table*
ar_alloc_table(VALUE hash)
{
    ar_table *tab = RHASH_AR_TABLE(hash);
    memset(tab, 0, sizeof(ar_table));

    RHASH_AR_TABLE_SIZE_SET(hash, 0);
    RHASH_AR_TABLE_BOUND_SET(hash, 0);

    return tab;
}

NOINLINE(static int ar_equal(VALUE x, VALUE y));

static int
ar_equal(VALUE x, VALUE y)
{
    return rb_any_cmp(x, y) == 0;
}

static unsigned
ar_find_entry_hint(VALUE hash, ar_hint_t hint, st_data_t key)
{
    unsigned i, bound = RHASH_AR_TABLE_BOUND(hash);
    const ar_hint_t *hints = RHASH_AR_TABLE(hash)->ar_hint.ary;

    /* if table is NULL, then bound also should be 0 */

    for (i = 0; i < bound; i++) {
        if (hints[i] == hint) {
            ar_table_pair *pair = RHASH_AR_TABLE_REF(hash, i);
            if (ar_equal(key, pair->key)) {
                RB_DEBUG_COUNTER_INC(artable_hint_hit);
                return i;
            }
            else {
#if 0
                static int pid;
                static char fname[256];
                static FILE *fp;

                if (pid != getpid()) {
                    snprintf(fname, sizeof(fname), "/tmp/ruby-armiss.%d", pid = getpid());
                    if ((fp = fopen(fname, "w")) == NULL) rb_bug("fopen");
                }

                st_hash_t h1 = ar_do_hash(key);
                st_hash_t h2 = ar_do_hash(pair->key);

                fprintf(fp, "miss: hash_eq:%d hints[%d]:%02x hint:%02x\n"
                            "      key      :%016lx %s\n"
                            "      pair->key:%016lx %s\n",
                        h1 == h2, i, hints[i], hint,
                        h1, rb_obj_info(key), h2, rb_obj_info(pair->key));
#endif
                RB_DEBUG_COUNTER_INC(artable_hint_miss);
            }
        }
    }
    RB_DEBUG_COUNTER_INC(artable_hint_notfound);
    return RHASH_AR_TABLE_MAX_BOUND;
}

static unsigned
ar_find_entry(VALUE hash, st_hash_t hash_value, st_data_t key)
{
    ar_hint_t hint = ar_do_hash_hint(hash_value);
    return ar_find_entry_hint(hash, hint, key);
}

//old one
static inline void
ar_free_and_clear_table(VALUE hash)
{
    RHASH_AR_TABLE_CLEAR(hash);

    HASH_ASSERT(RHASH_AR_TABLE_SIZE(hash) == 0);
    HASH_ASSERT(RHASH_AR_TABLE_BOUND(hash) == 0);
}

static void
ar_try_convert_table(VALUE hash)
{
    if (!RHASH_AR_TABLE_P(hash)) return;

    const unsigned size = RHASH_AR_TABLE_SIZE(hash);

    if (size < RHASH_AR_TABLE_MAX_SIZE) {
        return;
    }

    st_table tab;
    st_table *new_tab = &tab;
    rb_st_init_existing_table_with_size(new_tab, &objhash, size * 2);

    for (st_index_t i = 0; i < RHASH_AR_TABLE_MAX_BOUND; i++) {
        ar_table_pair *pair = RHASH_AR_TABLE_REF(hash, i);
        st_add_direct(new_tab, pair->key, pair->val);
    }

    ar_free_and_clear_table(hash);
    RHASH_ST_TABLE_SET(hash, new_tab);
}

static st_table *
ar_force_convert_table(VALUE hash, const char *file, int line)
{
    st_table *new_tab;
    st_table tab;
    new_tab = &tab;

    if (RHASH_ST_TABLE_P(hash)) {
        return RHASH_ST_TABLE(hash);
    }

    if (RHASH_AR_TABLE(hash)) {
        unsigned i, bound = RHASH_AR_TABLE_BOUND(hash);

        rb_st_init_existing_table_with_size(new_tab, &objhash, RHASH_AR_TABLE_SIZE(hash));

        for (i = 0; i < bound; i++) {
            if (ar_cleared_entry(hash, i)) continue;

            ar_table_pair *pair = RHASH_AR_TABLE_REF(hash, i);
            st_add_direct(new_tab, pair->key, pair->val);
        }
        ar_free_and_clear_table(hash);
    }
    else {
        rb_st_init_existing_table_with_size(new_tab, &objhash, 0);
    }

    RHASH_ST_TABLE_SET(hash, new_tab);

    new_tab = RHASH_ST_TABLE(hash);

    return new_tab;
}

static ar_table *
hash_ar_table(VALUE hash)
{
    if (RHASH_TABLE_NULL_P(hash)) {
        ar_alloc_table(hash);
    }
    return RHASH_AR_TABLE(hash);
}

static int
ar_compact_table(VALUE hash)
{
    const unsigned bound = RHASH_AR_TABLE_BOUND(hash);
    const unsigned size = RHASH_AR_TABLE_SIZE(hash);

    if (size == bound) {
        return size;
    }
    else {
        unsigned i, j=0;
        ar_table_pair *pairs = RHASH_AR_TABLE(hash)->pairs;

        for (i=0; i<bound; i++) {
            if (ar_cleared_entry(hash, i)) {
                if (j <= i) j = i+1;
                for (; j<bound; j++) {
                    if (!ar_cleared_entry(hash, j)) {
                        pairs[i] = pairs[j];
                        ar_hint_set_hint(hash, i, (st_hash_t)ar_hint(hash, j));
                        ar_clear_entry(hash, j);
                        j++;
                        goto found;
                    }
                }
                /* non-empty is not found */
                goto done;
              found:;
            }
        }
      done:
        HASH_ASSERT(i<=bound);

        RHASH_AR_TABLE_BOUND_SET(hash, size);
        hash_verify(hash);
        return size;
    }
}

static int
ar_add_direct_with_hash(VALUE hash, st_data_t key, st_data_t val, st_hash_t hash_value)
{
    unsigned bin = RHASH_AR_TABLE_BOUND(hash);

    if (RHASH_AR_TABLE_SIZE(hash) >= RHASH_AR_TABLE_MAX_SIZE) {
        return 1;
    }
    else {
        if (UNLIKELY(bin >= RHASH_AR_TABLE_MAX_BOUND)) {
            bin = ar_compact_table(hash);
            hash_ar_table(hash);
        }
        HASH_ASSERT(bin < RHASH_AR_TABLE_MAX_BOUND);

        ar_set_entry(hash, bin, key, val, hash_value);
        RHASH_AR_TABLE_BOUND_SET(hash, bin+1);
        RHASH_AR_TABLE_SIZE_INC(hash);
        return 0;
    }
}

static int
ar_general_foreach(VALUE hash, st_foreach_check_callback_func *func, st_update_callback_func *replace, st_data_t arg)
{
    if (RHASH_AR_TABLE_SIZE(hash) > 0) {
        unsigned i, bound = RHASH_AR_TABLE_BOUND(hash);

        for (i = 0; i < bound; i++) {
            if (ar_cleared_entry(hash, i)) continue;

            ar_table_pair *pair = RHASH_AR_TABLE_REF(hash, i);
            enum st_retval retval = (*func)(pair->key, pair->val, arg, 0);
            /* pair may be not valid here because of theap */

            switch (retval) {
              case ST_CONTINUE:
                break;
              case ST_CHECK:
              case ST_STOP:
                return 0;
              case ST_REPLACE:
                if (replace) {
                    VALUE key = pair->key;
                    VALUE val = pair->val;
                    retval = (*replace)(&key, &val, arg, TRUE);

                    // TODO: pair should be same as pair before.
                    ar_table_pair *pair = RHASH_AR_TABLE_REF(hash, i);
                    pair->key = key;
                    pair->val = val;
                }
                break;
              case ST_DELETE:
                ar_clear_entry(hash, i);
                RHASH_AR_TABLE_SIZE_DEC(hash);
                break;
            }
        }
    }
    return 0;
}

static int
ar_foreach_with_replace(VALUE hash, st_foreach_check_callback_func *func, st_update_callback_func *replace, st_data_t arg)
{
    return ar_general_foreach(hash, func, replace, arg);
}

struct functor {
    st_foreach_callback_func *func;
    st_data_t arg;
};

static int
apply_functor(st_data_t k, st_data_t v, st_data_t d, int _)
{
    const struct functor *f = (void *)d;
    return f->func(k, v, f->arg);
}

static int
ar_foreach(VALUE hash, st_foreach_callback_func *func, st_data_t arg)
{
    const struct functor f = { func, arg };
    return ar_general_foreach(hash, apply_functor, NULL, (st_data_t)&f);
}

static int
ar_foreach_check(VALUE hash, st_foreach_check_callback_func *func, st_data_t arg,
                 st_data_t never)
{
    if (RHASH_AR_TABLE_SIZE(hash) > 0) {
        unsigned i, ret = 0, bound = RHASH_AR_TABLE_BOUND(hash);
        enum st_retval retval;
        st_data_t key;
        ar_table_pair *pair;
        ar_hint_t hint;

        for (i = 0; i < bound; i++) {
            if (ar_cleared_entry(hash, i)) continue;

            pair = RHASH_AR_TABLE_REF(hash, i);
            key = pair->key;
            hint = ar_hint(hash, i);

            retval = (*func)(key, pair->val, arg, 0);
            hash_verify(hash);

            switch (retval) {
              case ST_CHECK: {
                pair = RHASH_AR_TABLE_REF(hash, i);
                if (pair->key == never) break;
                ret = ar_find_entry_hint(hash, hint, key);
                if (ret == RHASH_AR_TABLE_MAX_BOUND) {
                    retval = (*func)(0, 0, arg, 1);
                    return 2;
                }
              }
              case ST_CONTINUE:
                break;
              case ST_STOP:
              case ST_REPLACE:
                return 0;
              case ST_DELETE: {
                if (!ar_cleared_entry(hash, i)) {
                    ar_clear_entry(hash, i);
                    RHASH_AR_TABLE_SIZE_DEC(hash);
                }
                break;
              }
            }
        }
    }
    return 0;
}

static int
ar_update(VALUE hash, st_data_t key,
              st_update_callback_func *func, st_data_t arg)
{
    int retval, existing;
    unsigned bin = RHASH_AR_TABLE_MAX_BOUND;
    st_data_t value = 0, old_key;
    st_hash_t hash_value = ar_do_hash(key);

    if (UNLIKELY(!RHASH_AR_TABLE_P(hash))) {
        // `#hash` changes ar_table -> st_table
        return -1;
    }

    if (RHASH_AR_TABLE_SIZE(hash) > 0) {
        bin = ar_find_entry(hash, hash_value, key);
        existing = (bin != RHASH_AR_TABLE_MAX_BOUND) ? TRUE : FALSE;
    }
    else {
        hash_ar_table(hash); /* allocate ltbl if needed */
        existing = FALSE;
    }

    if (existing) {
        ar_table_pair *pair = RHASH_AR_TABLE_REF(hash, bin);
        key = pair->key;
        value = pair->val;
    }
    old_key = key;
    retval = (*func)(&key, &value, arg, existing);
    /* pair can be invalid here because of theap */

    switch (retval) {
      case ST_CONTINUE:
        if (!existing) {
            if (ar_add_direct_with_hash(hash, key, value, hash_value)) {
                return -1;
            }
        }
        else {
            ar_table_pair *pair = RHASH_AR_TABLE_REF(hash, bin);
            if (old_key != key) {
                pair->key = key;
            }
            pair->val = value;
        }
        break;
      case ST_DELETE:
        if (existing) {
            ar_clear_entry(hash, bin);
            RHASH_AR_TABLE_SIZE_DEC(hash);
        }
        break;
    }
    return existing;
}

static int
ar_insert(VALUE hash, st_data_t key, st_data_t value)
{
    unsigned bin = RHASH_AR_TABLE_BOUND(hash);
    st_hash_t hash_value = ar_do_hash(key);

    if (UNLIKELY(!RHASH_AR_TABLE_P(hash))) {
        // `#hash` changes ar_table -> st_table
        return -1;
    }

    HASH_ASSERT(RHASH_AR_TABLE(hash));
    hash_ar_table(hash); /* prepare ltbl */

    bin = ar_find_entry(hash, hash_value, key);
    if (bin == RHASH_AR_TABLE_MAX_BOUND) {
        if (RHASH_AR_TABLE_SIZE(hash) >= RHASH_AR_TABLE_MAX_SIZE) {
            return -1;
        }
        else if (bin >= RHASH_AR_TABLE_MAX_BOUND) {
            bin = ar_compact_table(hash);
            HASH_ASSERT(RHASH_AR_TABLE(hash));
            hash_ar_table(hash);
        }
        HASH_ASSERT(bin < RHASH_AR_TABLE_MAX_BOUND);

        ar_set_entry(hash, bin, key, value, hash_value);
        RHASH_AR_TABLE_BOUND_SET(hash, bin+1);
        RHASH_AR_TABLE_SIZE_INC(hash);
        return 0;
    }
    else {
        RHASH_AR_TABLE_REF(hash, bin)->val = value;
        return 1;
    }
}

static int
ar_lookup(VALUE hash, st_data_t key, st_data_t *value)
{
    if (RHASH_AR_TABLE_SIZE(hash) == 0) {
        return 0;
    }
    else {
        st_hash_t hash_value = ar_do_hash(key);
        if (UNLIKELY(!RHASH_AR_TABLE_P(hash))) {
            // `#hash` changes ar_table -> st_table
            return st_lookup(RHASH_ST_TABLE(hash), key, value);
        }
        unsigned bin = ar_find_entry(hash, hash_value, key);

        if (bin == RHASH_AR_TABLE_MAX_BOUND) {
            return 0;
        }
        else {
            HASH_ASSERT(bin < RHASH_AR_TABLE_MAX_BOUND);
            if (value != NULL) {
                *value = RHASH_AR_TABLE_REF(hash, bin)->val;
            }
            return 1;
        }
    }
}

static int
ar_delete(VALUE hash, st_data_t *key, st_data_t *value)
{
    unsigned bin;
    st_hash_t hash_value = ar_do_hash(*key);

    if (UNLIKELY(!RHASH_AR_TABLE_P(hash))) {
        // `#hash` changes ar_table -> st_table
        return st_delete(RHASH_ST_TABLE(hash), key, value);
    }

    bin = ar_find_entry(hash, hash_value, *key);

    if (bin == RHASH_AR_TABLE_MAX_BOUND) {
        if (value != 0) *value = 0;
        return 0;
    }
    else {
        if (value != 0) {
            ar_table_pair *pair = RHASH_AR_TABLE_REF(hash, bin);
            *value = pair->val;
        }
        ar_clear_entry(hash, bin);
        RHASH_AR_TABLE_SIZE_DEC(hash);
        return 1;
    }
}

static int
ar_shift(VALUE hash, st_data_t *key, st_data_t *value)
{
    if (RHASH_AR_TABLE_SIZE(hash) > 0) {
        unsigned i, bound = RHASH_AR_TABLE_BOUND(hash);

        for (i = 0; i < bound; i++) {
            if (!ar_cleared_entry(hash, i)) {
                ar_table_pair *pair = RHASH_AR_TABLE_REF(hash, i);
                if (value != 0) *value = pair->val;
                *key = pair->key;
                ar_clear_entry(hash, i);
                RHASH_AR_TABLE_SIZE_DEC(hash);
                return 1;
            }
        }
    }
    if (value != NULL) *value = 0;
    return 0;
}

static long
ar_keys(VALUE hash, st_data_t *keys, st_index_t size)
{
    unsigned i, bound = RHASH_AR_TABLE_BOUND(hash);
    st_data_t *keys_start = keys, *keys_end = keys + size;

    for (i = 0; i < bound; i++) {
        if (keys == keys_end) {
          break;
        }
        else {
            if (!ar_cleared_entry(hash, i)) {
                *keys++ = RHASH_AR_TABLE_REF(hash, i)->key;
            }
        }
    }

    return keys - keys_start;
}

static long
ar_values(VALUE hash, st_data_t *values, st_index_t size)
{
    unsigned i, bound = RHASH_AR_TABLE_BOUND(hash);
    st_data_t *values_start = values, *values_end = values + size;

    for (i = 0; i < bound; i++) {
        if (values == values_end) {
          break;
        }
        else {
            if (!ar_cleared_entry(hash, i)) {
                *values++ = RHASH_AR_TABLE_REF(hash, i)->val;
            }
        }
    }

    return values - values_start;
}

static ar_table*
ar_copy(VALUE hash1, VALUE hash2)
{
    ar_table *old_tab = RHASH_AR_TABLE(hash2);
    ar_table *new_tab = RHASH_AR_TABLE(hash1);

    *new_tab = *old_tab;
    RHASH_AR_TABLE(hash1)->ar_hint.word = RHASH_AR_TABLE(hash2)->ar_hint.word;
    RHASH_AR_TABLE_BOUND_SET(hash1, RHASH_AR_TABLE_BOUND(hash2));
    RHASH_AR_TABLE_SIZE_SET(hash1, RHASH_AR_TABLE_SIZE(hash2));

    rb_gc_writebarrier_remember(hash1);

    return new_tab;
}

static void
ar_clear(VALUE hash)
{
    if (RHASH_AR_TABLE(hash) != NULL) {
        RHASH_AR_TABLE_SIZE_SET(hash, 0);
        RHASH_AR_TABLE_BOUND_SET(hash, 0);
    }
    else {
        HASH_ASSERT(RHASH_AR_TABLE_SIZE(hash) == 0);
        HASH_ASSERT(RHASH_AR_TABLE_BOUND(hash) == 0);
    }
}

typedef int st_foreach_func(st_data_t, st_data_t, st_data_t);

struct foreach_safe_arg {
    st_table *tbl;
    st_foreach_func *func;
    st_data_t arg;
};

static int
foreach_safe_i(st_data_t key, st_data_t value, st_data_t args, int error)
{
    int status;
    struct foreach_safe_arg *arg = (void *)args;

    if (error) return ST_STOP;
    status = (*arg->func)(key, value, arg->arg);
    if (status == ST_CONTINUE) {
        return ST_CHECK;
    }
    return status;
}

void
st_foreach_safe(st_table *table, st_foreach_func *func, st_data_t a)
{
    struct foreach_safe_arg arg;

    arg.tbl = table;
    arg.func = (st_foreach_func *)func;
    arg.arg = a;
    if (st_foreach_check(table, foreach_safe_i, (st_data_t)&arg, 0)) {
        rb_raise(rb_eRuntimeError, "hash modified during iteration");
    }
}

typedef int rb_foreach_func(VALUE, VALUE, VALUE);

struct hash_foreach_arg {
    VALUE hash;
    rb_foreach_func *func;
    VALUE arg;
};

static int
hash_iter_status_check(int status)
{
    switch (status) {
      case ST_DELETE:
        return ST_DELETE;
      case ST_CONTINUE:
        break;
      case ST_STOP:
        return ST_STOP;
    }

    return ST_CHECK;
}

static int
hash_ar_foreach_iter(st_data_t key, st_data_t value, st_data_t argp, int error)
{
    struct hash_foreach_arg *arg = (struct hash_foreach_arg *)argp;

    if (error) return ST_STOP;

    int status = (*arg->func)((VALUE)key, (VALUE)value, arg->arg);
    /* TODO: rehash check? rb_raise(rb_eRuntimeError, "rehash occurred during iteration"); */

    return hash_iter_status_check(status);
}

static int
hash_foreach_iter(st_data_t key, st_data_t value, st_data_t argp, int error)
{
    struct hash_foreach_arg *arg = (struct hash_foreach_arg *)argp;

    if (error) return ST_STOP;

    st_table *tbl = RHASH_ST_TABLE(arg->hash);
    int status = (*arg->func)((VALUE)key, (VALUE)value, arg->arg);

    if (RHASH_ST_TABLE(arg->hash) != tbl) {
        rb_raise(rb_eRuntimeError, "rehash occurred during iteration");
    }

    return hash_iter_status_check(status);
}

static int
iter_lev_in_ivar(VALUE hash)
{
    VALUE levval = rb_ivar_get(hash, id_hash_iter_lev);
    HASH_ASSERT(FIXNUM_P(levval));
    return FIX2INT(levval);
}

void rb_ivar_set_internal(VALUE obj, ID id, VALUE val);

static void
iter_lev_in_ivar_set(VALUE hash, int lev)
{
    rb_ivar_set_internal(hash, id_hash_iter_lev, INT2FIX(lev));
}

static inline int
iter_lev_in_flags(VALUE hash)
{
    unsigned int u = (unsigned int)((RBASIC(hash)->flags >> RHASH_LEV_SHIFT) & RHASH_LEV_MAX);
    return (int)u;
}

static inline void
iter_lev_in_flags_set(VALUE hash, int lev)
{
    RBASIC(hash)->flags = ((RBASIC(hash)->flags & ~RHASH_LEV_MASK) | ((VALUE)lev << RHASH_LEV_SHIFT));
}

static int
RHASH_ITER_LEV(VALUE hash)
{
    int lev = iter_lev_in_flags(hash);

    if (lev == RHASH_LEV_MAX) {
        return iter_lev_in_ivar(hash);
    }
    else {
        return lev;
    }
}

static void
hash_iter_lev_inc(VALUE hash)
{
    int lev = iter_lev_in_flags(hash);
    if (lev == RHASH_LEV_MAX) {
        lev = iter_lev_in_ivar(hash);
        iter_lev_in_ivar_set(hash, lev+1);
    }
    else {
        lev += 1;
        iter_lev_in_flags_set(hash, lev);
        if (lev == RHASH_LEV_MAX) {
            iter_lev_in_ivar_set(hash, lev);
        }
    }
}

static void
hash_iter_lev_dec(VALUE hash)
{
    int lev = iter_lev_in_flags(hash);
    if (lev == RHASH_LEV_MAX) {
        lev = iter_lev_in_ivar(hash);
        HASH_ASSERT(lev > 0);
        iter_lev_in_ivar_set(hash, lev-1);
    }
    else {
        HASH_ASSERT(lev > 0);
        iter_lev_in_flags_set(hash, lev - 1);
    }
}

static VALUE
hash_foreach_ensure_rollback(VALUE hash)
{
    hash_iter_lev_inc(hash);
    return 0;
}

static VALUE
hash_foreach_ensure(VALUE hash)
{
    hash_iter_lev_dec(hash);
    return 0;
}

int
rb_hash_stlike_foreach(VALUE hash, st_foreach_callback_func *func, st_data_t arg)
{
    if (RHASH_AR_TABLE_P(hash)) {
        return ar_foreach(hash, func, arg);
    }
    else {
        return st_foreach(RHASH_ST_TABLE(hash), func, arg);
    }
}

int
rb_hash_stlike_foreach_with_replace(VALUE hash, st_foreach_check_callback_func *func, st_update_callback_func *replace, st_data_t arg)
{
    if (RHASH_AR_TABLE_P(hash)) {
        return ar_foreach_with_replace(hash, func, replace, arg);
    }
    else {
        return st_foreach_with_replace(RHASH_ST_TABLE(hash), func, replace, arg);
    }
}

static VALUE
hash_foreach_call(VALUE arg)
{
    VALUE hash = ((struct hash_foreach_arg *)arg)->hash;
    int ret = 0;
    if (RHASH_AR_TABLE_P(hash)) {
        ret = ar_foreach_check(hash, hash_ar_foreach_iter,
                                   (st_data_t)arg, (st_data_t)Qundef);
    }
    else if (RHASH_ST_TABLE_P(hash)) {
        ret = st_foreach_check(RHASH_ST_TABLE(hash), hash_foreach_iter,
                               (st_data_t)arg, (st_data_t)Qundef);
    }
    if (ret) {
        rb_raise(rb_eRuntimeError, "ret: %d, hash modified during iteration", ret);
    }
    return Qnil;
}

void
rb_hash_foreach(VALUE hash, rb_foreach_func *func, VALUE farg)
{
    struct hash_foreach_arg arg;

    if (RHASH_TABLE_EMPTY_P(hash))
        return;
    arg.hash = hash;
    arg.func = (rb_foreach_func *)func;
    arg.arg  = farg;
    if (RB_OBJ_FROZEN(hash)) {
        hash_foreach_call((VALUE)&arg);
    }
    else {
        hash_iter_lev_inc(hash);
        rb_ensure(hash_foreach_call, (VALUE)&arg, hash_foreach_ensure, hash);
    }
    hash_verify(hash);
}

static VALUE
hash_alloc_flags(VALUE klass, VALUE flags, VALUE ifnone, bool st)
{
    const VALUE wb = (RGENGC_WB_PROTECTED_HASH ? FL_WB_PROTECTED : 0);
    const size_t size = sizeof(struct RHash) + (st ? sizeof(st_table) : sizeof(ar_table));

    NEWOBJ_OF(hash, struct RHash, klass, T_HASH | wb | flags, size, 0);

    RHASH_SET_IFNONE((VALUE)hash, ifnone);

    return (VALUE)hash;
}

static VALUE
hash_alloc(VALUE klass)
{
    /* Allocate to be able to fit both st_table and ar_table. */
    return hash_alloc_flags(klass, 0, Qnil, sizeof(st_table) > sizeof(ar_table));
}

static VALUE
empty_hash_alloc(VALUE klass)
{
    RUBY_DTRACE_CREATE_HOOK(HASH, 0);

    return hash_alloc(klass);
}

VALUE
rb_hash_new(void)
{
    return hash_alloc(rb_cHash);
}

static VALUE
copy_compare_by_id(VALUE hash, VALUE basis)
{
    if (rb_hash_compare_by_id_p(basis)) {
        return rb_hash_compare_by_id(hash);
    }
    return hash;
}

VALUE
rb_hash_new_with_size(st_index_t size)
{
    bool st = size > RHASH_AR_TABLE_MAX_SIZE;
    VALUE ret = hash_alloc_flags(rb_cHash, 0, Qnil, st);

    if (st) {
        hash_st_table_init(ret, &objhash, size);
    }

    return ret;
}

VALUE
rb_hash_new_capa(long capa)
{
    return rb_hash_new_with_size((st_index_t)capa);
}

static VALUE
hash_copy(VALUE ret, VALUE hash)
{
    if (!RHASH_EMPTY_P(hash)) {
        if (RHASH_AR_TABLE_P(hash)) {
            ar_copy(ret, hash);
        }
        else {
            RHASH_ST_TABLE_SET(ret, st_copy(RHASH_ST_TABLE(hash)));
        }
    }
    return ret;
}

static VALUE
hash_dup_with_compare_by_id(VALUE hash)
{
    return hash_copy(copy_compare_by_id(rb_hash_new(), hash), hash);
}

static VALUE
hash_dup(VALUE hash, VALUE klass, VALUE flags)
{
    return hash_copy(hash_alloc_flags(klass, flags, RHASH_IFNONE(hash), !RHASH_EMPTY_P(hash) && RHASH_ST_TABLE_P(hash)),
                     hash);
}

VALUE
rb_hash_dup(VALUE hash)
{
    const VALUE flags = RBASIC(hash)->flags;
    VALUE ret = hash_dup(hash, rb_obj_class(hash),
                         flags & (FL_EXIVAR|RHASH_PROC_DEFAULT));
    if (flags & FL_EXIVAR)
        rb_copy_generic_ivar(ret, hash);
    return ret;
}

VALUE
rb_hash_resurrect(VALUE hash)
{
    VALUE ret = hash_dup(hash, rb_cHash, 0);
    return ret;
}

static void
rb_hash_modify_check(VALUE hash)
{
    rb_check_frozen(hash);
}

RUBY_FUNC_EXPORTED struct st_table *
rb_hash_tbl_raw(VALUE hash, const char *file, int line)
{
    return ar_force_convert_table(hash, file, line);
}

struct st_table *
rb_hash_tbl(VALUE hash, const char *file, int line)
{
    OBJ_WB_UNPROTECT(hash);
    return rb_hash_tbl_raw(hash, file, line);
}

static void
rb_hash_modify(VALUE hash)
{
    rb_hash_modify_check(hash);
}

NORETURN(static void no_new_key(void));
static void
no_new_key(void)
{
    rb_raise(rb_eRuntimeError, "can't add a new key into hash during iteration");
}

struct update_callback_arg {
    VALUE hash;
    st_data_t arg;
};

#define NOINSERT_UPDATE_CALLBACK(func)                                       \
static int                                                                   \
func##_noinsert(st_data_t *key, st_data_t *val, st_data_t arg, int existing) \
{                                                                            \
    if (!existing) no_new_key();                                             \
    return func(key, val, (struct update_arg *)arg, existing);               \
}                                                                            \
                                                                             \
static int                                                                   \
func##_insert(st_data_t *key, st_data_t *val, st_data_t arg, int existing)   \
{                                                                            \
    return func(key, val, (struct update_arg *)arg, existing);               \
}

struct update_arg {
    st_data_t arg;
    st_update_callback_func *func;
    VALUE hash;
    VALUE key;
    VALUE value;
};

typedef int (*tbl_update_func)(st_data_t *, st_data_t *, st_data_t, int);

int
rb_hash_stlike_update(VALUE hash, st_data_t key, st_update_callback_func *func, st_data_t arg)
{
    if (RHASH_AR_TABLE_P(hash)) {
        int result = ar_update(hash, key, func, arg);
        if (result == -1) {
            ar_try_convert_table(hash);
        }
        else {
            return result;
        }
    }

    return st_update(RHASH_ST_TABLE(hash), key, func, arg);
}

static int
tbl_update_modify(st_data_t *key, st_data_t *val, st_data_t arg, int existing)
{
    struct update_arg *p = (struct update_arg *)arg;
    st_data_t old_key = *key;
    st_data_t old_value = *val;
    VALUE hash = p->hash;
    int ret = (p->func)(key, val, arg, existing);
    switch (ret) {
      default:
        break;
      case ST_CONTINUE:
        if (!existing || *key != old_key || *val != old_value) {
            rb_hash_modify(hash);
            p->key = *key;
            p->value = *val;
        }
        break;
      case ST_DELETE:
        if (existing)
            rb_hash_modify(hash);
        break;
    }

    return ret;
}

static int
tbl_update(VALUE hash, VALUE key, tbl_update_func func, st_data_t optional_arg)
{
    struct update_arg arg = {
        .arg = optional_arg,
        .func = func,
        .hash = hash,
        .key  = key,
        .value = (VALUE)optional_arg,
    };

    int ret = rb_hash_stlike_update(hash, key, tbl_update_modify, (st_data_t)&arg);

    /* write barrier */
    RB_OBJ_WRITTEN(hash, Qundef, arg.key);
    RB_OBJ_WRITTEN(hash, Qundef, arg.value);

    return ret;
}

#define UPDATE_CALLBACK(iter_lev, func) ((iter_lev) > 0 ? func##_noinsert : func##_insert)

#define RHASH_UPDATE_ITER(h, iter_lev, key, func, a) do {                        \
    tbl_update((h), (key), UPDATE_CALLBACK((iter_lev), func), (st_data_t)(a)); \
} while (0)

#define RHASH_UPDATE(hash, key, func, arg) \
    RHASH_UPDATE_ITER(hash, RHASH_ITER_LEV(hash), key, func, arg)

static void
set_proc_default(VALUE hash, VALUE proc)
{
    if (rb_proc_lambda_p(proc)) {
        int n = rb_proc_arity(proc);

        if (n != 2 && (n >= 0 || n < -3)) {
            if (n < 0) n = -n-1;
            rb_raise(rb_eTypeError, "default_proc takes two arguments (2 for %d)", n);
        }
    }

    FL_SET_RAW(hash, RHASH_PROC_DEFAULT);
    RHASH_SET_IFNONE(hash, proc);
}

/*
 *  call-seq:
 *     Hash.new(default_value = nil) -> new_hash
 *     Hash.new {|hash, key| ... } -> new_hash
 *
 *  Returns a new empty \Hash object.
 *
 *  The initial default value and initial default proc for the new hash
 *  depend on which form above was used. See {Default Values}[rdoc-ref:Hash@Default+Values].
 *
 *  If neither an argument nor a block given,
 *  initializes both the default value and the default proc to <tt>nil</tt>:
 *    h = Hash.new
 *    h.default # => nil
 *    h.default_proc # => nil
 *
 *  If argument <tt>default_value</tt> given but no block given,
 *  initializes the default value to the given <tt>default_value</tt>
 *  and the default proc to <tt>nil</tt>:
 *    h = Hash.new(false)
 *    h.default # => false
 *    h.default_proc # => nil
 *
 *  If a block given but no argument, stores the block as the default proc
 *  and sets the default value to <tt>nil</tt>:
 *    h = Hash.new {|hash, key| "Default value for #{key}" }
 *    h.default # => nil
 *    h.default_proc.class # => Proc
 *    h[:nosuch] # => "Default value for nosuch"
 */

static VALUE
rb_hash_initialize(int argc, VALUE *argv, VALUE hash)
{
    rb_hash_modify(hash);

    if (rb_block_given_p()) {
        rb_check_arity(argc, 0, 0);
        SET_PROC_DEFAULT(hash, rb_block_proc());
    }
    else {
        rb_check_arity(argc, 0, 1);

        VALUE options, ifnone;
        rb_scan_args(argc, argv, "01:", &ifnone, &options);
        if (NIL_P(ifnone) && !NIL_P(options)) {
            ifnone = options;
            rb_warn_deprecated_to_remove("3.4", "Calling Hash.new with keyword arguments", "Hash.new({ key: value })");
        }
        RHASH_SET_IFNONE(hash, ifnone);
    }

    return hash;
}

static VALUE rb_hash_to_a(VALUE hash);

/*
 *  call-seq:
 *    Hash[] -> new_empty_hash
 *    Hash[hash] -> new_hash
 *    Hash[ [*2_element_arrays] ] -> new_hash
 *    Hash[*objects] -> new_hash
 *
 *  Returns a new \Hash object populated with the given objects, if any.
 *  See Hash::new.
 *
 *  With no argument, returns a new empty \Hash.
 *
 *  When the single given argument is a \Hash, returns a new \Hash
 *  populated with the entries from the given \Hash, excluding the
 *  default value or proc.
 *
 *    h = {foo: 0, bar: 1, baz: 2}
 *    Hash[h] # => {:foo=>0, :bar=>1, :baz=>2}
 *
 *  When the single given argument is an \Array of 2-element Arrays,
 *  returns a new \Hash object wherein each 2-element array forms a
 *  key-value entry:
 *
 *    Hash[ [ [:foo, 0], [:bar, 1] ] ] # => {:foo=>0, :bar=>1}
 *
 *  When the argument count is an even number;
 *  returns a new \Hash object wherein each successive pair of arguments
 *  has become a key-value entry:
 *
 *    Hash[:foo, 0, :bar, 1] # => {:foo=>0, :bar=>1}
 *
 *  Raises an exception if the argument list does not conform to any
 *  of the above.
 */

static VALUE
rb_hash_s_create(int argc, VALUE *argv, VALUE klass)
{
    VALUE hash, tmp;

    if (argc == 1) {
        tmp = rb_hash_s_try_convert(Qnil, argv[0]);
        if (!NIL_P(tmp)) {
            if (!RHASH_EMPTY_P(tmp)  && rb_hash_compare_by_id_p(tmp)) {
                /* hash_copy for non-empty hash will copy compare_by_identity
                   flag, but we don't want it copied. Work around by
                   converting hash to flattened array and using that. */
                tmp = rb_hash_to_a(tmp);
            }
            else {
                hash = hash_alloc(klass);
                hash_copy(hash, tmp);
                return hash;
            }
        }
        else {
            tmp = rb_check_array_type(argv[0]);
        }

        if (!NIL_P(tmp)) {
            long i;

            hash = hash_alloc(klass);
            for (i = 0; i < RARRAY_LEN(tmp); ++i) {
                VALUE e = RARRAY_AREF(tmp, i);
                VALUE v = rb_check_array_type(e);
                VALUE key, val = Qnil;

                if (NIL_P(v)) {
                    rb_raise(rb_eArgError, "wrong element type %s at %ld (expected array)",
                             rb_builtin_class_name(e), i);
                }
                switch (RARRAY_LEN(v)) {
                  default:
                    rb_raise(rb_eArgError, "invalid number of elements (%ld for 1..2)",
                             RARRAY_LEN(v));
                  case 2:
                    val = RARRAY_AREF(v, 1);
                  case 1:
                    key = RARRAY_AREF(v, 0);
                    rb_hash_aset(hash, key, val);
                }
            }
            return hash;
        }
    }
    if (argc % 2 != 0) {
        rb_raise(rb_eArgError, "odd number of arguments for Hash");
    }

    hash = hash_alloc(klass);
    rb_hash_bulk_insert(argc, argv, hash);
    hash_verify(hash);
    return hash;
}

VALUE
rb_to_hash_type(VALUE hash)
{
    return rb_convert_type_with_id(hash, T_HASH, "Hash", idTo_hash);
}
#define to_hash rb_to_hash_type

VALUE
rb_check_hash_type(VALUE hash)
{
    return rb_check_convert_type_with_id(hash, T_HASH, "Hash", idTo_hash);
}

/*
 *  call-seq:
 *    Hash.try_convert(obj) -> obj, new_hash, or nil
 *
 *  If +obj+ is a \Hash object, returns +obj+.
 *
 *  Otherwise if +obj+ responds to <tt>:to_hash</tt>,
 *  calls <tt>obj.to_hash</tt> and returns the result.
 *
 *  Returns +nil+ if +obj+ does not respond to <tt>:to_hash</tt>
 *
 *  Raises an exception unless <tt>obj.to_hash</tt> returns a \Hash object.
 */
static VALUE
rb_hash_s_try_convert(VALUE dummy, VALUE hash)
{
    return rb_check_hash_type(hash);
}

/*
 *  call-seq:
 *     Hash.ruby2_keywords_hash?(hash) -> true or false
 *
 *  Checks if a given hash is flagged by Module#ruby2_keywords (or
 *  Proc#ruby2_keywords).
 *  This method is not for casual use; debugging, researching, and
 *  some truly necessary cases like serialization of arguments.
 *
 *     ruby2_keywords def foo(*args)
 *       Hash.ruby2_keywords_hash?(args.last)
 *     end
 *     foo(k: 1)   #=> true
 *     foo({k: 1}) #=> false
 */
static VALUE
rb_hash_s_ruby2_keywords_hash_p(VALUE dummy, VALUE hash)
{
    Check_Type(hash, T_HASH);
    return RBOOL(RHASH(hash)->basic.flags & RHASH_PASS_AS_KEYWORDS);
}

/*
 *  call-seq:
 *     Hash.ruby2_keywords_hash(hash) -> hash
 *
 *  Duplicates a given hash and adds a ruby2_keywords flag.
 *  This method is not for casual use; debugging, researching, and
 *  some truly necessary cases like deserialization of arguments.
 *
 *     h = {k: 1}
 *     h = Hash.ruby2_keywords_hash(h)
 *     def foo(k: 42)
 *       k
 *     end
 *     foo(*[h]) #=> 1 with neither a warning or an error
 */
static VALUE
rb_hash_s_ruby2_keywords_hash(VALUE dummy, VALUE hash)
{
    Check_Type(hash, T_HASH);
    VALUE tmp = rb_hash_dup(hash);
    if (RHASH_EMPTY_P(hash) && rb_hash_compare_by_id_p(hash)) {
        rb_hash_compare_by_id(tmp);
    }
    RHASH(tmp)->basic.flags |= RHASH_PASS_AS_KEYWORDS;
    return tmp;
}

struct rehash_arg {
    VALUE hash;
    st_table *tbl;
};

static int
rb_hash_rehash_i(VALUE key, VALUE value, VALUE arg)
{
    if (RHASH_AR_TABLE_P(arg)) {
        ar_insert(arg, (st_data_t)key, (st_data_t)value);
    }
    else {
        st_insert(RHASH_ST_TABLE(arg), (st_data_t)key, (st_data_t)value);
    }
    return ST_CONTINUE;
}

/*
 *  call-seq:
 *     hash.rehash -> self
 *
 *  Rebuilds the hash table by recomputing the hash index for each key;
 *  returns <tt>self</tt>.
 *
 *  The hash table becomes invalid if the hash value of a key
 *  has changed after the entry was created.
 *  See {Modifying an Active Hash Key}[rdoc-ref:Hash@Modifying+an+Active+Hash+Key].
 */

VALUE
rb_hash_rehash(VALUE hash)
{
    VALUE tmp;
    st_table *tbl;

    if (RHASH_ITER_LEV(hash) > 0) {
        rb_raise(rb_eRuntimeError, "rehash during iteration");
    }
    rb_hash_modify_check(hash);
    if (RHASH_AR_TABLE_P(hash)) {
        tmp = hash_alloc(0);
        rb_hash_foreach(hash, rb_hash_rehash_i, (VALUE)tmp);
        ar_free_and_clear_table(hash);
        ar_copy(hash, tmp);
    }
    else if (RHASH_ST_TABLE_P(hash)) {
        st_table *old_tab = RHASH_ST_TABLE(hash);
        tmp = hash_alloc(0);

        hash_st_table_init(tmp, old_tab->type, old_tab->num_entries);
        tbl = RHASH_ST_TABLE(tmp);

        rb_hash_foreach(hash, rb_hash_rehash_i, (VALUE)tmp);

        RHASH_ST_TABLE_SET(hash, tbl);
        RHASH_ST_CLEAR(tmp);
    }
    hash_verify(hash);
    return hash;
}

static VALUE
call_default_proc(VALUE proc, VALUE hash, VALUE key)
{
    VALUE args[2] = {hash, key};
    return rb_proc_call_with_block(proc, 2, args, Qnil);
}

static bool
rb_hash_default_unredefined(VALUE hash)
{
    VALUE klass = RBASIC_CLASS(hash);
    if (LIKELY(klass == rb_cHash)) {
        return !!BASIC_OP_UNREDEFINED_P(BOP_DEFAULT, HASH_REDEFINED_OP_FLAG);
    }
    else {
        return LIKELY(rb_method_basic_definition_p(klass, id_default));
    }
}

VALUE
rb_hash_default_value(VALUE hash, VALUE key)
{
    RUBY_ASSERT(RB_TYPE_P(hash, T_HASH));

    if (LIKELY(rb_hash_default_unredefined(hash))) {
        VALUE ifnone = RHASH_IFNONE(hash);
        if (LIKELY(!FL_TEST_RAW(hash, RHASH_PROC_DEFAULT))) return ifnone;
        if (UNDEF_P(key)) return Qnil;
        return call_default_proc(ifnone, hash, key);
    }
    else {
        return rb_funcall(hash, id_default, 1, key);
    }
}

static inline int
hash_stlike_lookup(VALUE hash, st_data_t key, st_data_t *pval)
{
    hash_verify(hash);

    if (RHASH_AR_TABLE_P(hash)) {
        return ar_lookup(hash, key, pval);
    }
    else {
        extern st_index_t rb_iseq_cdhash_hash(VALUE);
        RUBY_ASSERT(RHASH_ST_TABLE(hash)->type->hash == rb_any_hash ||
                    RHASH_ST_TABLE(hash)->type->hash == rb_ident_hash ||
                    RHASH_ST_TABLE(hash)->type->hash == rb_iseq_cdhash_hash);
        return st_lookup(RHASH_ST_TABLE(hash), key, pval);
    }
}

int
rb_hash_stlike_lookup(VALUE hash, st_data_t key, st_data_t *pval)
{
    return hash_stlike_lookup(hash, key, pval);
}

/*
 *  call-seq:
 *    hash[key] -> value
 *
 *  Returns the value associated with the given +key+, if found:
 *    h = {foo: 0, bar: 1, baz: 2}
 *    h[:foo] # => 0
 *
 *  If +key+ is not found, returns a default value
 *  (see {Default Values}[rdoc-ref:Hash@Default+Values]):
 *    h = {foo: 0, bar: 1, baz: 2}
 *    h[:nosuch] # => nil
 */

VALUE
rb_hash_aref(VALUE hash, VALUE key)
{
    st_data_t val;

    if (hash_stlike_lookup(hash, key, &val)) {
        return (VALUE)val;
    }
    else {
        return rb_hash_default_value(hash, key);
    }
}

VALUE
rb_hash_lookup2(VALUE hash, VALUE key, VALUE def)
{
    st_data_t val;

    if (hash_stlike_lookup(hash, key, &val)) {
        return (VALUE)val;
    }
    else {
        return def; /* without Hash#default */
    }
}

VALUE
rb_hash_lookup(VALUE hash, VALUE key)
{
    return rb_hash_lookup2(hash, key, Qnil);
}

/*
 *  call-seq:
 *    hash.fetch(key) -> object
 *    hash.fetch(key, default_value) -> object
 *    hash.fetch(key) {|key| ... } -> object
 *
 *  Returns the value for the given +key+, if found.
 *    h = {foo: 0, bar: 1, baz: 2}
 *    h.fetch(:bar) # => 1
 *
 *  If +key+ is not found and no block was given,
 *  returns +default_value+:
 *    {}.fetch(:nosuch, :default) # => :default
 *
 *  If +key+ is not found and a block was given,
 *  yields +key+ to the block and returns the block's return value:
 *    {}.fetch(:nosuch) {|key| "No key #{key}"} # => "No key nosuch"
 *
 *  Raises KeyError if neither +default_value+ nor a block was given.
 *
 *  Note that this method does not use the values of either #default or #default_proc.
 */

static VALUE
rb_hash_fetch_m(int argc, VALUE *argv, VALUE hash)
{
    VALUE key;
    st_data_t val;
    long block_given;

    rb_check_arity(argc, 1, 2);
    key = argv[0];

    block_given = rb_block_given_p();
    if (block_given && argc == 2) {
        rb_warn("block supersedes default value argument");
    }

    if (hash_stlike_lookup(hash, key, &val)) {
        return (VALUE)val;
    }
    else {
        if (block_given) {
            return rb_yield(key);
        }
        else if (argc == 1) {
            VALUE desc = rb_protect(rb_inspect, key, 0);
            if (NIL_P(desc)) {
                desc = rb_any_to_s(key);
            }
            desc = rb_str_ellipsize(desc, 65);
            rb_key_err_raise(rb_sprintf("key not found: %"PRIsVALUE, desc), hash, key);
        }
        else {
            return argv[1];
        }
    }
}

VALUE
rb_hash_fetch(VALUE hash, VALUE key)
{
    return rb_hash_fetch_m(1, &key, hash);
}

/*
 *  call-seq:
 *    hash.default -> object
 *    hash.default(key) -> object
 *
 *  Returns the default value for the given +key+.
 *  The returned value will be determined either by the default proc or by the default value.
 *  See {Default Values}[rdoc-ref:Hash@Default+Values].
 *
 *  With no argument, returns the current default value:
 *    h = {}
 *    h.default # => nil
 *
 *  If +key+ is given, returns the default value for +key+,
 *  regardless of whether that key exists:
 *    h = Hash.new { |hash, key| hash[key] = "No key #{key}"}
 *    h[:foo] = "Hello"
 *    h.default(:foo) # => "No key foo"
 */

static VALUE
rb_hash_default(int argc, VALUE *argv, VALUE hash)
{
    VALUE ifnone;

    rb_check_arity(argc, 0, 1);
    ifnone = RHASH_IFNONE(hash);
    if (FL_TEST(hash, RHASH_PROC_DEFAULT)) {
        if (argc == 0) return Qnil;
        return call_default_proc(ifnone, hash, argv[0]);
    }
    return ifnone;
}

/*
 *  call-seq:
 *    hash.default = value -> object
 *
 *  Sets the default value to +value+; returns +value+:
 *    h = {}
 *    h.default # => nil
 *    h.default = false # => false
 *    h.default # => false
 *
 *  See {Default Values}[rdoc-ref:Hash@Default+Values].
 */

static VALUE
rb_hash_set_default(VALUE hash, VALUE ifnone)
{
    rb_hash_modify_check(hash);
    SET_DEFAULT(hash, ifnone);
    return ifnone;
}

/*
 *  call-seq:
 *    hash.default_proc -> proc or nil
 *
 *  Returns the default proc for +self+
 *  (see {Default Values}[rdoc-ref:Hash@Default+Values]):
 *    h = {}
 *    h.default_proc # => nil
 *    h.default_proc = proc {|hash, key| "Default value for #{key}" }
 *    h.default_proc.class # => Proc
 */

static VALUE
rb_hash_default_proc(VALUE hash)
{
    if (FL_TEST(hash, RHASH_PROC_DEFAULT)) {
        return RHASH_IFNONE(hash);
    }
    return Qnil;
}

/*
 *  call-seq:
 *    hash.default_proc = proc -> proc
 *
 *  Sets the default proc for +self+ to +proc+:
 *  (see {Default Values}[rdoc-ref:Hash@Default+Values]):
 *    h = {}
 *    h.default_proc # => nil
 *    h.default_proc = proc { |hash, key| "Default value for #{key}" }
 *    h.default_proc.class # => Proc
 *    h.default_proc = nil
 *    h.default_proc # => nil
 */

VALUE
rb_hash_set_default_proc(VALUE hash, VALUE proc)
{
    VALUE b;

    rb_hash_modify_check(hash);
    if (NIL_P(proc)) {
        SET_DEFAULT(hash, proc);
        return proc;
    }
    b = rb_check_convert_type_with_id(proc, T_DATA, "Proc", idTo_proc);
    if (NIL_P(b) || !rb_obj_is_proc(b)) {
        rb_raise(rb_eTypeError,
                 "wrong default_proc type %s (expected Proc)",
                 rb_obj_classname(proc));
    }
    proc = b;
    SET_PROC_DEFAULT(hash, proc);
    return proc;
}

static int
key_i(VALUE key, VALUE value, VALUE arg)
{
    VALUE *args = (VALUE *)arg;

    if (rb_equal(value, args[0])) {
        args[1] = key;
        return ST_STOP;
    }
    return ST_CONTINUE;
}

/*
 *  call-seq:
 *    hash.key(value) -> key or nil
 *
 *  Returns the key for the first-found entry with the given +value+
 *  (see {Entry Order}[rdoc-ref:Hash@Entry+Order]):
 *    h = {foo: 0, bar: 2, baz: 2}
 *    h.key(0) # => :foo
 *    h.key(2) # => :bar
 *
 *  Returns +nil+ if so such value is found.
 */

static VALUE
rb_hash_key(VALUE hash, VALUE value)
{
    VALUE args[2];

    args[0] = value;
    args[1] = Qnil;

    rb_hash_foreach(hash, key_i, (VALUE)args);

    return args[1];
}

int
rb_hash_stlike_delete(VALUE hash, st_data_t *pkey, st_data_t *pval)
{
    if (RHASH_AR_TABLE_P(hash)) {
        return ar_delete(hash, pkey, pval);
    }
    else {
        return st_delete(RHASH_ST_TABLE(hash), pkey, pval);
    }
}

/*
 * delete a specified entry by a given key.
 * if there is the corresponding entry, return a value of the entry.
 * if there is no corresponding entry, return Qundef.
 */
VALUE
rb_hash_delete_entry(VALUE hash, VALUE key)
{
    st_data_t ktmp = (st_data_t)key, val;

    if (rb_hash_stlike_delete(hash, &ktmp, &val)) {
        return (VALUE)val;
    }
    else {
        return Qundef;
    }
}

/*
 * delete a specified entry by a given key.
 * if there is the corresponding entry, return a value of the entry.
 * if there is no corresponding entry, return Qnil.
 */
VALUE
rb_hash_delete(VALUE hash, VALUE key)
{
    VALUE deleted_value = rb_hash_delete_entry(hash, key);

    if (!UNDEF_P(deleted_value)) { /* likely pass */
        return deleted_value;
    }
    else {
        return Qnil;
    }
}

/*
 *  call-seq:
 *    hash.delete(key) -> value or nil
 *    hash.delete(key) {|key| ... } -> object
 *
 *  Deletes the entry for the given +key+ and returns its associated value.
 *
 *  If no block is given and +key+ is found, deletes the entry and returns the associated value:
 *    h = {foo: 0, bar: 1, baz: 2}
 *    h.delete(:bar) # => 1
 *    h # => {:foo=>0, :baz=>2}
 *
 *  If no block given and +key+ is not found, returns +nil+.
 *
 *  If a block is given and +key+ is found, ignores the block,
 *  deletes the entry, and returns the associated value:
 *    h = {foo: 0, bar: 1, baz: 2}
 *    h.delete(:baz) { |key| raise 'Will never happen'} # => 2
 *    h # => {:foo=>0, :bar=>1}
 *
 *  If a block is given and +key+ is not found,
 *  calls the block and returns the block's return value:
 *    h = {foo: 0, bar: 1, baz: 2}
 *    h.delete(:nosuch) { |key| "Key #{key} not found" } # => "Key nosuch not found"
 *    h # => {:foo=>0, :bar=>1, :baz=>2}
 */

static VALUE
rb_hash_delete_m(VALUE hash, VALUE key)
{
    VALUE val;

    rb_hash_modify_check(hash);
    val = rb_hash_delete_entry(hash, key);

    if (!UNDEF_P(val)) {
        return val;
    }
    else {
        if (rb_block_given_p()) {
            return rb_yield(key);
        }
        else {
            return Qnil;
        }
    }
}

struct shift_var {
    VALUE key;
    VALUE val;
};

static int
shift_i_safe(VALUE key, VALUE value, VALUE arg)
{
    struct shift_var *var = (struct shift_var *)arg;

    var->key = key;
    var->val = value;
    return ST_STOP;
}

/*
 *  call-seq:
 *    hash.shift -> [key, value] or nil
 *
 *  Removes the first hash entry
 *  (see {Entry Order}[rdoc-ref:Hash@Entry+Order]);
 *  returns a 2-element \Array containing the removed key and value:
 *    h = {foo: 0, bar: 1, baz: 2}
 *    h.shift # => [:foo, 0]
 *    h # => {:bar=>1, :baz=>2}
 *
 *  Returns nil if the hash is empty.
 */

static VALUE
rb_hash_shift(VALUE hash)
{
    struct shift_var var;

    rb_hash_modify_check(hash);
    if (RHASH_AR_TABLE_P(hash)) {
        var.key = Qundef;
        if (RHASH_ITER_LEV(hash) == 0) {
            if (ar_shift(hash, &var.key, &var.val)) {
                return rb_assoc_new(var.key, var.val);
            }
        }
        else {
            rb_hash_foreach(hash, shift_i_safe, (VALUE)&var);
            if (!UNDEF_P(var.key)) {
                rb_hash_delete_entry(hash, var.key);
                return rb_assoc_new(var.key, var.val);
            }
        }
    }
    if (RHASH_ST_TABLE_P(hash)) {
        var.key = Qundef;
        if (RHASH_ITER_LEV(hash) == 0) {
            if (st_shift(RHASH_ST_TABLE(hash), &var.key, &var.val)) {
                return rb_assoc_new(var.key, var.val);
            }
        }
        else {
            rb_hash_foreach(hash, shift_i_safe, (VALUE)&var);
            if (!UNDEF_P(var.key)) {
                rb_hash_delete_entry(hash, var.key);
                return rb_assoc_new(var.key, var.val);
            }
        }
    }
    return Qnil;
}

static int
delete_if_i(VALUE key, VALUE value, VALUE hash)
{
    if (RTEST(rb_yield_values(2, key, value))) {
        rb_hash_modify(hash);
        return ST_DELETE;
    }
    return ST_CONTINUE;
}

static VALUE
hash_enum_size(VALUE hash, VALUE args, VALUE eobj)
{
    return rb_hash_size(hash);
}

/*
 *  call-seq:
 *    hash.delete_if {|key, value| ... } -> self
 *    hash.delete_if -> new_enumerator
 *
 *  If a block given, calls the block with each key-value pair;
 *  deletes each entry for which the block returns a truthy value;
 *  returns +self+:
 *    h = {foo: 0, bar: 1, baz: 2}
 *    h.delete_if {|key, value| value > 0 } # => {:foo=>0}
 *
 *  If no block given, returns a new \Enumerator:
 *    h = {foo: 0, bar: 1, baz: 2}
 *    e = h.delete_if # => #<Enumerator: {:foo=>0, :bar=>1, :baz=>2}:delete_if>
 *    e.each { |key, value| value > 0 } # => {:foo=>0}
 */

VALUE
rb_hash_delete_if(VALUE hash)
{
    RETURN_SIZED_ENUMERATOR(hash, 0, 0, hash_enum_size);
    rb_hash_modify_check(hash);
    if (!RHASH_TABLE_EMPTY_P(hash)) {
        rb_hash_foreach(hash, delete_if_i, hash);
    }
    return hash;
}

/*
 *  call-seq:
 *    hash.reject! {|key, value| ... } -> self or nil
 *    hash.reject! -> new_enumerator
 *
 *  Returns +self+, whose remaining entries are those
 *  for which the block returns +false+ or +nil+:
 *    h = {foo: 0, bar: 1, baz: 2}
 *    h.reject! {|key, value| value < 2 } # => {:baz=>2}
 *
 *  Returns +nil+ if no entries are removed.
 *
 *  Returns a new \Enumerator if no block given:
 *    h = {foo: 0, bar: 1, baz: 2}
 *    e = h.reject! # => #<Enumerator: {:foo=>0, :bar=>1, :baz=>2}:reject!>
 *    e.each {|key, value| key.start_with?('b') } # => {:foo=>0}
 */

static VALUE
rb_hash_reject_bang(VALUE hash)
{
    st_index_t n;

    RETURN_SIZED_ENUMERATOR(hash, 0, 0, hash_enum_size);
    rb_hash_modify(hash);
    n = RHASH_SIZE(hash);
    if (!n) return Qnil;
    rb_hash_foreach(hash, delete_if_i, hash);
    if (n == RHASH_SIZE(hash)) return Qnil;
    return hash;
}

/*
 *  call-seq:
 *    hash.reject {|key, value| ... } -> new_hash
 *    hash.reject -> new_enumerator
 *
 *  Returns a new \Hash object whose entries are all those
 *  from +self+ for which the block returns +false+ or +nil+:
 *    h = {foo: 0, bar: 1, baz: 2}
 *    h1 = h.reject {|key, value| key.start_with?('b') }
 *    h1 # => {:foo=>0}
 *
 *  Returns a new \Enumerator if no block given:
 *    h = {foo: 0, bar: 1, baz: 2}
 *    e = h.reject # => #<Enumerator: {:foo=>0, :bar=>1, :baz=>2}:reject>
 *    h1 = e.each {|key, value| key.start_with?('b') }
 *    h1 # => {:foo=>0}
 */

static VALUE
rb_hash_reject(VALUE hash)
{
    VALUE result;

    RETURN_SIZED_ENUMERATOR(hash, 0, 0, hash_enum_size);
    result = hash_dup_with_compare_by_id(hash);
    if (!RHASH_EMPTY_P(hash)) {
        rb_hash_foreach(result, delete_if_i, result);
    }
    return result;
}

/*
 *  call-seq:
 *    hash.slice(*keys) -> new_hash
 *
 *  Returns a new \Hash object containing the entries for the given +keys+:
 *    h = {foo: 0, bar: 1, baz: 2}
 *    h.slice(:baz, :foo) # => {:baz=>2, :foo=>0}
 *
 *  Any given +keys+ that are not found are ignored.
 */

static VALUE
rb_hash_slice(int argc, VALUE *argv, VALUE hash)
{
    int i;
    VALUE key, value, result;

    if (argc == 0 || RHASH_EMPTY_P(hash)) {
        return copy_compare_by_id(rb_hash_new(), hash);
    }
    result = copy_compare_by_id(rb_hash_new_with_size(argc), hash);

    for (i = 0; i < argc; i++) {
        key = argv[i];
        value = rb_hash_lookup2(hash, key, Qundef);
        if (!UNDEF_P(value))
            rb_hash_aset(result, key, value);
    }

    return result;
}

/*
 *  call-seq:
 *     hsh.except(*keys) -> a_hash
 *
 *  Returns a new \Hash excluding entries for the given +keys+:
 *     h = { a: 100, b: 200, c: 300 }
 *     h.except(:a)          #=> {:b=>200, :c=>300}
 *
 *  Any given +keys+ that are not found are ignored.
 */

static VALUE
rb_hash_except(int argc, VALUE *argv, VALUE hash)
{
    int i;
    VALUE key, result;

    result = hash_dup_with_compare_by_id(hash);

    for (i = 0; i < argc; i++) {
        key = argv[i];
        rb_hash_delete(result, key);
    }

    return result;
}

/*
 *  call-seq:
 *    hash.values_at(*keys) -> new_array
 *
 *  Returns a new \Array containing values for the given +keys+:
 *    h = {foo: 0, bar: 1, baz: 2}
 *    h.values_at(:baz, :foo) # => [2, 0]
 *
 *  The {default values}[rdoc-ref:Hash@Default+Values] are returned
 *  for any keys that are not found:
 *    h.values_at(:hello, :foo) # => [nil, 0]
 */

static VALUE
rb_hash_values_at(int argc, VALUE *argv, VALUE hash)
{
    VALUE result = rb_ary_new2(argc);
    long i;

    for (i=0; i<argc; i++) {
        rb_ary_push(result, rb_hash_aref(hash, argv[i]));
    }
    return result;
}

/*
 *  call-seq:
 *    hash.fetch_values(*keys) -> new_array
 *    hash.fetch_values(*keys) {|key| ... } -> new_array
 *
 *  Returns a new \Array containing the values associated with the given keys *keys:
 *    h = {foo: 0, bar: 1, baz: 2}
 *    h.fetch_values(:baz, :foo) # => [2, 0]
 *
 *  Returns a new empty \Array if no arguments given.
 *
 *  When a block is given, calls the block with each missing key,
 *  treating the block's return value as the value for that key:
 *    h = {foo: 0, bar: 1, baz: 2}
 *    values = h.fetch_values(:bar, :foo, :bad, :bam) {|key| key.to_s}
 *    values # => [1, 0, "bad", "bam"]
 *
 *  When no block is given, raises an exception if any given key is not found.
 */

static VALUE
rb_hash_fetch_values(int argc, VALUE *argv, VALUE hash)
{
    VALUE result = rb_ary_new2(argc);
    long i;

    for (i=0; i<argc; i++) {
        rb_ary_push(result, rb_hash_fetch(hash, argv[i]));
    }
    return result;
}

static int
keep_if_i(VALUE key, VALUE value, VALUE hash)
{
    if (!RTEST(rb_yield_values(2, key, value))) {
        rb_hash_modify(hash);
        return ST_DELETE;
    }
    return ST_CONTINUE;
}

/*
 *  call-seq:
 *    hash.select {|key, value| ... } -> new_hash
 *    hash.select -> new_enumerator
 *
 *  Returns a new \Hash object whose entries are those for which the block returns a truthy value:
 *    h = {foo: 0, bar: 1, baz: 2}
 *    h.select {|key, value| value < 2 } # => {:foo=>0, :bar=>1}
 *
 *  Returns a new \Enumerator if no block given:
 *    h = {foo: 0, bar: 1, baz: 2}
 *    e = h.select # => #<Enumerator: {:foo=>0, :bar=>1, :baz=>2}:select>
 *    e.each {|key, value| value < 2 } # => {:foo=>0, :bar=>1}
 */

static VALUE
rb_hash_select(VALUE hash)
{
    VALUE result;

    RETURN_SIZED_ENUMERATOR(hash, 0, 0, hash_enum_size);
    result = hash_dup_with_compare_by_id(hash);
    if (!RHASH_EMPTY_P(hash)) {
        rb_hash_foreach(result, keep_if_i, result);
    }
    return result;
}

/*
 *  call-seq:
 *    hash.select! {|key, value| ... } -> self or nil
 *    hash.select! -> new_enumerator
 *
 *  Returns +self+, whose entries are those for which the block returns a truthy value:
 *    h = {foo: 0, bar: 1, baz: 2}
 *    h.select! {|key, value| value < 2 }  => {:foo=>0, :bar=>1}
 *
 *  Returns +nil+ if no entries were removed.
 *
 *  Returns a new \Enumerator if no block given:
 *    h = {foo: 0, bar: 1, baz: 2}
 *    e = h.select!  # => #<Enumerator: {:foo=>0, :bar=>1, :baz=>2}:select!>
 *    e.each { |key, value| value < 2 } # => {:foo=>0, :bar=>1}
 */

static VALUE
rb_hash_select_bang(VALUE hash)
{
    st_index_t n;

    RETURN_SIZED_ENUMERATOR(hash, 0, 0, hash_enum_size);
    rb_hash_modify_check(hash);
    n = RHASH_SIZE(hash);
    if (!n) return Qnil;
    rb_hash_foreach(hash, keep_if_i, hash);
    if (n == RHASH_SIZE(hash)) return Qnil;
    return hash;
}

/*
 *  call-seq:
 *    hash.keep_if {|key, value| ... } -> self
 *    hash.keep_if -> new_enumerator
 *
 *  Calls the block for each key-value pair;
 *  retains the entry if the block returns a truthy value;
 *  otherwise deletes the entry; returns +self+.
 *    h = {foo: 0, bar: 1, baz: 2}
 *    h.keep_if { |key, value| key.start_with?('b') } # => {:bar=>1, :baz=>2}
 *
 *  Returns a new \Enumerator if no block given:
 *    h = {foo: 0, bar: 1, baz: 2}
 *    e = h.keep_if # => #<Enumerator: {:foo=>0, :bar=>1, :baz=>2}:keep_if>
 *    e.each { |key, value| key.start_with?('b') } # => {:bar=>1, :baz=>2}
 */

static VALUE
rb_hash_keep_if(VALUE hash)
{
    RETURN_SIZED_ENUMERATOR(hash, 0, 0, hash_enum_size);
    rb_hash_modify_check(hash);
    if (!RHASH_TABLE_EMPTY_P(hash)) {
        rb_hash_foreach(hash, keep_if_i, hash);
    }
    return hash;
}

static int
clear_i(VALUE key, VALUE value, VALUE dummy)
{
    return ST_DELETE;
}

/*
 *  call-seq:
 *    hash.clear -> self
 *
 *  Removes all hash entries; returns +self+.
 */

VALUE
rb_hash_clear(VALUE hash)
{
    rb_hash_modify_check(hash);

    if (RHASH_ITER_LEV(hash) > 0) {
        rb_hash_foreach(hash, clear_i, 0);
    }
    else if (RHASH_AR_TABLE_P(hash)) {
        ar_clear(hash);
    }
    else {
        st_clear(RHASH_ST_TABLE(hash));
    }

    return hash;
}

static int
hash_aset(st_data_t *key, st_data_t *val, struct update_arg *arg, int existing)
{
    *val = arg->arg;
    return ST_CONTINUE;
}

VALUE
rb_hash_key_str(VALUE key)
{
    if (!RB_FL_ANY_RAW(key, FL_EXIVAR) && RBASIC_CLASS(key) == rb_cString) {
        return rb_fstring(key);
    }
    else {
        return rb_str_new_frozen(key);
    }
}

static int
hash_aset_str(st_data_t *key, st_data_t *val, struct update_arg *arg, int existing)
{
    if (!existing && !RB_OBJ_FROZEN(*key)) {
        *key = rb_hash_key_str(*key);
    }
    return hash_aset(key, val, arg, existing);
}

NOINSERT_UPDATE_CALLBACK(hash_aset)
NOINSERT_UPDATE_CALLBACK(hash_aset_str)

/*
 *  call-seq:
 *    hash[key] = value -> value
 *    hash.store(key, value)
 *
 *  Associates the given +value+ with the given +key+; returns +value+.
 *
 *  If the given +key+ exists, replaces its value with the given +value+;
 *  the ordering is not affected
 *  (see {Entry Order}[rdoc-ref:Hash@Entry+Order]):
 *    h = {foo: 0, bar: 1}
 *    h[:foo] = 2 # => 2
 *    h.store(:bar, 3) # => 3
 *    h # => {:foo=>2, :bar=>3}
 *
 *  If +key+ does not exist, adds the +key+ and +value+;
 *  the new entry is last in the order
 *  (see {Entry Order}[rdoc-ref:Hash@Entry+Order]):
 *    h = {foo: 0, bar: 1}
 *    h[:baz] = 2 # => 2
 *    h.store(:bat, 3) # => 3
 *    h # => {:foo=>0, :bar=>1, :baz=>2, :bat=>3}
 */

VALUE
rb_hash_aset(VALUE hash, VALUE key, VALUE val)
{
    int iter_lev = RHASH_ITER_LEV(hash);

    rb_hash_modify(hash);

    if (RHASH_TABLE_NULL_P(hash)) {
        if (iter_lev > 0) no_new_key();
        ar_alloc_table(hash);
    }

    if (RHASH_TYPE(hash) == &identhash || rb_obj_class(key) != rb_cString) {
        RHASH_UPDATE_ITER(hash, iter_lev, key, hash_aset, val);
    }
    else {
        RHASH_UPDATE_ITER(hash, iter_lev, key, hash_aset_str, val);
    }
    return val;
}

/*
 *  call-seq:
 *    hash.replace(other_hash) -> self
 *
 *  Replaces the entire contents of +self+ with the contents of +other_hash+;
 *  returns +self+:
 *    h = {foo: 0, bar: 1, baz: 2}
 *    h.replace({bat: 3, bam: 4}) # => {:bat=>3, :bam=>4}
 */

static VALUE
rb_hash_replace(VALUE hash, VALUE hash2)
{
    rb_hash_modify_check(hash);
    if (hash == hash2) return hash;
    if (RHASH_ITER_LEV(hash) > 0) {
        rb_raise(rb_eRuntimeError, "can't replace hash during iteration");
    }
    hash2 = to_hash(hash2);

    COPY_DEFAULT(hash, hash2);

    if (RHASH_AR_TABLE_P(hash)) {
        ar_free_and_clear_table(hash);
    }
    else {
        RHASH_ST_CLEAR(hash);
    }

    if (RHASH_AR_TABLE_P(hash2)) {
        if (RHASH_AR_TABLE_P(hash)) {
            ar_copy(hash, hash2);
        }
        else {
            st_table *tab = RHASH_ST_TABLE(hash);
            rb_st_init_existing_table_with_size(tab, &objhash, RHASH_AR_TABLE_SIZE(hash2));

            int bound = RHASH_AR_TABLE_BOUND(hash2);
            for (int i = 0; i < bound; i++) {
                if (ar_cleared_entry(hash2, i)) continue;

                ar_table_pair *pair = RHASH_AR_TABLE_REF(hash2, i);
                st_add_direct(tab, pair->key, pair->val);
                RB_OBJ_WRITTEN(hash, Qundef, pair->key);
                RB_OBJ_WRITTEN(hash, Qundef, pair->val);
            }
        }
    }
    else {
        HASH_ASSERT(sizeof(st_table) <= sizeof(ar_table));

        RHASH_ST_TABLE_SET(hash, st_copy(RHASH_ST_TABLE(hash2)));
        rb_gc_writebarrier_remember(hash);
    }

    return hash;
}

/*
 *  call-seq:
 *     hash.length -> integer
 *     hash.size -> integer
 *
 *  Returns the count of entries in +self+:
 *
 *    {foo: 0, bar: 1, baz: 2}.length # => 3
 *
 */

VALUE
rb_hash_size(VALUE hash)
{
    return INT2FIX(RHASH_SIZE(hash));
}

size_t
rb_hash_size_num(VALUE hash)
{
    return (long)RHASH_SIZE(hash);
}

/*
 *  call-seq:
 *    hash.empty? -> true or false
 *
 *  Returns +true+ if there are no hash entries, +false+ otherwise:
 *    {}.empty? # => true
 *    {foo: 0, bar: 1, baz: 2}.empty? # => false
 */

static VALUE
rb_hash_empty_p(VALUE hash)
{
    return RBOOL(RHASH_EMPTY_P(hash));
}

static int
each_value_i(VALUE key, VALUE value, VALUE _)
{
    rb_yield(value);
    return ST_CONTINUE;
}

/*
 *  call-seq:
 *    hash.each_value {|value| ... } -> self
 *    hash.each_value -> new_enumerator
 *
 *  Calls the given block with each value; returns +self+:
 *    h = {foo: 0, bar: 1, baz: 2}
 *    h.each_value {|value| puts value } # => {:foo=>0, :bar=>1, :baz=>2}
 *  Output:
 *    0
 *    1
 *    2
 *
 *  Returns a new \Enumerator if no block given:
 *    h = {foo: 0, bar: 1, baz: 2}
 *    e = h.each_value # => #<Enumerator: {:foo=>0, :bar=>1, :baz=>2}:each_value>
 *    h1 = e.each {|value| puts value }
 *    h1 # => {:foo=>0, :bar=>1, :baz=>2}
 *  Output:
 *    0
 *    1
 *    2
 */

static VALUE
rb_hash_each_value(VALUE hash)
{
    RETURN_SIZED_ENUMERATOR(hash, 0, 0, hash_enum_size);
    rb_hash_foreach(hash, each_value_i, 0);
    return hash;
}

static int
each_key_i(VALUE key, VALUE value, VALUE _)
{
    rb_yield(key);
    return ST_CONTINUE;
}

/*
 *  call-seq:
 *    hash.each_key {|key| ... } -> self
 *    hash.each_key -> new_enumerator
 *
 *  Calls the given block with each key; returns +self+:
 *    h = {foo: 0, bar: 1, baz: 2}
 *    h.each_key {|key| puts key }  # => {:foo=>0, :bar=>1, :baz=>2}
 *  Output:
 *    foo
 *    bar
 *    baz
 *
 *  Returns a new \Enumerator if no block given:
 *    h = {foo: 0, bar: 1, baz: 2}
 *    e = h.each_key # => #<Enumerator: {:foo=>0, :bar=>1, :baz=>2}:each_key>
 *    h1 = e.each {|key| puts key }
 *    h1 # => {:foo=>0, :bar=>1, :baz=>2}
 *  Output:
 *    foo
 *    bar
 *    baz
 */
static VALUE
rb_hash_each_key(VALUE hash)
{
    RETURN_SIZED_ENUMERATOR(hash, 0, 0, hash_enum_size);
    rb_hash_foreach(hash, each_key_i, 0);
    return hash;
}

static int
each_pair_i(VALUE key, VALUE value, VALUE _)
{
    rb_yield(rb_assoc_new(key, value));
    return ST_CONTINUE;
}

static int
each_pair_i_fast(VALUE key, VALUE value, VALUE _)
{
    VALUE argv[2];
    argv[0] = key;
    argv[1] = value;
    rb_yield_values2(2, argv);
    return ST_CONTINUE;
}

/*
 *  call-seq:
 *    hash.each {|key, value| ... } -> self
 *    hash.each_pair {|key, value| ... } -> self
 *    hash.each -> new_enumerator
 *    hash.each_pair -> new_enumerator
 *
 *  Calls the given block with each key-value pair; returns +self+:
 *    h = {foo: 0, bar: 1, baz: 2}
 *    h.each_pair {|key, value| puts "#{key}: #{value}"} # => {:foo=>0, :bar=>1, :baz=>2}
 *  Output:
 *    foo: 0
 *    bar: 1
 *    baz: 2
 *
 *  Returns a new \Enumerator if no block given:
 *    h = {foo: 0, bar: 1, baz: 2}
 *    e = h.each_pair # => #<Enumerator: {:foo=>0, :bar=>1, :baz=>2}:each_pair>
 *    h1 = e.each {|key, value| puts "#{key}: #{value}"}
 *    h1 # => {:foo=>0, :bar=>1, :baz=>2}
 *  Output:
 *    foo: 0
 *    bar: 1
 *    baz: 2
 */

static VALUE
rb_hash_each_pair(VALUE hash)
{
    RETURN_SIZED_ENUMERATOR(hash, 0, 0, hash_enum_size);
    if (rb_block_pair_yield_optimizable())
        rb_hash_foreach(hash, each_pair_i_fast, 0);
    else
        rb_hash_foreach(hash, each_pair_i, 0);
    return hash;
}

struct transform_keys_args{
    VALUE trans;
    VALUE result;
    int block_given;
};

static int
transform_keys_hash_i(VALUE key, VALUE value, VALUE transarg)
{
    struct transform_keys_args *p = (void *)transarg;
    VALUE trans = p->trans, result = p->result;
    VALUE new_key = rb_hash_lookup2(trans, key, Qundef);
    if (UNDEF_P(new_key)) {
        if (p->block_given)
            new_key = rb_yield(key);
        else
            new_key = key;
    }
    rb_hash_aset(result, new_key, value);
    return ST_CONTINUE;
}

static int
transform_keys_i(VALUE key, VALUE value, VALUE result)
{
    VALUE new_key = rb_yield(key);
    rb_hash_aset(result, new_key, value);
    return ST_CONTINUE;
}

/*
 *  call-seq:
 *    hash.transform_keys {|key| ... } -> new_hash
 *    hash.transform_keys(hash2) -> new_hash
 *    hash.transform_keys(hash2) {|other_key| ...} -> new_hash
 *    hash.transform_keys -> new_enumerator
 *
 *  Returns a new \Hash object; each entry has:
 *  * A key provided by the block.
 *  * The value from +self+.
 *
 *  An optional hash argument can be provided to map keys to new keys.
 *  Any key not given will be mapped using the provided block,
 *  or remain the same if no block is given.
 *
 *  Transform keys:
 *      h = {foo: 0, bar: 1, baz: 2}
 *      h1 = h.transform_keys {|key| key.to_s }
 *      h1 # => {"foo"=>0, "bar"=>1, "baz"=>2}
 *
 *      h.transform_keys(foo: :bar, bar: :foo)
 *      #=> {bar: 0, foo: 1, baz: 2}
 *
 *      h.transform_keys(foo: :hello, &:to_s)
 *      #=> {:hello=>0, "bar"=>1, "baz"=>2}
 *
 *  Overwrites values for duplicate keys:
 *    h = {foo: 0, bar: 1, baz: 2}
 *    h1 = h.transform_keys {|key| :bat }
 *    h1 # => {:bat=>2}
 *
 *  Returns a new \Enumerator if no block given:
 *    h = {foo: 0, bar: 1, baz: 2}
 *    e = h.transform_keys # => #<Enumerator: {:foo=>0, :bar=>1, :baz=>2}:transform_keys>
 *    h1 = e.each { |key| key.to_s }
 *    h1 # => {"foo"=>0, "bar"=>1, "baz"=>2}
 */
static VALUE
rb_hash_transform_keys(int argc, VALUE *argv, VALUE hash)
{
    VALUE result;
    struct transform_keys_args transarg = {0};

    argc = rb_check_arity(argc, 0, 1);
    if (argc > 0) {
        transarg.trans = to_hash(argv[0]);
        transarg.block_given = rb_block_given_p();
    }
    else {
        RETURN_SIZED_ENUMERATOR(hash, 0, 0, hash_enum_size);
    }
    result = rb_hash_new();
    if (!RHASH_EMPTY_P(hash)) {
        if (transarg.trans) {
            transarg.result = result;
            rb_hash_foreach(hash, transform_keys_hash_i, (VALUE)&transarg);
        }
        else {
            rb_hash_foreach(hash, transform_keys_i, result);
        }
    }

    return result;
}

static int flatten_i(VALUE key, VALUE val, VALUE ary);

/*
 *  call-seq:
 *    hash.transform_keys! {|key| ... } -> self
 *    hash.transform_keys!(hash2) -> self
 *    hash.transform_keys!(hash2) {|other_key| ...} -> self
 *    hash.transform_keys! -> new_enumerator
 *
 *  Same as Hash#transform_keys but modifies the receiver in place
 *  instead of returning a new hash.
 */
static VALUE
rb_hash_transform_keys_bang(int argc, VALUE *argv, VALUE hash)
{
    VALUE trans = 0;
    int block_given = 0;

    argc = rb_check_arity(argc, 0, 1);
    if (argc > 0) {
        trans = to_hash(argv[0]);
        block_given = rb_block_given_p();
    }
    else {
        RETURN_SIZED_ENUMERATOR(hash, 0, 0, hash_enum_size);
    }
    rb_hash_modify_check(hash);
    if (!RHASH_TABLE_EMPTY_P(hash)) {
        long i;
        VALUE new_keys = hash_alloc(0);
        VALUE pairs = rb_ary_hidden_new(RHASH_SIZE(hash) * 2);
        rb_hash_foreach(hash, flatten_i, pairs);
        for (i = 0; i < RARRAY_LEN(pairs); i += 2) {
            VALUE key = RARRAY_AREF(pairs, i), new_key, val;

            if (!trans) {
                new_key = rb_yield(key);
            }
            else if (!UNDEF_P(new_key = rb_hash_lookup2(trans, key, Qundef))) {
                /* use the transformed key */
            }
            else if (block_given) {
                new_key = rb_yield(key);
            }
            else {
                new_key = key;
            }
            val = RARRAY_AREF(pairs, i+1);
            if (!hash_stlike_lookup(new_keys, key, NULL)) {
                rb_hash_stlike_delete(hash, &key, NULL);
            }
            rb_hash_aset(hash, new_key, val);
            rb_hash_aset(new_keys, new_key, Qnil);
        }
        rb_ary_clear(pairs);
        rb_hash_clear(new_keys);
    }
    return hash;
}

static int
transform_values_foreach_func(st_data_t key, st_data_t value, st_data_t argp, int error)
{
    return ST_REPLACE;
}

static int
transform_values_foreach_replace(st_data_t *key, st_data_t *value, st_data_t argp, int existing)
{
    VALUE new_value = rb_yield((VALUE)*value);
    VALUE hash = (VALUE)argp;
    rb_hash_modify(hash);
    RB_OBJ_WRITE(hash, value, new_value);
    return ST_CONTINUE;
}

/*
 *  call-seq:
 *    hash.transform_values {|value| ... } -> new_hash
 *    hash.transform_values -> new_enumerator
 *
 *  Returns a new \Hash object; each entry has:
 *  * A key from +self+.
 *  * A value provided by the block.
 *
 *  Transform values:
 *    h = {foo: 0, bar: 1, baz: 2}
 *    h1 = h.transform_values {|value| value * 100}
 *    h1 # => {:foo=>0, :bar=>100, :baz=>200}
 *
 *  Returns a new \Enumerator if no block given:
 *    h = {foo: 0, bar: 1, baz: 2}
 *    e = h.transform_values # => #<Enumerator: {:foo=>0, :bar=>1, :baz=>2}:transform_values>
 *    h1 = e.each { |value| value * 100}
 *    h1 # => {:foo=>0, :bar=>100, :baz=>200}
 */
static VALUE
rb_hash_transform_values(VALUE hash)
{
    VALUE result;

    RETURN_SIZED_ENUMERATOR(hash, 0, 0, hash_enum_size);
    result = hash_dup_with_compare_by_id(hash);
    SET_DEFAULT(result, Qnil);

    if (!RHASH_EMPTY_P(hash)) {
        rb_hash_stlike_foreach_with_replace(result, transform_values_foreach_func, transform_values_foreach_replace, result);
    }

    return result;
}

/*
 *  call-seq:
 *    hash.transform_values! {|value| ... } -> self
 *    hash.transform_values! -> new_enumerator
 *
 *  Returns +self+, whose keys are unchanged, and whose values are determined by the given block.
 *    h = {foo: 0, bar: 1, baz: 2}
 *    h.transform_values! {|value| value * 100} # => {:foo=>0, :bar=>100, :baz=>200}
 *
 *  Returns a new \Enumerator if no block given:
 *    h = {foo: 0, bar: 1, baz: 2}
 *    e = h.transform_values! # => #<Enumerator: {:foo=>0, :bar=>100, :baz=>200}:transform_values!>
 *    h1 = e.each {|value| value * 100}
 *    h1 # => {:foo=>0, :bar=>100, :baz=>200}
 */
static VALUE
rb_hash_transform_values_bang(VALUE hash)
{
    RETURN_SIZED_ENUMERATOR(hash, 0, 0, hash_enum_size);
    rb_hash_modify_check(hash);

    if (!RHASH_TABLE_EMPTY_P(hash)) {
        rb_hash_stlike_foreach_with_replace(hash, transform_values_foreach_func, transform_values_foreach_replace, hash);
    }

    return hash;
}

static int
to_a_i(VALUE key, VALUE value, VALUE ary)
{
    rb_ary_push(ary, rb_assoc_new(key, value));
    return ST_CONTINUE;
}

/*
 *  call-seq:
 *    hash.to_a -> new_array
 *
 *  Returns a new \Array of 2-element \Array objects;
 *  each nested \Array contains a key-value pair from +self+:
 *    h = {foo: 0, bar: 1, baz: 2}
 *    h.to_a # => [[:foo, 0], [:bar, 1], [:baz, 2]]
 */

static VALUE
rb_hash_to_a(VALUE hash)
{
    VALUE ary;

    ary = rb_ary_new_capa(RHASH_SIZE(hash));
    rb_hash_foreach(hash, to_a_i, ary);

    return ary;
}

static int
inspect_i(VALUE key, VALUE value, VALUE str)
{
    VALUE str2;

    str2 = rb_inspect(key);
    if (RSTRING_LEN(str) > 1) {
        rb_str_buf_cat_ascii(str, ", ");
    }
    else {
        rb_enc_copy(str, str2);
    }
    rb_str_buf_append(str, str2);
    rb_str_buf_cat_ascii(str, "=>");
    str2 = rb_inspect(value);
    rb_str_buf_append(str, str2);

    return ST_CONTINUE;
}

static VALUE
inspect_hash(VALUE hash, VALUE dummy, int recur)
{
    VALUE str;

    if (recur) return rb_usascii_str_new2("{...}");
    str = rb_str_buf_new2("{");
    rb_hash_foreach(hash, inspect_i, str);
    rb_str_buf_cat2(str, "}");

    return str;
}

/*
 *  call-seq:
 *    hash.inspect -> new_string
 *
 *  Returns a new \String containing the hash entries:

 *    h = {foo: 0, bar: 1, baz: 2}
 *    h.inspect # => "{:foo=>0, :bar=>1, :baz=>2}"
 *
 */

static VALUE
rb_hash_inspect(VALUE hash)
{
    if (RHASH_EMPTY_P(hash))
        return rb_usascii_str_new2("{}");
    return rb_exec_recursive(inspect_hash, hash, 0);
}

/*
 *  call-seq:
 *    hash.to_hash -> self
 *
 *  Returns +self+.
 */
static VALUE
rb_hash_to_hash(VALUE hash)
{
    return hash;
}

VALUE
rb_hash_set_pair(VALUE hash, VALUE arg)
{
    VALUE pair;

    pair = rb_check_array_type(arg);
    if (NIL_P(pair)) {
        rb_raise(rb_eTypeError, "wrong element type %s (expected array)",
                 rb_builtin_class_name(arg));
    }
    if (RARRAY_LEN(pair) != 2) {
        rb_raise(rb_eArgError, "element has wrong array length (expected 2, was %ld)",
                 RARRAY_LEN(pair));
    }
    rb_hash_aset(hash, RARRAY_AREF(pair, 0), RARRAY_AREF(pair, 1));
    return hash;
}

static int
to_h_i(VALUE key, VALUE value, VALUE hash)
{
    rb_hash_set_pair(hash, rb_yield_values(2, key, value));
    return ST_CONTINUE;
}

static VALUE
rb_hash_to_h_block(VALUE hash)
{
    VALUE h = rb_hash_new_with_size(RHASH_SIZE(hash));
    rb_hash_foreach(hash, to_h_i, h);
    return h;
}

/*
 *  call-seq:
 *    hash.to_h -> self or new_hash
 *    hash.to_h {|key, value| ... } -> new_hash
 *
 *  For an instance of \Hash, returns +self+.
 *
 *  For a subclass of \Hash, returns a new \Hash
 *  containing the content of +self+.
 *
 *  When a block is given, returns a new \Hash object
 *  whose content is based on the block;
 *  the block should return a 2-element \Array object
 *  specifying the key-value pair to be included in the returned \Array:
 *    h = {foo: 0, bar: 1, baz: 2}
 *    h1 = h.to_h {|key, value| [value, key] }
 *    h1 # => {0=>:foo, 1=>:bar, 2=>:baz}
 */

static VALUE
rb_hash_to_h(VALUE hash)
{
    if (rb_block_given_p()) {
        return rb_hash_to_h_block(hash);
    }
    if (rb_obj_class(hash) != rb_cHash) {
        const VALUE flags = RBASIC(hash)->flags;
        hash = hash_dup(hash, rb_cHash, flags & RHASH_PROC_DEFAULT);
    }
    return hash;
}

static int
keys_i(VALUE key, VALUE value, VALUE ary)
{
    rb_ary_push(ary, key);
    return ST_CONTINUE;
}

/*
 *  call-seq:
 *    hash.keys -> new_array
 *
 *  Returns a new \Array containing all keys in +self+:
 *    h = {foo: 0, bar: 1, baz: 2}
 *    h.keys # => [:foo, :bar, :baz]
 */

VALUE
rb_hash_keys(VALUE hash)
{
    st_index_t size = RHASH_SIZE(hash);
    VALUE keys =  rb_ary_new_capa(size);

    if (size == 0) return keys;

    if (ST_DATA_COMPATIBLE_P(VALUE)) {
        RARRAY_PTR_USE_TRANSIENT(keys, ptr, {
            if (RHASH_AR_TABLE_P(hash)) {
                size = ar_keys(hash, ptr, size);
            }
            else {
                st_table *table = RHASH_ST_TABLE(hash);
                size = st_keys(table, ptr, size);
            }
        });
        rb_gc_writebarrier_remember(keys);
        rb_ary_set_len(keys, size);
    }
    else {
        rb_hash_foreach(hash, keys_i, keys);
    }

    return keys;
}

static int
values_i(VALUE key, VALUE value, VALUE ary)
{
    rb_ary_push(ary, value);
    return ST_CONTINUE;
}

/*
 *  call-seq:
 *    hash.values -> new_array
 *
 *  Returns a new \Array containing all values in +self+:
 *    h = {foo: 0, bar: 1, baz: 2}
 *    h.values # => [0, 1, 2]
 */

VALUE
rb_hash_values(VALUE hash)
{
    VALUE values;
    st_index_t size = RHASH_SIZE(hash);

    values = rb_ary_new_capa(size);
    if (size == 0) return values;

    if (ST_DATA_COMPATIBLE_P(VALUE)) {
        if (RHASH_AR_TABLE_P(hash)) {
            rb_gc_writebarrier_remember(values);
            RARRAY_PTR_USE_TRANSIENT(values, ptr, {
                size = ar_values(hash, ptr, size);
            });
        }
        else if (RHASH_ST_TABLE_P(hash)) {
            st_table *table = RHASH_ST_TABLE(hash);
            rb_gc_writebarrier_remember(values);
            RARRAY_PTR_USE_TRANSIENT(values, ptr, {
                size = st_values(table, ptr, size);
            });
        }
        rb_ary_set_len(values, size);
    }

    else {
        rb_hash_foreach(hash, values_i, values);
    }

    return values;
}

/*
 *  call-seq:
 *    hash.include?(key) -> true or false
 *    hash.has_key?(key) -> true or false
 *    hash.key?(key) -> true or false
 *    hash.member?(key) -> true or false
 *
 *  Returns +true+ if +key+ is a key in +self+, otherwise +false+.
 */

VALUE
rb_hash_has_key(VALUE hash, VALUE key)
{
    return RBOOL(hash_stlike_lookup(hash, key, NULL));
}

static int
rb_hash_search_value(VALUE key, VALUE value, VALUE arg)
{
    VALUE *data = (VALUE *)arg;

    if (rb_equal(value, data[1])) {
        data[0] = Qtrue;
        return ST_STOP;
    }
    return ST_CONTINUE;
}

/*
 *  call-seq:
 *    hash.has_value?(value) -> true or false
 *    hash.value?(value) -> true or false
 *
 *  Returns +true+ if +value+ is a value in +self+, otherwise +false+.
 */

static VALUE
rb_hash_has_value(VALUE hash, VALUE val)
{
    VALUE data[2];

    data[0] = Qfalse;
    data[1] = val;
    rb_hash_foreach(hash, rb_hash_search_value, (VALUE)data);
    return data[0];
}

struct equal_data {
    VALUE result;
    VALUE hash;
    int eql;
};

static int
eql_i(VALUE key, VALUE val1, VALUE arg)
{
    struct equal_data *data = (struct equal_data *)arg;
    st_data_t val2;

    if (!hash_stlike_lookup(data->hash, key, &val2)) {
        data->result = Qfalse;
        return ST_STOP;
    }
    else {
        if (!(data->eql ? rb_eql(val1, (VALUE)val2) : (int)rb_equal(val1, (VALUE)val2))) {
            data->result = Qfalse;
            return ST_STOP;
        }
        return ST_CONTINUE;
    }
}

static VALUE
recursive_eql(VALUE hash, VALUE dt, int recur)
{
    struct equal_data *data;

    if (recur) return Qtrue;	/* Subtle! */
    data = (struct equal_data*)dt;
    data->result = Qtrue;
    rb_hash_foreach(hash, eql_i, dt);

    return data->result;
}

static VALUE
hash_equal(VALUE hash1, VALUE hash2, int eql)
{
    struct equal_data data;

    if (hash1 == hash2) return Qtrue;
    if (!RB_TYPE_P(hash2, T_HASH)) {
        if (!rb_respond_to(hash2, idTo_hash)) {
            return Qfalse;
        }
        if (eql) {
            if (rb_eql(hash2, hash1)) {
                return Qtrue;
            }
            else {
                return Qfalse;
            }
        }
        else {
            return rb_equal(hash2, hash1);
        }
    }
    if (RHASH_SIZE(hash1) != RHASH_SIZE(hash2))
        return Qfalse;
    if (!RHASH_TABLE_EMPTY_P(hash1) && !RHASH_TABLE_EMPTY_P(hash2)) {
        if (RHASH_TYPE(hash1) != RHASH_TYPE(hash2)) {
            return Qfalse;
        }
        else {
            data.hash = hash2;
            data.eql = eql;
            return rb_exec_recursive_paired(recursive_eql, hash1, hash2, (VALUE)&data);
        }
    }

#if 0
    if (!(rb_equal(RHASH_IFNONE(hash1), RHASH_IFNONE(hash2)) &&
          FL_TEST(hash1, RHASH_PROC_DEFAULT) == FL_TEST(hash2, RHASH_PROC_DEFAULT)))
        return Qfalse;
#endif
    return Qtrue;
}

/*
 *  call-seq:
 *    hash == object -> true or false
 *
 *  Returns +true+ if all of the following are true:
 *  * +object+ is a \Hash object.
 *  * +hash+ and +object+ have the same keys (regardless of order).
 *  * For each key +key+, <tt>hash[key] == object[key]</tt>.
 *
 *  Otherwise, returns +false+.
 *
 *  Equal:
 *    h1 = {foo: 0, bar: 1, baz: 2}
 *    h2 = {foo: 0, bar: 1, baz: 2}
 *    h1 == h2 # => true
 *    h3 = {baz: 2, bar: 1, foo: 0}
 *    h1 == h3 # => true
 */

static VALUE
rb_hash_equal(VALUE hash1, VALUE hash2)
{
    return hash_equal(hash1, hash2, FALSE);
}

/*
 *  call-seq:
 *    hash.eql? object -> true or false
 *
 *  Returns +true+ if all of the following are true:
 *  * +object+ is a \Hash object.
 *  * +hash+ and +object+ have the same keys (regardless of order).
 *  * For each key +key+, <tt>h[key] eql? object[key]</tt>.
 *
 *  Otherwise, returns +false+.
 *
 *  Equal:
 *    h1 = {foo: 0, bar: 1, baz: 2}
 *    h2 = {foo: 0, bar: 1, baz: 2}
 *    h1.eql? h2 # => true
 *    h3 = {baz: 2, bar: 1, foo: 0}
 *    h1.eql? h3 # => true
 */

static VALUE
rb_hash_eql(VALUE hash1, VALUE hash2)
{
    return hash_equal(hash1, hash2, TRUE);
}

static int
hash_i(VALUE key, VALUE val, VALUE arg)
{
    st_index_t *hval = (st_index_t *)arg;
    st_index_t hdata[2];

    hdata[0] = rb_hash(key);
    hdata[1] = rb_hash(val);
    *hval ^= st_hash(hdata, sizeof(hdata), 0);
    return ST_CONTINUE;
}

/*
 *  call-seq:
 *    hash.hash -> an_integer
 *
 *  Returns the \Integer hash-code for the hash.
 *
 *  Two \Hash objects have the same hash-code if their content is the same
 *  (regardless or order):
 *    h1 = {foo: 0, bar: 1, baz: 2}
 *    h2 = {baz: 2, bar: 1, foo: 0}
 *    h2.hash == h1.hash # => true
 *    h2.eql? h1 # => true
 */

static VALUE
rb_hash_hash(VALUE hash)
{
    st_index_t size = RHASH_SIZE(hash);
    st_index_t hval = rb_hash_start(size);
    hval = rb_hash_uint(hval, (st_index_t)rb_hash_hash);
    if (size) {
        rb_hash_foreach(hash, hash_i, (VALUE)&hval);
    }
    hval = rb_hash_end(hval);
    return ST2FIX(hval);
}

static int
rb_hash_invert_i(VALUE key, VALUE value, VALUE hash)
{
    rb_hash_aset(hash, value, key);
    return ST_CONTINUE;
}

/*
 *  call-seq:
 *    hash.invert -> new_hash
 *
 *  Returns a new \Hash object with the each key-value pair inverted:
 *    h = {foo: 0, bar: 1, baz: 2}
 *    h1 = h.invert
 *    h1 # => {0=>:foo, 1=>:bar, 2=>:baz}
 *
 *  Overwrites any repeated new keys:
 *  (see {Entry Order}[rdoc-ref:Hash@Entry+Order]):
 *    h = {foo: 0, bar: 0, baz: 0}
 *    h.invert # => {0=>:baz}
 */

static VALUE
rb_hash_invert(VALUE hash)
{
    VALUE h = rb_hash_new_with_size(RHASH_SIZE(hash));

    rb_hash_foreach(hash, rb_hash_invert_i, h);
    return h;
}

static int
rb_hash_update_callback(st_data_t *key, st_data_t *value, struct update_arg *arg, int existing)
{
    *value = arg->arg;
    return ST_CONTINUE;
}

NOINSERT_UPDATE_CALLBACK(rb_hash_update_callback)

static int
rb_hash_update_i(VALUE key, VALUE value, VALUE hash)
{
    RHASH_UPDATE(hash, key, rb_hash_update_callback, value);
    return ST_CONTINUE;
}

static int
rb_hash_update_block_callback(st_data_t *key, st_data_t *value, struct update_arg *arg, int existing)
{
    st_data_t newvalue = arg->arg;

    if (existing) {
        newvalue = (st_data_t)rb_yield_values(3, (VALUE)*key, (VALUE)*value, (VALUE)newvalue);
    }
    *value = newvalue;
    return ST_CONTINUE;
}

NOINSERT_UPDATE_CALLBACK(rb_hash_update_block_callback)

static int
rb_hash_update_block_i(VALUE key, VALUE value, VALUE hash)
{
    RHASH_UPDATE(hash, key, rb_hash_update_block_callback, value);
    return ST_CONTINUE;
}

/*
 *  call-seq:
 *    hash.merge! -> self
 *    hash.merge!(*other_hashes) -> self
 *    hash.merge!(*other_hashes) { |key, old_value, new_value| ... } -> self
 *
 *  Merges each of +other_hashes+ into +self+; returns +self+.
 *
 *  Each argument in +other_hashes+ must be a \Hash.
 *
 *  With arguments and no block:
 *  * Returns +self+, after the given hashes are merged into it.
 *  * The given hashes are merged left to right.
 *  * Each new entry is added at the end.
 *  * Each duplicate-key entry's value overwrites the previous value.
 *
 *  Example:
 *    h = {foo: 0, bar: 1, baz: 2}
 *    h1 = {bat: 3, bar: 4}
 *    h2 = {bam: 5, bat:6}
 *    h.merge!(h1, h2) # => {:foo=>0, :bar=>4, :baz=>2, :bat=>6, :bam=>5}
 *
 *  With arguments and a block:
 *  * Returns +self+, after the given hashes are merged.
 *  *  The given hashes are merged left to right.
 *  *  Each new-key entry is added at the end.
 *  *  For each duplicate key:
 *     * Calls the block with the key and the old and new values.
 *     * The block's return value becomes the new value for the entry.
 *
 *  Example:
 *    h = {foo: 0, bar: 1, baz: 2}
 *    h1 = {bat: 3, bar: 4}
 *    h2 = {bam: 5, bat:6}
 *    h3 = h.merge!(h1, h2) { |key, old_value, new_value| old_value + new_value }
 *    h3 # => {:foo=>0, :bar=>5, :baz=>2, :bat=>9, :bam=>5}
 *
 *  With no arguments:
 *  * Returns +self+, unmodified.
 *  * The block, if given, is ignored.
 *
 *  Example:
 *    h = {foo: 0, bar: 1, baz: 2}
 *    h.merge # => {:foo=>0, :bar=>1, :baz=>2}
 *    h1 = h.merge! { |key, old_value, new_value| raise 'Cannot happen' }
 *    h1 # => {:foo=>0, :bar=>1, :baz=>2}
 */

static VALUE
rb_hash_update(int argc, VALUE *argv, VALUE self)
{
    int i;
    bool block_given = rb_block_given_p();

    rb_hash_modify(self);
    for (i = 0; i < argc; i++){
        VALUE hash = to_hash(argv[i]);
        if (block_given) {
            rb_hash_foreach(hash, rb_hash_update_block_i, self);
        }
        else {
            rb_hash_foreach(hash, rb_hash_update_i, self);
        }
    }
    return self;
}

struct update_func_arg {
    VALUE hash;
    VALUE value;
    rb_hash_update_func *func;
};

static int
rb_hash_update_func_callback(st_data_t *key, st_data_t *value, struct update_arg *arg, int existing)
{
    struct update_func_arg *uf_arg = (struct update_func_arg *)arg->arg;
    VALUE newvalue = uf_arg->value;

    if (existing) {
        newvalue = (*uf_arg->func)((VALUE)*key, (VALUE)*value, newvalue);
    }
    *value = newvalue;
    return ST_CONTINUE;
}

NOINSERT_UPDATE_CALLBACK(rb_hash_update_func_callback)

static int
rb_hash_update_func_i(VALUE key, VALUE value, VALUE arg0)
{
    struct update_func_arg *arg = (struct update_func_arg *)arg0;
    VALUE hash = arg->hash;

    arg->value = value;
    RHASH_UPDATE(hash, key, rb_hash_update_func_callback, (VALUE)arg);
    return ST_CONTINUE;
}

VALUE
rb_hash_update_by(VALUE hash1, VALUE hash2, rb_hash_update_func *func)
{
    rb_hash_modify(hash1);
    hash2 = to_hash(hash2);
    if (func) {
        struct update_func_arg arg;
        arg.hash = hash1;
        arg.func = func;
        rb_hash_foreach(hash2, rb_hash_update_func_i, (VALUE)&arg);
    }
    else {
        rb_hash_foreach(hash2, rb_hash_update_i, hash1);
    }
    return hash1;
}

/*
 *  call-seq:
 *    hash.merge -> copy_of_self
 *    hash.merge(*other_hashes) -> new_hash
 *    hash.merge(*other_hashes) { |key, old_value, new_value| ... } -> new_hash
 *
 *  Returns the new \Hash formed by merging each of +other_hashes+
 *  into a copy of +self+.
 *
 *  Each argument in +other_hashes+ must be a \Hash.
 *
 *  ---
 *
 *  With arguments and no block:
 *  * Returns the new \Hash object formed by merging each successive
 *    \Hash in +other_hashes+ into +self+.
 *  * Each new-key entry is added at the end.
 *  * Each duplicate-key entry's value overwrites the previous value.
 *
 *  Example:
 *    h = {foo: 0, bar: 1, baz: 2}
 *    h1 = {bat: 3, bar: 4}
 *    h2 = {bam: 5, bat:6}
 *    h.merge(h1, h2) # => {:foo=>0, :bar=>4, :baz=>2, :bat=>6, :bam=>5}
 *
 *  With arguments and a block:
 *  * Returns a new \Hash object that is the merge of +self+ and each given hash.
 *  * The given hashes are merged left to right.
 *  * Each new-key entry is added at the end.
 *  * For each duplicate key:
 *    * Calls the block with the key and the old and new values.
 *    * The block's return value becomes the new value for the entry.
 *
 *  Example:
 *    h = {foo: 0, bar: 1, baz: 2}
 *    h1 = {bat: 3, bar: 4}
 *    h2 = {bam: 5, bat:6}
 *    h3 = h.merge(h1, h2) { |key, old_value, new_value| old_value + new_value }
 *    h3 # => {:foo=>0, :bar=>5, :baz=>2, :bat=>9, :bam=>5}
 *
 *  With no arguments:
 *  * Returns a copy of +self+.
 *  * The block, if given, is ignored.
 *
 *  Example:
 *    h = {foo: 0, bar: 1, baz: 2}
 *    h.merge # => {:foo=>0, :bar=>1, :baz=>2}
 *    h1 = h.merge { |key, old_value, new_value| raise 'Cannot happen' }
 *    h1 # => {:foo=>0, :bar=>1, :baz=>2}
 */

static VALUE
rb_hash_merge(int argc, VALUE *argv, VALUE self)
{
    return rb_hash_update(argc, argv, copy_compare_by_id(rb_hash_dup(self), self));
}

static int
assoc_cmp(VALUE a, VALUE b)
{
    return !RTEST(rb_equal(a, b));
}

static VALUE
lookup2_call(VALUE arg)
{
    VALUE *args = (VALUE *)arg;
    return rb_hash_lookup2(args[0], args[1], Qundef);
}

struct reset_hash_type_arg {
    VALUE hash;
    const struct st_hash_type *orighash;
};

static VALUE
reset_hash_type(VALUE arg)
{
    struct reset_hash_type_arg *p = (struct reset_hash_type_arg *)arg;
    HASH_ASSERT(RHASH_ST_TABLE_P(p->hash));
    RHASH_ST_TABLE(p->hash)->type = p->orighash;
    return Qundef;
}

static int
assoc_i(VALUE key, VALUE val, VALUE arg)
{
    VALUE *args = (VALUE *)arg;

    if (RTEST(rb_equal(args[0], key))) {
        args[1] = rb_assoc_new(key, val);
        return ST_STOP;
    }
    return ST_CONTINUE;
}

/*
 *  call-seq:
 *    hash.assoc(key) -> new_array or nil
 *
 *  If the given +key+ is found, returns a 2-element \Array containing that key and its value:
 *    h = {foo: 0, bar: 1, baz: 2}
 *    h.assoc(:bar) # => [:bar, 1]
 *
 *  Returns +nil+ if key +key+ is not found.
 */

static VALUE
rb_hash_assoc(VALUE hash, VALUE key)
{
    st_table *table;
    const struct st_hash_type *orighash;
    VALUE args[2];

    if (RHASH_EMPTY_P(hash)) return Qnil;

    ar_force_convert_table(hash, __FILE__, __LINE__);
    HASH_ASSERT(RHASH_ST_TABLE_P(hash));
    table = RHASH_ST_TABLE(hash);
    orighash = table->type;

    if (orighash != &identhash) {
        VALUE value;
        struct reset_hash_type_arg ensure_arg;
        struct st_hash_type assochash;

        assochash.compare = assoc_cmp;
        assochash.hash = orighash->hash;
        table->type = &assochash;
        args[0] = hash;
        args[1] = key;
        ensure_arg.hash = hash;
        ensure_arg.orighash = orighash;
        value = rb_ensure(lookup2_call, (VALUE)&args, reset_hash_type, (VALUE)&ensure_arg);
        if (!UNDEF_P(value)) return rb_assoc_new(key, value);
    }

    args[0] = key;
    args[1] = Qnil;
    rb_hash_foreach(hash, assoc_i, (VALUE)args);
    return args[1];
}

static int
rassoc_i(VALUE key, VALUE val, VALUE arg)
{
    VALUE *args = (VALUE *)arg;

    if (RTEST(rb_equal(args[0], val))) {
        args[1] = rb_assoc_new(key, val);
        return ST_STOP;
    }
    return ST_CONTINUE;
}

/*
 *  call-seq:
 *    hash.rassoc(value) -> new_array or nil
 *
 *  Returns a new 2-element \Array consisting of the key and value
 *  of the first-found entry whose value is <tt>==</tt> to value
 *  (see {Entry Order}[rdoc-ref:Hash@Entry+Order]):
 *    h = {foo: 0, bar: 1, baz: 1}
 *    h.rassoc(1) # => [:bar, 1]
 *
 *  Returns +nil+ if no such value found.
 */

static VALUE
rb_hash_rassoc(VALUE hash, VALUE obj)
{
    VALUE args[2];

    args[0] = obj;
    args[1] = Qnil;
    rb_hash_foreach(hash, rassoc_i, (VALUE)args);
    return args[1];
}

static int
flatten_i(VALUE key, VALUE val, VALUE ary)
{
    VALUE pair[2];

    pair[0] = key;
    pair[1] = val;
    rb_ary_cat(ary, pair, 2);

    return ST_CONTINUE;
}

/*
 *  call-seq:
 *     hash.flatten -> new_array
 *     hash.flatten(level) -> new_array
 *
 *  Returns a new \Array object that is a 1-dimensional flattening of +self+.
 *
 *  ---
 *
 *  By default, nested Arrays are not flattened:
 *    h = {foo: 0, bar: [:bat, 3], baz: 2}
 *    h.flatten # => [:foo, 0, :bar, [:bat, 3], :baz, 2]
 *
 *  Takes the depth of recursive flattening from \Integer argument +level+:
 *    h = {foo: 0, bar: [:bat, [:baz, [:bat, ]]]}
 *    h.flatten(1) # => [:foo, 0, :bar, [:bat, [:baz, [:bat]]]]
 *    h.flatten(2) # => [:foo, 0, :bar, :bat, [:baz, [:bat]]]
 *    h.flatten(3) # => [:foo, 0, :bar, :bat, :baz, [:bat]]
 *    h.flatten(4) # => [:foo, 0, :bar, :bat, :baz, :bat]
 *
 *  When +level+ is negative, flattens all nested Arrays:
 *    h = {foo: 0, bar: [:bat, [:baz, [:bat, ]]]}
 *    h.flatten(-1) # => [:foo, 0, :bar, :bat, :baz, :bat]
 *    h.flatten(-2) # => [:foo, 0, :bar, :bat, :baz, :bat]
 *
 *  When +level+ is zero, returns the equivalent of #to_a :
 *    h = {foo: 0, bar: [:bat, 3], baz: 2}
 *    h.flatten(0) # => [[:foo, 0], [:bar, [:bat, 3]], [:baz, 2]]
 *    h.flatten(0) == h.to_a # => true
 */

static VALUE
rb_hash_flatten(int argc, VALUE *argv, VALUE hash)
{
    VALUE ary;

    rb_check_arity(argc, 0, 1);

    if (argc) {
        int level = NUM2INT(argv[0]);

        if (level == 0) return rb_hash_to_a(hash);

        ary = rb_ary_new_capa(RHASH_SIZE(hash) * 2);
        rb_hash_foreach(hash, flatten_i, ary);
        level--;

        if (level > 0) {
            VALUE ary_flatten_level = INT2FIX(level);
            rb_funcallv(ary, id_flatten_bang, 1, &ary_flatten_level);
        }
        else if (level < 0) {
            /* flatten recursively */
            rb_funcallv(ary, id_flatten_bang, 0, 0);
        }
    }
    else {
        ary = rb_ary_new_capa(RHASH_SIZE(hash) * 2);
        rb_hash_foreach(hash, flatten_i, ary);
    }

    return ary;
}

static int
delete_if_nil(VALUE key, VALUE value, VALUE hash)
{
    if (NIL_P(value)) {
        return ST_DELETE;
    }
    return ST_CONTINUE;
}

/*
 *  call-seq:
 *    hash.compact -> new_hash
 *
 *  Returns a copy of +self+ with all +nil+-valued entries removed:
 *    h = {foo: 0, bar: nil, baz: 2, bat: nil}
 *    h1 = h.compact
 *    h1 # => {:foo=>0, :baz=>2}
 */

static VALUE
rb_hash_compact(VALUE hash)
{
    VALUE result = rb_hash_dup(hash);
    if (!RHASH_EMPTY_P(hash)) {
        rb_hash_foreach(result, delete_if_nil, result);
    }
    else if (rb_hash_compare_by_id_p(hash)) {
        result = rb_hash_compare_by_id(result);
    }
    return result;
}

/*
 *  call-seq:
 *    hash.compact! -> self or nil
 *
 *  Returns +self+ with all its +nil+-valued entries removed (in place):
 *    h = {foo: 0, bar: nil, baz: 2, bat: nil}
 *    h.compact! # => {:foo=>0, :baz=>2}
 *
 *  Returns +nil+ if no entries were removed.
 */

static VALUE
rb_hash_compact_bang(VALUE hash)
{
    st_index_t n;
    rb_hash_modify_check(hash);
    n = RHASH_SIZE(hash);
    if (n) {
        rb_hash_foreach(hash, delete_if_nil, hash);
        if (n != RHASH_SIZE(hash))
            return hash;
    }
    return Qnil;
}

/*
 *  call-seq:
 *    hash.compare_by_identity -> self
 *
 *  Sets +self+ to consider only identity in comparing keys;
 *  two keys are considered the same only if they are the same object;
 *  returns +self+.
 *
 *  By default, these two object are considered to be the same key,
 *  so +s1+ will overwrite +s0+:
 *    s0 = 'x'
 *    s1 = 'x'
 *    h = {}
 *    h.compare_by_identity? # => false
 *    h[s0] = 0
 *    h[s1] = 1
 *    h # => {"x"=>1}
 *
 *  After calling \#compare_by_identity, the keys are considered to be different,
 *  and therefore do not overwrite each other:
 *    h = {}
 *    h.compare_by_identity # => {}
 *    h.compare_by_identity? # => true
 *    h[s0] = 0
 *    h[s1] = 1
 *    h # => {"x"=>0, "x"=>1}
 */

VALUE
rb_hash_compare_by_id(VALUE hash)
{
    VALUE tmp;
    st_table *identtable;

    if (rb_hash_compare_by_id_p(hash)) return hash;

    rb_hash_modify_check(hash);
    ar_force_convert_table(hash, __FILE__, __LINE__);
    HASH_ASSERT(RHASH_ST_TABLE_P(hash));

    tmp = hash_alloc(0);
    hash_st_table_init(tmp, &identhash, RHASH_SIZE(hash));
    identtable = RHASH_ST_TABLE(tmp);

    rb_hash_foreach(hash, rb_hash_rehash_i, (VALUE)tmp);

    RHASH_ST_TABLE_SET(hash, identtable);
    RHASH_ST_CLEAR(tmp);

#if USE_MMTK
    if (rb_mmtk_enabled_p()) {
        mmtk_register_ppp((MMTk_ObjectReference)hash);
    }
#endif

    return hash;
}

/*
 *  call-seq:
 *    hash.compare_by_identity? -> true or false
 *
 *  Returns +true+ if #compare_by_identity has been called, +false+ otherwise.
 */

VALUE
rb_hash_compare_by_id_p(VALUE hash)
{
    return RBOOL(RHASH_ST_TABLE_P(hash) && RHASH_ST_TABLE(hash)->type == &identhash);
}

VALUE
rb_ident_hash_new(void)
{
    VALUE hash = rb_hash_new();
    hash_st_table_init(hash, &identhash, 0);

#if USE_MMTK
    if (rb_mmtk_enabled_p()) {
        mmtk_register_ppp((MMTk_ObjectReference)hash);
    }
#endif

    return hash;
}

VALUE
rb_ident_hash_new_with_size(st_index_t size)
{
    VALUE hash = rb_hash_new();
    hash_st_table_init(hash, &identhash, size);

#if USE_MMTK
    if (rb_mmtk_enabled_p()) {
        mmtk_register_ppp((MMTk_ObjectReference)hash);
    }
#endif

    return hash;
}

st_table *
rb_init_identtable(void)
{
    return st_init_table(&identhash);
}

static int
any_p_i(VALUE key, VALUE value, VALUE arg)
{
    VALUE ret = rb_yield(rb_assoc_new(key, value));
    if (RTEST(ret)) {
        *(VALUE *)arg = Qtrue;
        return ST_STOP;
    }
    return ST_CONTINUE;
}

static int
any_p_i_fast(VALUE key, VALUE value, VALUE arg)
{
    VALUE ret = rb_yield_values(2, key, value);
    if (RTEST(ret)) {
        *(VALUE *)arg = Qtrue;
        return ST_STOP;
    }
    return ST_CONTINUE;
}

static int
any_p_i_pattern(VALUE key, VALUE value, VALUE arg)
{
    VALUE ret = rb_funcall(((VALUE *)arg)[1], idEqq, 1, rb_assoc_new(key, value));
    if (RTEST(ret)) {
        *(VALUE *)arg = Qtrue;
        return ST_STOP;
    }
    return ST_CONTINUE;
}

/*
 *  call-seq:
 *    hash.any? -> true or false
 *    hash.any?(object) -> true or false
 *    hash.any? {|key, value| ... } -> true or false
 *
 *  Returns +true+ if any element satisfies a given criterion;
 *  +false+ otherwise.
 *
 *  If +self+ has no element, returns +false+ and argument or block
 *  are not used.
 *
 *  With no argument and no block,
 *  returns +true+ if +self+ is non-empty; +false+ if empty.
 *
 *  With argument +object+ and no block,
 *  returns +true+ if for any key +key+
 *  <tt>h.assoc(key) == object</tt>:
 *   h = {foo: 0, bar: 1, baz: 2}
 *   h.any?([:bar, 1]) # => true
 *   h.any?([:bar, 0]) # => false
 *   h.any?([:baz, 1]) # => false
 *
 *  With no argument and a block,
 *  calls the block with each key-value pair;
 *  returns +true+ if the block returns any truthy value,
 *  +false+ otherwise:
 *    h = {foo: 0, bar: 1, baz: 2}
 *    h.any? {|key, value| value < 3 } # => true
 *    h.any? {|key, value| value > 3 } # => false
 *
 *  Related: Enumerable#any?
 */

static VALUE
rb_hash_any_p(int argc, VALUE *argv, VALUE hash)
{
    VALUE args[2];
    args[0] = Qfalse;

    rb_check_arity(argc, 0, 1);
    if (RHASH_EMPTY_P(hash)) return Qfalse;
    if (argc) {
        if (rb_block_given_p()) {
            rb_warn("given block not used");
        }
        args[1] = argv[0];

        rb_hash_foreach(hash, any_p_i_pattern, (VALUE)args);
    }
    else {
        if (!rb_block_given_p()) {
            /* yields pairs, never false */
            return Qtrue;
        }
        if (rb_block_pair_yield_optimizable())
            rb_hash_foreach(hash, any_p_i_fast, (VALUE)args);
        else
            rb_hash_foreach(hash, any_p_i, (VALUE)args);
    }
    return args[0];
}

/*
 *  call-seq:
 *    hash.dig(key, *identifiers) -> object
 *
 *  Finds and returns the object in nested objects
 *  that is specified by +key+ and +identifiers+.
 *  The nested objects may be instances of various classes.
 *  See {Dig Methods}[rdoc-ref:dig_methods.rdoc].
 *
 *  Nested Hashes:
 *    h = {foo: {bar: {baz: 2}}}
 *    h.dig(:foo) # => {:bar=>{:baz=>2}}
 *    h.dig(:foo, :bar) # => {:baz=>2}
 *    h.dig(:foo, :bar, :baz) # => 2
 *    h.dig(:foo, :bar, :BAZ) # => nil
 *
 *  Nested Hashes and Arrays:
 *    h = {foo: {bar: [:a, :b, :c]}}
 *    h.dig(:foo, :bar, 2) # => :c
 *
 *  This method will use the {default values}[rdoc-ref:Hash@Default+Values]
 *  for keys that are not present:
 *    h = {foo: {bar: [:a, :b, :c]}}
 *    h.dig(:hello) # => nil
 *    h.default_proc = -> (hash, _key) { hash }
 *    h.dig(:hello, :world) # => h
 *    h.dig(:hello, :world, :foo, :bar, 2) # => :c
 */

static VALUE
rb_hash_dig(int argc, VALUE *argv, VALUE self)
{
    rb_check_arity(argc, 1, UNLIMITED_ARGUMENTS);
    self = rb_hash_aref(self, *argv);
    if (!--argc) return self;
    ++argv;
    return rb_obj_dig(argc, argv, self, Qnil);
}

static int
hash_le_i(VALUE key, VALUE value, VALUE arg)
{
    VALUE *args = (VALUE *)arg;
    VALUE v = rb_hash_lookup2(args[0], key, Qundef);
    if (!UNDEF_P(v) && rb_equal(value, v)) return ST_CONTINUE;
    args[1] = Qfalse;
    return ST_STOP;
}

static VALUE
hash_le(VALUE hash1, VALUE hash2)
{
    VALUE args[2];
    args[0] = hash2;
    args[1] = Qtrue;
    rb_hash_foreach(hash1, hash_le_i, (VALUE)args);
    return args[1];
}

/*
 *  call-seq:
 *    hash <= other_hash -> true or false
 *
 *  Returns +true+ if +hash+ is a subset of +other_hash+, +false+ otherwise:
 *    h1 = {foo: 0, bar: 1}
 *    h2 = {foo: 0, bar: 1, baz: 2}
 *    h1 <= h2 # => true
 *    h2 <= h1 # => false
 *    h1 <= h1 # => true
 */
static VALUE
rb_hash_le(VALUE hash, VALUE other)
{
    other = to_hash(other);
    if (RHASH_SIZE(hash) > RHASH_SIZE(other)) return Qfalse;
    return hash_le(hash, other);
}

/*
 *  call-seq:
 *    hash < other_hash -> true or false
 *
 *  Returns +true+ if +hash+ is a proper subset of +other_hash+, +false+ otherwise:
 *    h1 = {foo: 0, bar: 1}
 *    h2 = {foo: 0, bar: 1, baz: 2}
 *    h1 < h2 # => true
 *    h2 < h1 # => false
 *    h1 < h1 # => false
 */
static VALUE
rb_hash_lt(VALUE hash, VALUE other)
{
    other = to_hash(other);
    if (RHASH_SIZE(hash) >= RHASH_SIZE(other)) return Qfalse;
    return hash_le(hash, other);
}

/*
 *  call-seq:
 *    hash >= other_hash -> true or false
 *
 *  Returns +true+ if +hash+ is a superset of +other_hash+, +false+ otherwise:
 *    h1 = {foo: 0, bar: 1, baz: 2}
 *    h2 = {foo: 0, bar: 1}
 *    h1 >= h2 # => true
 *    h2 >= h1 # => false
 *    h1 >= h1 # => true
 */
static VALUE
rb_hash_ge(VALUE hash, VALUE other)
{
    other = to_hash(other);
    if (RHASH_SIZE(hash) < RHASH_SIZE(other)) return Qfalse;
    return hash_le(other, hash);
}

/*
 *  call-seq:
 *    hash > other_hash -> true or false
 *
 *  Returns +true+ if +hash+ is a proper superset of +other_hash+, +false+ otherwise:
 *    h1 = {foo: 0, bar: 1, baz: 2}
 *    h2 = {foo: 0, bar: 1}
 *    h1 > h2 # => true
 *    h2 > h1 # => false
 *    h1 > h1 # => false
 */
static VALUE
rb_hash_gt(VALUE hash, VALUE other)
{
    other = to_hash(other);
    if (RHASH_SIZE(hash) <= RHASH_SIZE(other)) return Qfalse;
    return hash_le(other, hash);
}

static VALUE
hash_proc_call(RB_BLOCK_CALL_FUNC_ARGLIST(key, hash))
{
    rb_check_arity(argc, 1, 1);
    return rb_hash_aref(hash, *argv);
}

/*
 *  call-seq:
 *    hash.to_proc -> proc
 *
 *  Returns a \Proc object that maps a key to its value:
 *    h = {foo: 0, bar: 1, baz: 2}
 *    proc = h.to_proc
 *    proc.class # => Proc
 *    proc.call(:foo) # => 0
 *    proc.call(:bar) # => 1
 *    proc.call(:nosuch) # => nil
 */
static VALUE
rb_hash_to_proc(VALUE hash)
{
    return rb_func_lambda_new(hash_proc_call, hash, 1, 1);
}

static VALUE
rb_hash_deconstruct_keys(VALUE hash, VALUE keys)
{
    return hash;
}

static int
add_new_i(st_data_t *key, st_data_t *val, st_data_t arg, int existing)
{
    VALUE *args = (VALUE *)arg;
    if (existing) return ST_STOP;
    RB_OBJ_WRITTEN(args[0], Qundef, (VALUE)*key);
    RB_OBJ_WRITE(args[0], (VALUE *)val, args[1]);
    return ST_CONTINUE;
}

/*
 * add +key+ to +val+ pair if +hash+ does not contain +key+.
 * returns non-zero if +key+ was contained.
 */
int
rb_hash_add_new_element(VALUE hash, VALUE key, VALUE val)
{
    st_table *tbl;
    int ret = 0;
    VALUE args[2];
    args[0] = hash;
    args[1] = val;

    if (RHASH_AR_TABLE_P(hash)) {
        hash_ar_table(hash);

        ret = ar_update(hash, (st_data_t)key, add_new_i, (st_data_t)args);
        if (ret != -1) {
            return ret;
        }
        ar_try_convert_table(hash);
    }
    tbl = RHASH_TBL_RAW(hash);
    return st_update(tbl, (st_data_t)key, add_new_i, (st_data_t)args);

}

static st_data_t
key_stringify(VALUE key)
{
    return (rb_obj_class(key) == rb_cString && !RB_OBJ_FROZEN(key)) ?
        rb_hash_key_str(key) : key;
}

static void
ar_bulk_insert(VALUE hash, long argc, const VALUE *argv)
{
    long i;
    for (i = 0; i < argc; ) {
        st_data_t k = key_stringify(argv[i++]);
        st_data_t v = argv[i++];
        ar_insert(hash, k, v);
        RB_OBJ_WRITTEN(hash, Qundef, k);
        RB_OBJ_WRITTEN(hash, Qundef, v);
    }
}

void
rb_hash_bulk_insert(long argc, const VALUE *argv, VALUE hash)
{
    HASH_ASSERT(argc % 2 == 0);
    if (argc > 0) {
        st_index_t size = argc / 2;

        if (RHASH_TABLE_NULL_P(hash)) {
            if (size <= RHASH_AR_TABLE_MAX_SIZE) {
                hash_ar_table(hash);
            }
            else {
                RHASH_TBL_RAW(hash);
            }
        }

        if (RHASH_AR_TABLE_P(hash) &&
            (RHASH_AR_TABLE_SIZE(hash) + size <= RHASH_AR_TABLE_MAX_SIZE)) {
            ar_bulk_insert(hash, argc, argv);
        }
        else {
            rb_hash_bulk_insert_into_st_table(argc, argv, hash);
        }
    }
}

static char **origenviron;
#ifdef _WIN32
#define GET_ENVIRON(e) ((e) = rb_w32_get_environ())
#define FREE_ENVIRON(e) rb_w32_free_environ(e)
static char **my_environ;
#undef environ
#define environ my_environ
#undef getenv
#define getenv(n) rb_w32_ugetenv(n)
#elif defined(__APPLE__)
#undef environ
#define environ (*_NSGetEnviron())
#define GET_ENVIRON(e) (e)
#define FREE_ENVIRON(e)
#else
extern char **environ;
#define GET_ENVIRON(e) (e)
#define FREE_ENVIRON(e)
#endif
#ifdef ENV_IGNORECASE
#define ENVMATCH(s1, s2) (STRCASECMP((s1), (s2)) == 0)
#define ENVNMATCH(s1, s2, n) (STRNCASECMP((s1), (s2), (n)) == 0)
#else
#define ENVMATCH(n1, n2) (strcmp((n1), (n2)) == 0)
#define ENVNMATCH(s1, s2, n) (memcmp((s1), (s2), (n)) == 0)
#endif

#define ENV_LOCK()   RB_VM_LOCK_ENTER()
#define ENV_UNLOCK() RB_VM_LOCK_LEAVE()

static inline rb_encoding *
env_encoding(void)
{
#ifdef _WIN32
    return rb_utf8_encoding();
#else
    return rb_locale_encoding();
#endif
}

static VALUE
env_enc_str_new(const char *ptr, long len, rb_encoding *enc)
{
    VALUE str = rb_external_str_new_with_enc(ptr, len, enc);

    rb_obj_freeze(str);
    return str;
}

static VALUE
env_str_new(const char *ptr, long len)
{
    return env_enc_str_new(ptr, len, env_encoding());
}

static VALUE
env_str_new2(const char *ptr)
{
    if (!ptr) return Qnil;
    return env_str_new(ptr, strlen(ptr));
}

static VALUE
getenv_with_lock(const char *name)
{
    VALUE ret;
    ENV_LOCK();
    {
        const char *val = getenv(name);
        ret = env_str_new2(val);
    }
    ENV_UNLOCK();
    return ret;
}

static bool
has_env_with_lock(const char *name)
{
    const char *val;

    ENV_LOCK();
    {
        val = getenv(name);
    }
    ENV_UNLOCK();

    return val ? true : false;
}

static const char TZ_ENV[] = "TZ";

static void *
get_env_cstr(VALUE str, const char *name)
{
    char *var;
    rb_encoding *enc = rb_enc_get(str);
    if (!rb_enc_asciicompat(enc)) {
        rb_raise(rb_eArgError, "bad environment variable %s: ASCII incompatible encoding: %s",
                 name, rb_enc_name(enc));
    }
    var = RSTRING_PTR(str);
    if (memchr(var, '\0', RSTRING_LEN(str))) {
        rb_raise(rb_eArgError, "bad environment variable %s: contains null byte", name);
    }
    return rb_str_fill_terminator(str, 1); /* ASCII compatible */
}

#define get_env_ptr(var, val) \
    (var = get_env_cstr(val, #var))

static inline const char *
env_name(volatile VALUE *s)
{
    const char *name;
    SafeStringValue(*s);
    get_env_ptr(name, *s);
    return name;
}

#define env_name(s) env_name(&(s))

static VALUE env_aset(VALUE nm, VALUE val);

static void
reset_by_modified_env(const char *nam)
{
    /*
     * ENV['TZ'] = nil has a special meaning.
     * TZ is no longer considered up-to-date and ruby call tzset() as needed.
     * It could be useful if sysadmin change /etc/localtime.
     * This hack might works only on Linux glibc.
     */
    if (ENVMATCH(nam, TZ_ENV)) {
        ruby_reset_timezone();
    }
}

static VALUE
env_delete(VALUE name)
{
    const char *nam = env_name(name);
    reset_by_modified_env(nam);
    VALUE val = getenv_with_lock(nam);

    if (!NIL_P(val)) {
        ruby_setenv(nam, 0);
    }
    return val;
}

/*
 * call-seq:
 *   ENV.delete(name)                           -> value
 *   ENV.delete(name) { |name| block }          -> value
 *   ENV.delete(missing_name)                   -> nil
 *   ENV.delete(missing_name) { |name| block }  -> block_value
 *
 * Deletes the environment variable with +name+ if it exists and returns its value:
 *   ENV['foo'] = '0'
 *   ENV.delete('foo') # => '0'
 *
 * If a block is not given and the named environment variable does not exist, returns +nil+.
 *
 * If a block given and the environment variable does not exist,
 * yields +name+ to the block and returns the value of the block:
 *   ENV.delete('foo') { |name| name * 2 } # => "foofoo"
 *
 * If a block given and the environment variable exists,
 * deletes the environment variable and returns its value (ignoring the block):
 *   ENV['foo'] = '0'
 *   ENV.delete('foo') { |name| raise 'ignored' } # => "0"
 *
 * Raises an exception if +name+ is invalid.
 * See {Invalid Names and Values}[rdoc-ref:ENV@Invalid+Names+and+Values].
 */
static VALUE
env_delete_m(VALUE obj, VALUE name)
{
    VALUE val;

    val = env_delete(name);
    if (NIL_P(val) && rb_block_given_p()) val = rb_yield(name);
    return val;
}

/*
 * call-seq:
 *   ENV[name] -> value
 *
 * Returns the value for the environment variable +name+ if it exists:
 *   ENV['foo'] = '0'
 *   ENV['foo'] # => "0"
 * Returns +nil+ if the named variable does not exist.
 *
 * Raises an exception if +name+ is invalid.
 * See {Invalid Names and Values}[rdoc-ref:ENV@Invalid+Names+and+Values].
 */
static VALUE
rb_f_getenv(VALUE obj, VALUE name)
{
    const char *nam = env_name(name);
    VALUE env = getenv_with_lock(nam);
    return env;
}

/*
 * call-seq:
 *   ENV.fetch(name)                  -> value
 *   ENV.fetch(name, default)         -> value
 *   ENV.fetch(name) { |name| block } -> value
 *
 * If +name+ is the name of an environment variable, returns its value:
 *   ENV['foo'] = '0'
 *   ENV.fetch('foo') # => '0'
 * Otherwise if a block is given (but not a default value),
 * yields +name+ to the block and returns the block's return value:
 *   ENV.fetch('foo') { |name| :need_not_return_a_string } # => :need_not_return_a_string
 * Otherwise if a default value is given (but not a block), returns the default value:
 *   ENV.delete('foo')
 *   ENV.fetch('foo', :default_need_not_be_a_string) # => :default_need_not_be_a_string
 * If the environment variable does not exist and both default and block are given,
 * issues a warning ("warning: block supersedes default value argument"),
 * yields +name+ to the block, and returns the block's return value:
 *   ENV.fetch('foo', :default) { |name| :block_return } # => :block_return
 * Raises KeyError if +name+ is valid, but not found,
 * and neither default value nor block is given:
 *   ENV.fetch('foo') # Raises KeyError (key not found: "foo")
 * Raises an exception if +name+ is invalid.
 * See {Invalid Names and Values}[rdoc-ref:ENV@Invalid+Names+and+Values].
 */
static VALUE
env_fetch(int argc, VALUE *argv, VALUE _)
{
    VALUE key;
    long block_given;
    const char *nam;
    VALUE env;

    rb_check_arity(argc, 1, 2);
    key = argv[0];
    block_given = rb_block_given_p();
    if (block_given && argc == 2) {
        rb_warn("block supersedes default value argument");
    }
    nam = env_name(key);
    env = getenv_with_lock(nam);

    if (NIL_P(env)) {
        if (block_given) return rb_yield(key);
        if (argc == 1) {
            rb_key_err_raise(rb_sprintf("key not found: \"%"PRIsVALUE"\"", key), envtbl, key);
        }
        return argv[1];
    }
    return env;
}

#if defined(_WIN32) || (defined(HAVE_SETENV) && defined(HAVE_UNSETENV))
#elif defined __sun
static int
in_origenv(const char *str)
{
    char **env;
    for (env = origenviron; *env; ++env) {
        if (*env == str) return 1;
    }
    return 0;
}
#else
static int
envix(const char *nam)
{
    // should be locked

    register int i, len = strlen(nam);
    char **env;

    env = GET_ENVIRON(environ);
    for (i = 0; env[i]; i++) {
        if (ENVNMATCH(env[i],nam,len) && env[i][len] == '=')
            break;			/* memcmp must come first to avoid */
    }					/* potential SEGV's */
    FREE_ENVIRON(environ);
    return i;
}
#endif

#if defined(_WIN32)
static size_t
getenvsize(const WCHAR* p)
{
    const WCHAR* porg = p;
    while (*p++) p += lstrlenW(p) + 1;
    return p - porg + 1;
}

static size_t
getenvblocksize(void)
{
#ifdef _MAX_ENV
    return _MAX_ENV;
#else
    return 32767;
#endif
}

static int
check_envsize(size_t n)
{
    if (_WIN32_WINNT < 0x0600 && rb_w32_osver() < 6) {
        /* https://msdn.microsoft.com/en-us/library/windows/desktop/ms682653(v=vs.85).aspx */
        /* Windows Server 2003 and Windows XP: The maximum size of the
         * environment block for the process is 32,767 characters. */
        WCHAR* p = GetEnvironmentStringsW();
        if (!p) return -1; /* never happen */
        n += getenvsize(p);
        FreeEnvironmentStringsW(p);
        if (n >= getenvblocksize()) {
            return -1;
        }
    }
    return 0;
}
#endif

#if defined(_WIN32) || \
  (defined(__sun) && !(defined(HAVE_SETENV) && defined(HAVE_UNSETENV)))

NORETURN(static void invalid_envname(const char *name));

static void
invalid_envname(const char *name)
{
    rb_syserr_fail_str(EINVAL, rb_sprintf("ruby_setenv(%s)", name));
}

static const char *
check_envname(const char *name)
{
    if (strchr(name, '=')) {
        invalid_envname(name);
    }
    return name;
}
#endif

void
ruby_setenv(const char *name, const char *value)
{
#if defined(_WIN32)
# if defined(MINGW_HAS_SECURE_API) || RUBY_MSVCRT_VERSION >= 80
#   define HAVE__WPUTENV_S 1
# endif
    VALUE buf;
    WCHAR *wname;
    WCHAR *wvalue = 0;
    int failed = 0;
    int len;
    check_envname(name);
    len = MultiByteToWideChar(CP_UTF8, 0, name, -1, NULL, 0);
    if (value) {
        int len2;
        len2 = MultiByteToWideChar(CP_UTF8, 0, value, -1, NULL, 0);
        if (check_envsize((size_t)len + len2)) { /* len and len2 include '\0' */
            goto fail;  /* 2 for '=' & '\0' */
        }
        wname = ALLOCV_N(WCHAR, buf, len + len2);
        wvalue = wname + len;
        MultiByteToWideChar(CP_UTF8, 0, name, -1, wname, len);
        MultiByteToWideChar(CP_UTF8, 0, value, -1, wvalue, len2);
#ifndef HAVE__WPUTENV_S
        wname[len-1] = L'=';
#endif
    }
    else {
        wname = ALLOCV_N(WCHAR, buf, len + 1);
        MultiByteToWideChar(CP_UTF8, 0, name, -1, wname, len);
        wvalue = wname + len;
        *wvalue = L'\0';
#ifndef HAVE__WPUTENV_S
        wname[len-1] = L'=';
#endif
    }

    ENV_LOCK();
    {
#ifndef HAVE__WPUTENV_S
        failed = _wputenv(wname);
#else
        failed = _wputenv_s(wname, wvalue);
#endif
    }
    ENV_UNLOCK();

    ALLOCV_END(buf);
    /* even if putenv() failed, clean up and try to delete the
     * variable from the system area. */
    if (!value || !*value) {
        /* putenv() doesn't handle empty value */
        if (!SetEnvironmentVariable(name, value) &&
            GetLastError() != ERROR_ENVVAR_NOT_FOUND) goto fail;
    }
    if (failed) {
      fail:
        invalid_envname(name);
    }
#elif defined(HAVE_SETENV) && defined(HAVE_UNSETENV)
    if (value) {
        int ret;
        ENV_LOCK();
        {
            ret = setenv(name, value, 1);
        }
        ENV_UNLOCK();

        if (ret) rb_sys_fail_sprintf("setenv(%s)", name);
    }
    else {
#ifdef VOID_UNSETENV
        ENV_LOCK();
        {
            unsetenv(name);
        }
        ENV_UNLOCK();
#else
        int ret;
        ENV_LOCK();
        {
            ret = unsetenv(name);
        }
        ENV_UNLOCK();

        if (ret) rb_sys_fail_sprintf("unsetenv(%s)", name);
#endif
    }
#elif defined __sun
    /* Solaris 9 (or earlier) does not have setenv(3C) and unsetenv(3C). */
    /* The below code was tested on Solaris 10 by:
         % ./configure ac_cv_func_setenv=no ac_cv_func_unsetenv=no
    */
    size_t len, mem_size;
    char **env_ptr, *str, *mem_ptr;

    check_envname(name);
    len = strlen(name);
    if (value) {
        mem_size = len + strlen(value) + 2;
        mem_ptr = malloc(mem_size);
        if (mem_ptr == NULL)
            rb_sys_fail_sprintf("malloc(%"PRIuSIZE")", mem_size);
        snprintf(mem_ptr, mem_size, "%s=%s", name, value);
    }

    ENV_LOCK();
    {
        for (env_ptr = GET_ENVIRON(environ); (str = *env_ptr) != 0; ++env_ptr) {
            if (!strncmp(str, name, len) && str[len] == '=') {
                if (!in_origenv(str)) free(str);
                while ((env_ptr[0] = env_ptr[1]) != 0) env_ptr++;
                break;
            }
        }
    }
    ENV_UNLOCK();

    if (value) {
        int ret;
        ENV_LOCK();
        {
            ret = putenv(mem_ptr);
        }
        ENV_UNLOCK();

        if (ret) {
            free(mem_ptr);
            rb_sys_fail_sprintf("putenv(%s)", name);
        }
    }
#else  /* WIN32 */
    size_t len;
    int i;

    ENV_LOCK();
    {
        i = envix(name);		/* where does it go? */

        if (environ == origenviron) {	/* need we copy environment? */
            int j;
            int max;
            char **tmpenv;

            for (max = i; environ[max]; max++) ;
            tmpenv = ALLOC_N(char*, max+2);
            for (j=0; j<max; j++)		/* copy environment */
                tmpenv[j] = ruby_strdup(environ[j]);
            tmpenv[max] = 0;
            environ = tmpenv;		/* tell exec where it is now */
        }

        if (environ[i]) {
            char **envp = origenviron;
            while (*envp && *envp != environ[i]) envp++;
            if (!*envp)
                xfree(environ[i]);
            if (!value) {
                while (environ[i]) {
                    environ[i] = environ[i+1];
                    i++;
                }
                goto finish;
            }
        }
        else {			/* does not exist yet */
            if (!value) goto finish;
            REALLOC_N(environ, char*, i+2);	/* just expand it a bit */
            environ[i+1] = 0;	/* make sure it's null terminated */
        }

        len = strlen(name) + strlen(value) + 2;
        environ[i] = ALLOC_N(char, len);
        snprintf(environ[i],len,"%s=%s",name,value); /* all that work just for this */

      finish:;
    }
    ENV_UNLOCK();
#endif /* WIN32 */
}

void
ruby_unsetenv(const char *name)
{
    ruby_setenv(name, 0);
}

/*
 * call-seq:
 *   ENV[name] = value      -> value
 *   ENV.store(name, value) -> value
 *
 * Creates, updates, or deletes the named environment variable, returning the value.
 * Both +name+ and +value+ may be instances of String.
 * See {Valid Names and Values}[rdoc-ref:ENV@Valid+Names+and+Values].
 *
 * - If the named environment variable does not exist:
 *   - If +value+ is +nil+, does nothing.
 *       ENV.clear
 *       ENV['foo'] = nil # => nil
 *       ENV.include?('foo') # => false
 *       ENV.store('bar', nil) # => nil
 *       ENV.include?('bar') # => false
 *   - If +value+ is not +nil+, creates the environment variable with +name+ and +value+:
 *       # Create 'foo' using ENV.[]=.
 *       ENV['foo'] = '0' # => '0'
 *       ENV['foo'] # => '0'
 *       # Create 'bar' using ENV.store.
 *       ENV.store('bar', '1') # => '1'
 *       ENV['bar'] # => '1'
 * - If the named environment variable exists:
 *   - If +value+ is not +nil+, updates the environment variable with value +value+:
 *       # Update 'foo' using ENV.[]=.
 *       ENV['foo'] = '2' # => '2'
 *       ENV['foo'] # => '2'
 *       # Update 'bar' using ENV.store.
 *       ENV.store('bar', '3') # => '3'
 *       ENV['bar'] # => '3'
 *   - If +value+ is +nil+, deletes the environment variable:
 *       # Delete 'foo' using ENV.[]=.
 *       ENV['foo'] = nil # => nil
 *       ENV.include?('foo') # => false
 *       # Delete 'bar' using ENV.store.
 *       ENV.store('bar', nil) # => nil
 *       ENV.include?('bar') # => false
 *
 * Raises an exception if +name+ or +value+ is invalid.
 * See {Invalid Names and Values}[rdoc-ref:ENV@Invalid+Names+and+Values].
 */
static VALUE
env_aset_m(VALUE obj, VALUE nm, VALUE val)
{
    return env_aset(nm, val);
}

static VALUE
env_aset(VALUE nm, VALUE val)
{
    char *name, *value;

    if (NIL_P(val)) {
        env_delete(nm);
        return Qnil;
    }
    SafeStringValue(nm);
    SafeStringValue(val);
    /* nm can be modified in `val.to_str`, don't get `name` before
     * check for `val` */
    get_env_ptr(name, nm);
    get_env_ptr(value, val);

    ruby_setenv(name, value);
    reset_by_modified_env(name);
    return val;
}

static VALUE
env_keys(int raw)
{
    rb_encoding *enc = raw ? 0 : rb_locale_encoding();
    VALUE ary = rb_ary_new();

    ENV_LOCK();
    {
        char **env = GET_ENVIRON(environ);
        while (*env) {
            char *s = strchr(*env, '=');
            if (s) {
                const char *p = *env;
                size_t l = s - p;
                VALUE e = raw ? rb_utf8_str_new(p, l) : env_enc_str_new(p, l, enc);
                rb_ary_push(ary, e);
            }
            env++;
        }
        FREE_ENVIRON(environ);
    }
    ENV_UNLOCK();

    return ary;
}

/*
 * call-seq:
 *   ENV.keys -> array of names
 *
 * Returns all variable names in an Array:
 *   ENV.replace('foo' => '0', 'bar' => '1')
 *   ENV.keys # => ['bar', 'foo']
 * The order of the names is OS-dependent.
 * See {About Ordering}[rdoc-ref:ENV@About+Ordering].
 *
 * Returns the empty Array if ENV is empty.
 */

static VALUE
env_f_keys(VALUE _)
{
    return env_keys(FALSE);
}

static VALUE
rb_env_size(VALUE ehash, VALUE args, VALUE eobj)
{
    char **env;
    long cnt = 0;

    ENV_LOCK();
    {
        env = GET_ENVIRON(environ);
        for (; *env ; ++env) {
            if (strchr(*env, '=')) {
                cnt++;
            }
        }
        FREE_ENVIRON(environ);
    }
    ENV_UNLOCK();

    return LONG2FIX(cnt);
}

/*
 * call-seq:
 *   ENV.each_key { |name| block } -> ENV
 *   ENV.each_key                  -> an_enumerator
 *
 * Yields each environment variable name:
 *   ENV.replace('foo' => '0', 'bar' => '1') # => ENV
 *   names = []
 *   ENV.each_key { |name| names.push(name) } # => ENV
 *   names # => ["bar", "foo"]
 *
 * Returns an Enumerator if no block given:
 *   e = ENV.each_key # => #<Enumerator: {"bar"=>"1", "foo"=>"0"}:each_key>
 *   names = []
 *   e.each { |name| names.push(name) } # => ENV
 *   names # => ["bar", "foo"]
 */
static VALUE
env_each_key(VALUE ehash)
{
    VALUE keys;
    long i;

    RETURN_SIZED_ENUMERATOR(ehash, 0, 0, rb_env_size);
    keys = env_keys(FALSE);
    for (i=0; i<RARRAY_LEN(keys); i++) {
        rb_yield(RARRAY_AREF(keys, i));
    }
    return ehash;
}

static VALUE
env_values(void)
{
    VALUE ary = rb_ary_new();

    ENV_LOCK();
    {
        char **env = GET_ENVIRON(environ);

        while (*env) {
            char *s = strchr(*env, '=');
            if (s) {
                rb_ary_push(ary, env_str_new2(s+1));
            }
            env++;
        }
        FREE_ENVIRON(environ);
    }
    ENV_UNLOCK();

    return ary;
}

/*
 * call-seq:
 *   ENV.values -> array of values
 *
 * Returns all environment variable values in an Array:
 *   ENV.replace('foo' => '0', 'bar' => '1')
 *   ENV.values # => ['1', '0']
 * The order of the values is OS-dependent.
 * See {About Ordering}[rdoc-ref:ENV@About+Ordering].
 *
 * Returns the empty Array if ENV is empty.
 */
static VALUE
env_f_values(VALUE _)
{
    return env_values();
}

/*
 * call-seq:
 *   ENV.each_value { |value| block } -> ENV
 *   ENV.each_value                   -> an_enumerator
 *
 * Yields each environment variable value:
 *   ENV.replace('foo' => '0', 'bar' => '1') # => ENV
 *   values = []
 *   ENV.each_value { |value| values.push(value) } # => ENV
 *   values # => ["1", "0"]
 *
 * Returns an Enumerator if no block given:
 *   e = ENV.each_value # => #<Enumerator: {"bar"=>"1", "foo"=>"0"}:each_value>
 *   values = []
 *   e.each { |value| values.push(value) } # => ENV
 *   values # => ["1", "0"]
 */
static VALUE
env_each_value(VALUE ehash)
{
    VALUE values;
    long i;

    RETURN_SIZED_ENUMERATOR(ehash, 0, 0, rb_env_size);
    values = env_values();
    for (i=0; i<RARRAY_LEN(values); i++) {
        rb_yield(RARRAY_AREF(values, i));
    }
    return ehash;
}

/*
 * call-seq:
 *   ENV.each      { |name, value| block } -> ENV
 *   ENV.each                              -> an_enumerator
 *   ENV.each_pair { |name, value| block } -> ENV
 *   ENV.each_pair                         -> an_enumerator
 *
 * Yields each environment variable name and its value as a 2-element \Array:
 *   h = {}
 *   ENV.each_pair { |name, value| h[name] = value } # => ENV
 *   h # => {"bar"=>"1", "foo"=>"0"}
 *
 * Returns an Enumerator if no block given:
 *   h = {}
 *   e = ENV.each_pair # => #<Enumerator: {"bar"=>"1", "foo"=>"0"}:each_pair>
 *   e.each { |name, value| h[name] = value } # => ENV
 *   h # => {"bar"=>"1", "foo"=>"0"}
 */
static VALUE
env_each_pair(VALUE ehash)
{
    long i;

    RETURN_SIZED_ENUMERATOR(ehash, 0, 0, rb_env_size);

    VALUE ary = rb_ary_new();

    ENV_LOCK();
    {
        char **env = GET_ENVIRON(environ);

        while (*env) {
            char *s = strchr(*env, '=');
            if (s) {
                rb_ary_push(ary, env_str_new(*env, s-*env));
                rb_ary_push(ary, env_str_new2(s+1));
            }
            env++;
        }
        FREE_ENVIRON(environ);
    }
    ENV_UNLOCK();

    if (rb_block_pair_yield_optimizable()) {
        for (i=0; i<RARRAY_LEN(ary); i+=2) {
            rb_yield_values(2, RARRAY_AREF(ary, i), RARRAY_AREF(ary, i+1));
        }
    }
    else {
        for (i=0; i<RARRAY_LEN(ary); i+=2) {
            rb_yield(rb_assoc_new(RARRAY_AREF(ary, i), RARRAY_AREF(ary, i+1)));
        }
    }

    return ehash;
}

/*
 * call-seq:
 *   ENV.reject! { |name, value| block } -> ENV or nil
 *   ENV.reject!                         -> an_enumerator
 *
 * Similar to ENV.delete_if, but returns +nil+ if no changes were made.
 *
 * Yields each environment variable name and its value as a 2-element Array,
 * deleting each environment variable for which the block returns a truthy value,
 * and returning ENV (if any deletions) or +nil+ (if not):
 *   ENV.replace('foo' => '0', 'bar' => '1', 'baz' => '2')
 *   ENV.reject! { |name, value| name.start_with?('b') } # => ENV
 *   ENV # => {"foo"=>"0"}
 *   ENV.reject! { |name, value| name.start_with?('b') } # => nil
 *
 * Returns an Enumerator if no block given:
 *   ENV.replace('foo' => '0', 'bar' => '1', 'baz' => '2')
 *   e = ENV.reject! # => #<Enumerator: {"bar"=>"1", "baz"=>"2", "foo"=>"0"}:reject!>
 *   e.each { |name, value| name.start_with?('b') } # => ENV
 *   ENV # => {"foo"=>"0"}
 *   e.each { |name, value| name.start_with?('b') } # => nil
 */
static VALUE
env_reject_bang(VALUE ehash)
{
    VALUE keys;
    long i;
    int del = 0;

    RETURN_SIZED_ENUMERATOR(ehash, 0, 0, rb_env_size);
    keys = env_keys(FALSE);
    RBASIC_CLEAR_CLASS(keys);
    for (i=0; i<RARRAY_LEN(keys); i++) {
        VALUE val = rb_f_getenv(Qnil, RARRAY_AREF(keys, i));
        if (!NIL_P(val)) {
            if (RTEST(rb_yield_values(2, RARRAY_AREF(keys, i), val))) {
                env_delete(RARRAY_AREF(keys, i));
                del++;
            }
        }
    }
    RB_GC_GUARD(keys);
    if (del == 0) return Qnil;
    return envtbl;
}

/*
 * call-seq:
 *   ENV.delete_if { |name, value| block } -> ENV
 *   ENV.delete_if                         -> an_enumerator
 *
 * Yields each environment variable name and its value as a 2-element Array,
 * deleting each environment variable for which the block returns a truthy value,
 * and returning ENV (regardless of whether any deletions):
 *   ENV.replace('foo' => '0', 'bar' => '1', 'baz' => '2')
 *   ENV.delete_if { |name, value| name.start_with?('b') } # => ENV
 *   ENV # => {"foo"=>"0"}
 *   ENV.delete_if { |name, value| name.start_with?('b') } # => ENV
 *
 * Returns an Enumerator if no block given:
 *   ENV.replace('foo' => '0', 'bar' => '1', 'baz' => '2')
 *   e = ENV.delete_if # => #<Enumerator: {"bar"=>"1", "baz"=>"2", "foo"=>"0"}:delete_if!>
 *   e.each { |name, value| name.start_with?('b') } # => ENV
 *   ENV # => {"foo"=>"0"}
 *   e.each { |name, value| name.start_with?('b') } # => ENV
 */
static VALUE
env_delete_if(VALUE ehash)
{
    RETURN_SIZED_ENUMERATOR(ehash, 0, 0, rb_env_size);
    env_reject_bang(ehash);
    return envtbl;
}

/*
 * call-seq:
 *   ENV.values_at(*names) -> array of values
 *
 * Returns an Array containing the environment variable values associated with
 * the given names:
 *   ENV.replace('foo' => '0', 'bar' => '1', 'baz' => '2')
 *   ENV.values_at('foo', 'baz') # => ["0", "2"]
 *
 * Returns +nil+ in the Array for each name that is not an ENV name:
 *   ENV.values_at('foo', 'bat', 'bar', 'bam') # => ["0", nil, "1", nil]
 *
 * Returns an empty \Array if no names given.
 *
 * Raises an exception if any name is invalid.
 * See {Invalid Names and Values}[rdoc-ref:ENV@Invalid+Names+and+Values].
 */
static VALUE
env_values_at(int argc, VALUE *argv, VALUE _)
{
    VALUE result;
    long i;

    result = rb_ary_new();
    for (i=0; i<argc; i++) {
        rb_ary_push(result, rb_f_getenv(Qnil, argv[i]));
    }
    return result;
}

/*
 * call-seq:
 *   ENV.select { |name, value| block } -> hash of name/value pairs
 *   ENV.select                         -> an_enumerator
 *   ENV.filter { |name, value| block } -> hash of name/value pairs
 *   ENV.filter                         -> an_enumerator
 *
 * Yields each environment variable name and its value as a 2-element Array,
 * returning a Hash of the names and values for which the block returns a truthy value:
 *   ENV.replace('foo' => '0', 'bar' => '1', 'baz' => '2')
 *   ENV.select { |name, value| name.start_with?('b') } # => {"bar"=>"1", "baz"=>"2"}
 *   ENV.filter { |name, value| name.start_with?('b') } # => {"bar"=>"1", "baz"=>"2"}
 *
 * Returns an Enumerator if no block given:
 *   e = ENV.select # => #<Enumerator: {"bar"=>"1", "baz"=>"2", "foo"=>"0"}:select>
 *   e.each { |name, value | name.start_with?('b') } # => {"bar"=>"1", "baz"=>"2"}
 *   e = ENV.filter # => #<Enumerator: {"bar"=>"1", "baz"=>"2", "foo"=>"0"}:filter>
 *   e.each { |name, value | name.start_with?('b') } # => {"bar"=>"1", "baz"=>"2"}
 */
static VALUE
env_select(VALUE ehash)
{
    VALUE result;
    VALUE keys;
    long i;

    RETURN_SIZED_ENUMERATOR(ehash, 0, 0, rb_env_size);
    result = rb_hash_new();
    keys = env_keys(FALSE);
    for (i = 0; i < RARRAY_LEN(keys); ++i) {
        VALUE key = RARRAY_AREF(keys, i);
        VALUE val = rb_f_getenv(Qnil, key);
        if (!NIL_P(val)) {
            if (RTEST(rb_yield_values(2, key, val))) {
                rb_hash_aset(result, key, val);
            }
        }
    }
    RB_GC_GUARD(keys);

    return result;
}

/*
 * call-seq:
 *   ENV.select! { |name, value| block } -> ENV or nil
 *   ENV.select!                         -> an_enumerator
 *   ENV.filter! { |name, value| block } -> ENV or nil
 *   ENV.filter!                         -> an_enumerator
 *
 * Yields each environment variable name and its value as a 2-element Array,
 * deleting each entry for which the block returns +false+ or +nil+,
 * and returning ENV if any deletions made, or +nil+ otherwise:
 *
 *   ENV.replace('foo' => '0', 'bar' => '1', 'baz' => '2')
 *   ENV.select! { |name, value| name.start_with?('b') } # => ENV
 *   ENV # => {"bar"=>"1", "baz"=>"2"}
 *   ENV.select! { |name, value| true } # => nil
 *
 *   ENV.replace('foo' => '0', 'bar' => '1', 'baz' => '2')
 *   ENV.filter! { |name, value| name.start_with?('b') } # => ENV
 *   ENV # => {"bar"=>"1", "baz"=>"2"}
 *   ENV.filter! { |name, value| true } # => nil
 *
 * Returns an Enumerator if no block given:
 *
 *   ENV.replace('foo' => '0', 'bar' => '1', 'baz' => '2')
 *   e = ENV.select! # => #<Enumerator: {"bar"=>"1", "baz"=>"2"}:select!>
 *   e.each { |name, value| name.start_with?('b') } # => ENV
 *   ENV # => {"bar"=>"1", "baz"=>"2"}
 *   e.each { |name, value| true } # => nil
 *
 *   ENV.replace('foo' => '0', 'bar' => '1', 'baz' => '2')
 *   e = ENV.filter! # => #<Enumerator: {"bar"=>"1", "baz"=>"2"}:filter!>
 *   e.each { |name, value| name.start_with?('b') } # => ENV
 *   ENV # => {"bar"=>"1", "baz"=>"2"}
 *   e.each { |name, value| true } # => nil
 */
static VALUE
env_select_bang(VALUE ehash)
{
    VALUE keys;
    long i;
    int del = 0;

    RETURN_SIZED_ENUMERATOR(ehash, 0, 0, rb_env_size);
    keys = env_keys(FALSE);
    RBASIC_CLEAR_CLASS(keys);
    for (i=0; i<RARRAY_LEN(keys); i++) {
        VALUE val = rb_f_getenv(Qnil, RARRAY_AREF(keys, i));
        if (!NIL_P(val)) {
            if (!RTEST(rb_yield_values(2, RARRAY_AREF(keys, i), val))) {
                env_delete(RARRAY_AREF(keys, i));
                del++;
            }
        }
    }
    RB_GC_GUARD(keys);
    if (del == 0) return Qnil;
    return envtbl;
}

/*
 * call-seq:
 *   ENV.keep_if { |name, value| block } -> ENV
 *   ENV.keep_if                         -> an_enumerator
 *
 * Yields each environment variable name and its value as a 2-element Array,
 * deleting each environment variable for which the block returns +false+ or +nil+,
 * and returning ENV:
 *   ENV.replace('foo' => '0', 'bar' => '1', 'baz' => '2')
 *   ENV.keep_if { |name, value| name.start_with?('b') } # => ENV
 *   ENV # => {"bar"=>"1", "baz"=>"2"}
 *
 * Returns an Enumerator if no block given:
 *   ENV.replace('foo' => '0', 'bar' => '1', 'baz' => '2')
 *   e = ENV.keep_if # => #<Enumerator: {"bar"=>"1", "baz"=>"2", "foo"=>"0"}:keep_if>
 *   e.each { |name, value| name.start_with?('b') } # => ENV
 *   ENV # => {"bar"=>"1", "baz"=>"2"}
 */
static VALUE
env_keep_if(VALUE ehash)
{
    RETURN_SIZED_ENUMERATOR(ehash, 0, 0, rb_env_size);
    env_select_bang(ehash);
    return envtbl;
}

/*
 * call-seq:
 *   ENV.slice(*names) -> hash of name/value pairs
 *
 * Returns a Hash of the given ENV names and their corresponding values:
 *   ENV.replace('foo' => '0', 'bar' => '1', 'baz' => '2', 'bat' => '3')
 *   ENV.slice('foo', 'baz') # => {"foo"=>"0", "baz"=>"2"}
 *   ENV.slice('baz', 'foo') # => {"baz"=>"2", "foo"=>"0"}
 * Raises an exception if any of the +names+ is invalid
 * (see {Invalid Names and Values}[rdoc-ref:ENV@Invalid+Names+and+Values]):
 *   ENV.slice('foo', 'bar', :bat) # Raises TypeError (no implicit conversion of Symbol into String)
 */
static VALUE
env_slice(int argc, VALUE *argv, VALUE _)
{
    int i;
    VALUE key, value, result;

    if (argc == 0) {
        return rb_hash_new();
    }
    result = rb_hash_new_with_size(argc);

    for (i = 0; i < argc; i++) {
        key = argv[i];
        value = rb_f_getenv(Qnil, key);
        if (value != Qnil)
            rb_hash_aset(result, key, value);
    }

    return result;
}

VALUE
rb_env_clear(void)
{
    VALUE keys;
    long i;

    keys = env_keys(TRUE);
    for (i=0; i<RARRAY_LEN(keys); i++) {
        VALUE key = RARRAY_AREF(keys, i);
        const char *nam = RSTRING_PTR(key);
        ruby_setenv(nam, 0);
    }
    RB_GC_GUARD(keys);
    return envtbl;
}

/*
 * call-seq:
 *   ENV.clear -> ENV
 *
 * Removes every environment variable; returns ENV:
 *   ENV.replace('foo' => '0', 'bar' => '1')
 *   ENV.size # => 2
 *   ENV.clear # => ENV
 *   ENV.size # => 0
 */
static VALUE
env_clear(VALUE _)
{
    return rb_env_clear();
}

/*
 * call-seq:
 *   ENV.to_s -> "ENV"
 *
 * Returns String 'ENV':
 *   ENV.to_s # => "ENV"
 */
static VALUE
env_to_s(VALUE _)
{
    return rb_usascii_str_new2("ENV");
}

/*
 * call-seq:
 *   ENV.inspect -> a_string
 *
 * Returns the contents of the environment as a String:
 *   ENV.replace('foo' => '0', 'bar' => '1')
 *   ENV.inspect # => "{\"bar\"=>\"1\", \"foo\"=>\"0\"}"
 */
static VALUE
env_inspect(VALUE _)
{
    VALUE i;
    VALUE str = rb_str_buf_new2("{");

    ENV_LOCK();
    {
        char **env = GET_ENVIRON(environ);
        while (*env) {
            char *s = strchr(*env, '=');

            if (env != environ) {
                rb_str_buf_cat2(str, ", ");
            }
            if (s) {
                rb_str_buf_cat2(str, "\"");
                rb_str_buf_cat(str, *env, s-*env);
                rb_str_buf_cat2(str, "\"=>");
                i = rb_inspect(rb_str_new2(s+1));
                rb_str_buf_append(str, i);
            }
            env++;
        }
        FREE_ENVIRON(environ);
    }
    ENV_UNLOCK();

    rb_str_buf_cat2(str, "}");

    return str;
}

/*
 * call-seq:
 *   ENV.to_a -> array of 2-element arrays
 *
 * Returns the contents of ENV as an Array of 2-element Arrays,
 * each of which is a name/value pair:
 *   ENV.replace('foo' => '0', 'bar' => '1')
 *   ENV.to_a # => [["bar", "1"], ["foo", "0"]]
 */
static VALUE
env_to_a(VALUE _)
{
    VALUE ary = rb_ary_new();

    ENV_LOCK();
    {
        char **env = GET_ENVIRON(environ);
        while (*env) {
            char *s = strchr(*env, '=');
            if (s) {
                rb_ary_push(ary, rb_assoc_new(env_str_new(*env, s-*env),
                                              env_str_new2(s+1)));
            }
            env++;
        }
        FREE_ENVIRON(environ);
    }
    ENV_UNLOCK();

    return ary;
}

/*
 * call-seq:
 *   ENV.rehash -> nil
 *
 * (Provided for compatibility with Hash.)
 *
 * Does not modify ENV; returns +nil+.
 */
static VALUE
env_none(VALUE _)
{
    return Qnil;
}

static int
env_size_with_lock(void)
{
    int i = 0;

    ENV_LOCK();
    {
        char **env = GET_ENVIRON(environ);
        while (env[i]) i++;
        FREE_ENVIRON(environ);
    }
    ENV_UNLOCK();

    return i;
}

/*
 * call-seq:
 *   ENV.length -> an_integer
 *   ENV.size   -> an_integer
 *
 * Returns the count of environment variables:
 *   ENV.replace('foo' => '0', 'bar' => '1')
 *   ENV.length # => 2
 *   ENV.size # => 2
 */
static VALUE
env_size(VALUE _)
{
    return INT2FIX(env_size_with_lock());
}

/*
 * call-seq:
 *   ENV.empty? -> true or false
 *
 * Returns +true+ when there are no environment variables, +false+ otherwise:
 *   ENV.clear
 *   ENV.empty? # => true
 *   ENV['foo'] = '0'
 *   ENV.empty? # => false
 */
static VALUE
env_empty_p(VALUE _)
{
    bool empty = true;

    ENV_LOCK();
    {
        char **env = GET_ENVIRON(environ);
        if (env[0] != 0) {
            empty = false;
        }
        FREE_ENVIRON(environ);
    }
    ENV_UNLOCK();

    return RBOOL(empty);
}

/*
 * call-seq:
 *   ENV.include?(name) -> true or false
 *   ENV.has_key?(name) -> true or false
 *   ENV.member?(name)  -> true or false
 *   ENV.key?(name)     -> true or false
 *
 * Returns +true+ if there is an environment variable with the given +name+:
 *   ENV.replace('foo' => '0', 'bar' => '1')
 *   ENV.include?('foo') # => true
 * Returns +false+ if +name+ is a valid String and there is no such environment variable:
 *   ENV.include?('baz') # => false
 * Returns +false+ if +name+ is the empty String or is a String containing character <code>'='</code>:
 *   ENV.include?('') # => false
 *   ENV.include?('=') # => false
 * Raises an exception if +name+ is a String containing the NUL character <code>"\0"</code>:
 *   ENV.include?("\0") # Raises ArgumentError (bad environment variable name: contains null byte)
 * Raises an exception if +name+ has an encoding that is not ASCII-compatible:
 *   ENV.include?("\xa1\xa1".force_encoding(Encoding::UTF_16LE))
 *   # Raises ArgumentError (bad environment variable name: ASCII incompatible encoding: UTF-16LE)
 * Raises an exception if +name+ is not a String:
 *   ENV.include?(Object.new) # TypeError (no implicit conversion of Object into String)
 */
static VALUE
env_has_key(VALUE env, VALUE key)
{
    const char *s = env_name(key);
    return RBOOL(has_env_with_lock(s));
}

/*
 * call-seq:
 *   ENV.assoc(name) -> [name, value] or nil
 *
 * Returns a 2-element Array containing the name and value of the environment variable
 * for +name+ if it exists:
 *   ENV.replace('foo' => '0', 'bar' => '1')
 *   ENV.assoc('foo') # => ['foo', '0']
 * Returns +nil+ if +name+ is a valid String and there is no such environment variable.
 *
 * Returns +nil+ if +name+ is the empty String or is a String containing character <code>'='</code>.
 *
 * Raises an exception if +name+ is a String containing the NUL character <code>"\0"</code>:
 *   ENV.assoc("\0") # Raises ArgumentError (bad environment variable name: contains null byte)
 * Raises an exception if +name+ has an encoding that is not ASCII-compatible:
 *   ENV.assoc("\xa1\xa1".force_encoding(Encoding::UTF_16LE))
 *   # Raises ArgumentError (bad environment variable name: ASCII incompatible encoding: UTF-16LE)
 * Raises an exception if +name+ is not a String:
 *   ENV.assoc(Object.new) # TypeError (no implicit conversion of Object into String)
 */
static VALUE
env_assoc(VALUE env, VALUE key)
{
    const char *s = env_name(key);
    VALUE e = getenv_with_lock(s);

    if (!NIL_P(e)) {
        return rb_assoc_new(key, e);
    }
    else {
        return Qnil;
    }
}

/*
 * call-seq:
 *   ENV.value?(value)     -> true or false
 *   ENV.has_value?(value) -> true or false
 *
 * Returns +true+ if +value+ is the value for some environment variable name, +false+ otherwise:
 *   ENV.replace('foo' => '0', 'bar' => '1')
 *   ENV.value?('0') # => true
 *   ENV.has_value?('0') # => true
 *   ENV.value?('2') # => false
 *   ENV.has_value?('2') # => false
 */
static VALUE
env_has_value(VALUE dmy, VALUE obj)
{
    obj = rb_check_string_type(obj);
    if (NIL_P(obj)) return Qnil;

    VALUE ret = Qfalse;

    ENV_LOCK();
    {
        char **env = GET_ENVIRON(environ);
        while (*env) {
            char *s = strchr(*env, '=');
            if (s++) {
                long len = strlen(s);
                if (RSTRING_LEN(obj) == len && strncmp(s, RSTRING_PTR(obj), len) == 0) {
                    ret = Qtrue;
                    break;
                }
            }
            env++;
        }
        FREE_ENVIRON(environ);
    }
    ENV_UNLOCK();

    return ret;
}

/*
 * call-seq:
 *   ENV.rassoc(value) -> [name, value] or nil
 *
 * Returns a 2-element Array containing the name and value of the
 * *first* *found* environment variable that has value +value+, if one
 * exists:
 *   ENV.replace('foo' => '0', 'bar' => '0')
 *   ENV.rassoc('0') # => ["bar", "0"]
 * The order in which environment variables are examined is OS-dependent.
 * See {About Ordering}[rdoc-ref:ENV@About+Ordering].
 *
 * Returns +nil+ if there is no such environment variable.
 */
static VALUE
env_rassoc(VALUE dmy, VALUE obj)
{
    obj = rb_check_string_type(obj);
    if (NIL_P(obj)) return Qnil;

    VALUE result = Qnil;

    ENV_LOCK();
    {
        char **env = GET_ENVIRON(environ);

        while (*env) {
            const char *p = *env;
            char *s = strchr(p, '=');
            if (s++) {
                long len = strlen(s);
                if (RSTRING_LEN(obj) == len && strncmp(s, RSTRING_PTR(obj), len) == 0) {
                    result = rb_assoc_new(rb_str_new(p, s-p-1), obj);
                    break;
                }
            }
            env++;
        }
        FREE_ENVIRON(environ);
    }
    ENV_UNLOCK();

    return result;
}

/*
 * call-seq:
 *   ENV.key(value) -> name or nil
 *
 * Returns the name of the first environment variable with +value+, if it exists:
 *   ENV.replace('foo' => '0', 'bar' => '0')
 *   ENV.key('0') # => "foo"
 * The order in which environment variables are examined is OS-dependent.
 * See {About Ordering}[rdoc-ref:ENV@About+Ordering].
 *
 * Returns +nil+ if there is no such value.
 *
 * Raises an exception if +value+ is invalid:
 *   ENV.key(Object.new) # raises TypeError (no implicit conversion of Object into String)
 * See {Invalid Names and Values}[rdoc-ref:ENV@Invalid+Names+and+Values].
 */
static VALUE
env_key(VALUE dmy, VALUE value)
{
    SafeStringValue(value);
    VALUE str = Qnil;

    ENV_LOCK();
    {
        char **env = GET_ENVIRON(environ);
        while (*env) {
            char *s = strchr(*env, '=');
            if (s++) {
                long len = strlen(s);
                if (RSTRING_LEN(value) == len && strncmp(s, RSTRING_PTR(value), len) == 0) {
                    str = env_str_new(*env, s-*env-1);
                    break;
                }
            }
            env++;
        }
        FREE_ENVIRON(environ);
    }
    ENV_UNLOCK();

    return str;
}

static VALUE
env_to_hash(void)
{
    VALUE hash = rb_hash_new();

    ENV_LOCK();
    {
        char **env = GET_ENVIRON(environ);
        while (*env) {
            char *s = strchr(*env, '=');
            if (s) {
                rb_hash_aset(hash, env_str_new(*env, s-*env),
                             env_str_new2(s+1));
            }
            env++;
        }
        FREE_ENVIRON(environ);
    }
    ENV_UNLOCK();

    return hash;
}

VALUE
rb_envtbl(void)
{
    return envtbl;
}

VALUE
rb_env_to_hash(void)
{
    return env_to_hash();
}

/*
 * call-seq:
 *   ENV.to_hash -> hash of name/value pairs
 *
 * Returns a Hash containing all name/value pairs from ENV:
 *   ENV.replace('foo' => '0', 'bar' => '1')
 *   ENV.to_hash # => {"bar"=>"1", "foo"=>"0"}
 */

static VALUE
env_f_to_hash(VALUE _)
{
    return env_to_hash();
}

/*
 * call-seq:
 *   ENV.to_h                        -> hash of name/value pairs
 *   ENV.to_h {|name, value| block } -> hash of name/value pairs
 *
 * With no block, returns a Hash containing all name/value pairs from ENV:
 *   ENV.replace('foo' => '0', 'bar' => '1')
 *   ENV.to_h # => {"bar"=>"1", "foo"=>"0"}
 * With a block, returns a Hash whose items are determined by the block.
 * Each name/value pair in ENV is yielded to the block.
 * The block must return a 2-element Array (name/value pair)
 * that is added to the return Hash as a key and value:
 *   ENV.to_h { |name, value| [name.to_sym, value.to_i] } # => {:bar=>1, :foo=>0}
 * Raises an exception if the block does not return an Array:
 *   ENV.to_h { |name, value| name } # Raises TypeError (wrong element type String (expected array))
 * Raises an exception if the block returns an Array of the wrong size:
 *   ENV.to_h { |name, value| [name] } # Raises ArgumentError (element has wrong array length (expected 2, was 1))
 */
static VALUE
env_to_h(VALUE _)
{
    VALUE hash = env_to_hash();
    if (rb_block_given_p()) {
        hash = rb_hash_to_h_block(hash);
    }
    return hash;
}

/*
 *  call-seq:
 *     ENV.except(*keys) -> a_hash
 *
 *  Returns a hash except the given keys from ENV and their values.
 *
 *     ENV                       #=> {"LANG"=>"en_US.UTF-8", "TERM"=>"xterm-256color", "HOME"=>"/Users/rhc"}
 *     ENV.except("TERM","HOME") #=> {"LANG"=>"en_US.UTF-8"}
 */
static VALUE
env_except(int argc, VALUE *argv, VALUE _)
{
    int i;
    VALUE key, hash = env_to_hash();

    for (i = 0; i < argc; i++) {
        key = argv[i];
        rb_hash_delete(hash, key);
    }

    return hash;
}

/*
 * call-seq:
 *   ENV.reject { |name, value| block } -> hash of name/value pairs
 *   ENV.reject                         -> an_enumerator
 *
 * Yields each environment variable name and its value as a 2-element Array.
 * Returns a Hash whose items are determined by the block.
 * When the block returns a truthy value, the name/value pair is added to the return Hash;
 * otherwise the pair is ignored:
 *   ENV.replace('foo' => '0', 'bar' => '1', 'baz' => '2')
 *   ENV.reject { |name, value| name.start_with?('b') } # => {"foo"=>"0"}
 * Returns an Enumerator if no block given:
 *   e = ENV.reject
 *   e.each { |name, value| name.start_with?('b') } # => {"foo"=>"0"}
 */
static VALUE
env_reject(VALUE _)
{
    return rb_hash_delete_if(env_to_hash());
}

NORETURN(static VALUE env_freeze(VALUE self));
/*
 * call-seq:
 *   ENV.freeze
 *
 * Raises an exception:
 *   ENV.freeze # Raises TypeError (cannot freeze ENV)
 */
static VALUE
env_freeze(VALUE self)
{
    rb_raise(rb_eTypeError, "cannot freeze ENV");
    UNREACHABLE_RETURN(self);
}

/*
 * call-seq:
 *   ENV.shift -> [name, value] or nil
 *
 * Removes the first environment variable from ENV and returns
 * a 2-element Array containing its name and value:
 *   ENV.replace('foo' => '0', 'bar' => '1')
 *   ENV.to_hash # => {'bar' => '1', 'foo' => '0'}
 *   ENV.shift # => ['bar', '1']
 *   ENV.to_hash # => {'foo' => '0'}
 * Exactly which environment variable is "first" is OS-dependent.
 * See {About Ordering}[rdoc-ref:ENV@About+Ordering].
 *
 * Returns +nil+ if the environment is empty.
 */
static VALUE
env_shift(VALUE _)
{
    VALUE result = Qnil;
    VALUE key = Qnil;

    ENV_LOCK();
    {
        char **env = GET_ENVIRON(environ);
        if (*env) {
            const char *p = *env;
            char *s = strchr(p, '=');
            if (s) {
                key = env_str_new(p, s-p);
                VALUE val = env_str_new2(getenv(RSTRING_PTR(key)));
                result = rb_assoc_new(key, val);
            }
        }
        FREE_ENVIRON(environ);
    }
    ENV_UNLOCK();

    if (!NIL_P(key)) {
        env_delete(key);
    }

    return result;
}

/*
 * call-seq:
 *   ENV.invert -> hash of value/name pairs
 *
 * Returns a Hash whose keys are the ENV values,
 * and whose values are the corresponding ENV names:
 *   ENV.replace('foo' => '0', 'bar' => '1')
 *   ENV.invert # => {"1"=>"bar", "0"=>"foo"}
 * For a duplicate ENV value, overwrites the hash entry:
 *   ENV.replace('foo' => '0', 'bar' => '0')
 *   ENV.invert # => {"0"=>"foo"}
 * Note that the order of the ENV processing is OS-dependent,
 * which means that the order of overwriting is also OS-dependent.
 * See {About Ordering}[rdoc-ref:ENV@About+Ordering].
 */
static VALUE
env_invert(VALUE _)
{
    return rb_hash_invert(env_to_hash());
}

static void
keylist_delete(VALUE keys, VALUE key)
{
    long keylen, elen;
    const char *keyptr, *eptr;
    RSTRING_GETMEM(key, keyptr, keylen);
    /* Don't stop at first key, as it is possible to have
       multiple environment values with the same key.
    */
    for (long i=0; i<RARRAY_LEN(keys); i++) {
        VALUE e = RARRAY_AREF(keys, i);
        RSTRING_GETMEM(e, eptr, elen);
        if (elen != keylen) continue;
        if (!ENVNMATCH(keyptr, eptr, elen)) continue;
        rb_ary_delete_at(keys, i);
        i--;
    }
}

static int
env_replace_i(VALUE key, VALUE val, VALUE keys)
{
    env_name(key);
    env_aset(key, val);

    keylist_delete(keys, key);
    return ST_CONTINUE;
}

/*
 * call-seq:
 *   ENV.replace(hash) -> ENV
 *
 * Replaces the entire content of the environment variables
 * with the name/value pairs in the given +hash+;
 * returns ENV.
 *
 * Replaces the content of ENV with the given pairs:
 *   ENV.replace('foo' => '0', 'bar' => '1') # => ENV
 *   ENV.to_hash # => {"bar"=>"1", "foo"=>"0"}
 *
 * Raises an exception if a name or value is invalid
 * (see {Invalid Names and Values}[rdoc-ref:ENV@Invalid+Names+and+Values]):
 *   ENV.replace('foo' => '0', :bar => '1') # Raises TypeError (no implicit conversion of Symbol into String)
 *   ENV.replace('foo' => '0', 'bar' => 1) # Raises TypeError (no implicit conversion of Integer into String)
 *   ENV.to_hash # => {"bar"=>"1", "foo"=>"0"}
 */
static VALUE
env_replace(VALUE env, VALUE hash)
{
    VALUE keys;
    long i;

    keys = env_keys(TRUE);
    if (env == hash) return env;
    hash = to_hash(hash);
    rb_hash_foreach(hash, env_replace_i, keys);

    for (i=0; i<RARRAY_LEN(keys); i++) {
        env_delete(RARRAY_AREF(keys, i));
    }
    RB_GC_GUARD(keys);
    return env;
}

static int
env_update_i(VALUE key, VALUE val, VALUE _)
{
    env_aset(key, val);
    return ST_CONTINUE;
}

static int
env_update_block_i(VALUE key, VALUE val, VALUE _)
{
    VALUE oldval = rb_f_getenv(Qnil, key);
    if (!NIL_P(oldval)) {
        val = rb_yield_values(3, key, oldval, val);
    }
    env_aset(key, val);
    return ST_CONTINUE;
}

/*
 * call-seq:
 *   ENV.update                                              -> ENV
 *   ENV.update(*hashes)                                     -> ENV
 *   ENV.update(*hashes) { |name, env_val, hash_val| block } -> ENV
 *   ENV.merge!                                              -> ENV
 *   ENV.merge!(*hashes)                                     -> ENV
 *   ENV.merge!(*hashes) { |name, env_val, hash_val| block } -> ENV
 *
 * Adds to ENV each key/value pair in the given +hash+; returns ENV:
 *   ENV.replace('foo' => '0', 'bar' => '1')
 *   ENV.merge!('baz' => '2', 'bat' => '3') # => {"bar"=>"1", "bat"=>"3", "baz"=>"2", "foo"=>"0"}
 * Deletes the ENV entry for a hash value that is +nil+:
 *   ENV.merge!('baz' => nil, 'bat' => nil) # => {"bar"=>"1", "foo"=>"0"}
 * For an already-existing name, if no block given, overwrites the ENV value:
 *   ENV.merge!('foo' => '4') # => {"bar"=>"1", "foo"=>"4"}
 * For an already-existing name, if block given,
 * yields the name, its ENV value, and its hash value;
 * the block's return value becomes the new name:
 *   ENV.merge!('foo' => '5') { |name, env_val, hash_val | env_val + hash_val } # => {"bar"=>"1", "foo"=>"45"}
 * Raises an exception if a name or value is invalid
 * (see {Invalid Names and Values}[rdoc-ref:ENV@Invalid+Names+and+Values]);
 *   ENV.replace('foo' => '0', 'bar' => '1')
 *   ENV.merge!('foo' => '6', :bar => '7', 'baz' => '9') # Raises TypeError (no implicit conversion of Symbol into String)
 *   ENV # => {"bar"=>"1", "foo"=>"6"}
 *   ENV.merge!('foo' => '7', 'bar' => 8, 'baz' => '9') # Raises TypeError (no implicit conversion of Integer into String)
 *   ENV # => {"bar"=>"1", "foo"=>"7"}
 * Raises an exception if the block returns an invalid name:
 * (see {Invalid Names and Values}[rdoc-ref:ENV@Invalid+Names+and+Values]):
 *   ENV.merge!('bat' => '8', 'foo' => '9') { |name, env_val, hash_val | 10 } # Raises TypeError (no implicit conversion of Integer into String)
 *   ENV # => {"bar"=>"1", "bat"=>"8", "foo"=>"7"}
 *
 * Note that for the exceptions above,
 * hash pairs preceding an invalid name or value are processed normally;
 * those following are ignored.
 */
static VALUE
env_update(int argc, VALUE *argv, VALUE env)
{
    rb_foreach_func *func = rb_block_given_p() ?
        env_update_block_i : env_update_i;
    for (int i = 0; i < argc; ++i) {
        VALUE hash = argv[i];
        if (env == hash) continue;
        hash = to_hash(hash);
        rb_hash_foreach(hash, func, 0);
    }
    return env;
}

NORETURN(static VALUE env_clone(int, VALUE *, VALUE));
/*
 * call-seq:
 *   ENV.clone(freeze: nil) # raises TypeError
 *
 * Raises TypeError, because ENV is a wrapper for the process-wide
 * environment variables and a clone is useless.
 * Use #to_h to get a copy of ENV data as a hash.
 */
static VALUE
env_clone(int argc, VALUE *argv, VALUE obj)
{
    if (argc) {
        VALUE opt;
        if (rb_scan_args(argc, argv, "0:", &opt) < argc) {
            rb_get_freeze_opt(1, &opt);
        }
    }

    rb_raise(rb_eTypeError, "Cannot clone ENV, use ENV.to_h to get a copy of ENV as a hash");
}

NORETURN(static VALUE env_dup(VALUE));
/*
 * call-seq:
 *   ENV.dup # raises TypeError
 *
 * Raises TypeError, because ENV is a singleton object.
 * Use #to_h to get a copy of ENV data as a hash.
 */
static VALUE
env_dup(VALUE obj)
{
    rb_raise(rb_eTypeError, "Cannot dup ENV, use ENV.to_h to get a copy of ENV as a hash");
}

static const rb_data_type_t env_data_type = {
    "ENV",
    {
        NULL,
        NULL,
        NULL,
        NULL,
    },
    0, 0, RUBY_TYPED_FREE_IMMEDIATELY | RUBY_TYPED_WB_PROTECTED,
};

/*
 *  A \Hash maps each of its unique keys to a specific value.
 *
 *  A \Hash has certain similarities to an \Array, but:
 *  - An \Array index is always an \Integer.
 *  - A \Hash key can be (almost) any object.
 *
 *  === \Hash \Data Syntax
 *
 *  The older syntax for \Hash data uses the "hash rocket," <tt>=></tt>:
 *
 *    h = {:foo => 0, :bar => 1, :baz => 2}
 *    h # => {:foo=>0, :bar=>1, :baz=>2}
 *
 *  Alternatively, but only for a \Hash key that's a \Symbol,
 *  you can use a newer JSON-style syntax,
 *  where each bareword becomes a \Symbol:
 *
 *    h = {foo: 0, bar: 1, baz: 2}
 *    h # => {:foo=>0, :bar=>1, :baz=>2}
 *
 *  You can also use a \String in place of a bareword:
 *
 *    h = {'foo': 0, 'bar': 1, 'baz': 2}
 *    h # => {:foo=>0, :bar=>1, :baz=>2}
 *
 *  And you can mix the styles:
 *
 *    h = {foo: 0, :bar => 1, 'baz': 2}
 *    h # => {:foo=>0, :bar=>1, :baz=>2}
 *
 *  But it's an error to try the JSON-style syntax
 *  for a key that's not a bareword or a String:
 *
 *    # Raises SyntaxError (syntax error, unexpected ':', expecting =>):
 *    h = {0: 'zero'}
 *
 *  Hash value can be omitted, meaning that value will be fetched from the context
 *  by the name of the key:
 *
 *    x = 0
 *    y = 100
 *    h = {x:, y:}
 *    h # => {:x=>0, :y=>100}
 *
 *  === Common Uses
 *
 *  You can use a \Hash to give names to objects:
 *
 *    person = {name: 'Matz', language: 'Ruby'}
 *    person # => {:name=>"Matz", :language=>"Ruby"}
 *
 *  You can use a \Hash to give names to method arguments:
 *
 *    def some_method(hash)
 *      p hash
 *    end
 *    some_method({foo: 0, bar: 1, baz: 2}) # => {:foo=>0, :bar=>1, :baz=>2}
 *
 *  Note: when the last argument in a method call is a \Hash,
 *  the curly braces may be omitted:
 *
 *    some_method(foo: 0, bar: 1, baz: 2) # => {:foo=>0, :bar=>1, :baz=>2}
 *
 *  You can use a \Hash to initialize an object:
 *
 *    class Dev
 *      attr_accessor :name, :language
 *      def initialize(hash)
 *        self.name = hash[:name]
 *        self.language = hash[:language]
 *      end
 *    end
 *    matz = Dev.new(name: 'Matz', language: 'Ruby')
 *    matz # => #<Dev: @name="Matz", @language="Ruby">
 *
 *  === Creating a \Hash
 *
 *  You can create a \Hash object explicitly with:
 *
 *  - A {hash literal}[rdoc-ref:syntax/literals.rdoc@Hash+Literals].
 *
 *  You can convert certain objects to Hashes with:
 *
 *  - \Method #Hash.
 *
 *  You can create a \Hash by calling method Hash.new.
 *
 *  Create an empty Hash:
 *
 *    h = Hash.new
 *    h # => {}
 *    h.class # => Hash
 *
 *  You can create a \Hash by calling method Hash.[].
 *
 *  Create an empty Hash:
 *
 *    h = Hash[]
 *    h # => {}
 *
 *  Create a \Hash with initial entries:
 *
 *    h = Hash[foo: 0, bar: 1, baz: 2]
 *    h # => {:foo=>0, :bar=>1, :baz=>2}
 *
 *  You can create a \Hash by using its literal form (curly braces).
 *
 *  Create an empty \Hash:
 *
 *    h = {}
 *    h # => {}
 *
 *  Create a \Hash with initial entries:
 *
 *    h = {foo: 0, bar: 1, baz: 2}
 *    h # => {:foo=>0, :bar=>1, :baz=>2}
 *
 *
 *  === \Hash Value Basics
 *
 *  The simplest way to retrieve a \Hash value (instance method #[]):
 *
 *    h = {foo: 0, bar: 1, baz: 2}
 *    h[:foo] # => 0
 *
 *  The simplest way to create or update a \Hash value (instance method #[]=):
 *
 *    h = {foo: 0, bar: 1, baz: 2}
 *    h[:bat] = 3 # => 3
 *    h # => {:foo=>0, :bar=>1, :baz=>2, :bat=>3}
 *    h[:foo] = 4 # => 4
 *    h # => {:foo=>4, :bar=>1, :baz=>2, :bat=>3}
 *
 *  The simplest way to delete a \Hash entry (instance method #delete):
 *
 *    h = {foo: 0, bar: 1, baz: 2}
 *    h.delete(:bar) # => 1
 *    h # => {:foo=>0, :baz=>2}
 *
 *  === Entry Order
 *
 *  A \Hash object presents its entries in the order of their creation. This is seen in:
 *
 *  - Iterative methods such as <tt>each</tt>, <tt>each_key</tt>, <tt>each_pair</tt>, <tt>each_value</tt>.
 *  - Other order-sensitive methods such as <tt>shift</tt>, <tt>keys</tt>, <tt>values</tt>.
 *  - The \String returned by method <tt>inspect</tt>.
 *
 *  A new \Hash has its initial ordering per the given entries:
 *
 *    h = Hash[foo: 0, bar: 1]
 *    h # => {:foo=>0, :bar=>1}
 *
 *  New entries are added at the end:
 *
 *    h[:baz] = 2
 *    h # => {:foo=>0, :bar=>1, :baz=>2}
 *
 *  Updating a value does not affect the order:
 *
 *    h[:baz] = 3
 *    h # => {:foo=>0, :bar=>1, :baz=>3}
 *
 *  But re-creating a deleted entry can affect the order:
 *
 *    h.delete(:foo)
 *    h[:foo] = 5
 *    h # => {:bar=>1, :baz=>3, :foo=>5}
 *
 *  === \Hash Keys
 *
 *  ==== \Hash Key Equivalence
 *
 *  Two objects are treated as the same \hash key when their <code>hash</code> value
 *  is identical and the two objects are <code>eql?</code> to each other.
 *
 *  ==== Modifying an Active \Hash Key
 *
 *  Modifying a \Hash key while it is in use damages the hash's index.
 *
 *  This \Hash has keys that are Arrays:
 *
 *    a0 = [ :foo, :bar ]
 *    a1 = [ :baz, :bat ]
 *    h = {a0 => 0, a1 => 1}
 *    h.include?(a0) # => true
 *    h[a0] # => 0
 *    a0.hash # => 110002110
 *
 *  Modifying array element <tt>a0[0]</tt> changes its hash value:
 *
 *    a0[0] = :bam
 *    a0.hash # => 1069447059
 *
 *  And damages the \Hash index:
 *
 *    h.include?(a0) # => false
 *    h[a0] # => nil
 *
 *  You can repair the hash index using method +rehash+:
 *
 *    h.rehash # => {[:bam, :bar]=>0, [:baz, :bat]=>1}
 *    h.include?(a0) # => true
 *    h[a0] # => 0
 *
 *  A \String key is always safe.
 *  That's because an unfrozen \String
 *  passed as a key will be replaced by a duplicated and frozen \String:
 *
 *    s = 'foo'
 *    s.frozen? # => false
 *    h = {s => 0}
 *    first_key = h.keys.first
 *    first_key.frozen? # => true
 *
 *  ==== User-Defined \Hash Keys
 *
 *  To be useable as a \Hash key, objects must implement the methods <code>hash</code> and <code>eql?</code>.
 *  Note: this requirement does not apply if the \Hash uses #compare_by_identity since comparison will then
 *  rely on the keys' object id instead of <code>hash</code> and <code>eql?</code>.
 *
 *  \Object defines basic implementation for <code>hash</code> and <code>eq?</code> that makes each object
 *  a distinct key. Typically, user-defined classes will want to override these methods to provide meaningful
 *  behavior, or for example inherit \Struct that has useful definitions for these.
 *
 *  A typical implementation of <code>hash</code> is based on the
 *  object's data while <code>eql?</code> is usually aliased to the overridden
 *  <code>==</code> method:
 *
 *    class Book
 *      attr_reader :author, :title
 *
 *      def initialize(author, title)
 *        @author = author
 *        @title = title
 *      end
 *
 *      def ==(other)
 *        self.class === other &&
 *          other.author == @author &&
 *          other.title == @title
 *      end
 *
 *      alias eql? ==
 *
 *      def hash
 *        @author.hash ^ @title.hash # XOR
 *      end
 *    end
 *
 *    book1 = Book.new 'matz', 'Ruby in a Nutshell'
 *    book2 = Book.new 'matz', 'Ruby in a Nutshell'
 *
 *    reviews = {}
 *
 *    reviews[book1] = 'Great reference!'
 *    reviews[book2] = 'Nice and compact!'
 *
 *    reviews.length #=> 1
 *
 *  === Default Values
 *
 *  The methods #[], #values_at and #dig need to return the value associated to a certain key.
 *  When that key is not found, that value will be determined by its default proc (if any)
 *  or else its default (initially `nil`).
 *
 *  You can retrieve the default value with method #default:
 *
 *    h = Hash.new
 *    h.default # => nil
 *
 *  You can set the default value by passing an argument to method Hash.new or
 *  with method #default=
 *
 *    h = Hash.new(-1)
 *    h.default # => -1
 *    h.default = 0
 *    h.default # => 0
 *
 *  This default value is returned for #[], #values_at and #dig when a key is
 *  not found:
 *
 *    counts = {foo: 42}
 *    counts.default # => nil (default)
 *    counts[:foo] = 42
 *    counts[:bar] # => nil
 *    counts.default = 0
 *    counts[:bar] # => 0
 *    counts.values_at(:foo, :bar, :baz) # => [42, 0, 0]
 *    counts.dig(:bar) # => 0
 *
 *  Note that the default value is used without being duplicated. It is not advised to set
 *  the default value to a mutable object:
 *
 *    synonyms = Hash.new([])
 *    synonyms[:hello] # => []
 *    synonyms[:hello] << :hi # => [:hi], but this mutates the default!
 *    synonyms.default # => [:hi]
 *    synonyms[:world] << :universe
 *    synonyms[:world] # => [:hi, :universe], oops
 *    synonyms.keys # => [], oops
 *
 *  To use a mutable object as default, it is recommended to use a default proc
 *
 *  ==== Default \Proc
 *
 *  When the default proc for a \Hash is set (i.e., not +nil+),
 *  the default value returned by method #[] is determined by the default proc alone.
 *
 *  You can retrieve the default proc with method #default_proc:
 *
 *    h = Hash.new
 *    h.default_proc # => nil
 *
 *  You can set the default proc by calling Hash.new with a block or
 *  calling the method #default_proc=
 *
 *    h = Hash.new { |hash, key| "Default value for #{key}" }
 *    h.default_proc.class # => Proc
 *    h.default_proc = proc { |hash, key| "Default value for #{key.inspect}" }
 *    h.default_proc.class # => Proc
 *
 *  When the default proc is set (i.e., not +nil+)
 *  and method #[] is called with with a non-existent key,
 *  #[] calls the default proc with both the \Hash object itself and the missing key,
 *  then returns the proc's return value:
 *
 *    h = Hash.new { |hash, key| "Default value for #{key}" }
 *    h[:nosuch] # => "Default value for nosuch"
 *
 *  Note that in the example above no entry for key +:nosuch+ is created:
 *
 *    h.include?(:nosuch) # => false
 *
 *  However, the proc itself can add a new entry:
 *
 *    synonyms = Hash.new { |hash, key| hash[key] = [] }
 *    synonyms.include?(:hello) # => false
 *    synonyms[:hello] << :hi # => [:hi]
 *    synonyms[:world] << :universe # => [:universe]
 *    synonyms.keys # => [:hello, :world]
 *
 *  Note that setting the default proc will clear the default value and vice versa.
 *
 *  Be aware that a default proc that modifies the hash is not thread-safe in the
 *  sense that multiple threads can call into the default proc concurrently for the
 *  same key.
 *
 *  === What's Here
 *
 *  First, what's elsewhere. \Class \Hash:
 *
 *  - Inherits from {class Object}[rdoc-ref:Object@What-27s+Here].
 *  - Includes {module Enumerable}[rdoc-ref:Enumerable@What-27s+Here],
 *    which provides dozens of additional methods.
 *
 *  Here, class \Hash provides methods that are useful for:
 *
 *  - {Creating a Hash}[rdoc-ref:Hash@Methods+for+Creating+a+Hash]
 *  - {Setting Hash State}[rdoc-ref:Hash@Methods+for+Setting+Hash+State]
 *  - {Querying}[rdoc-ref:Hash@Methods+for+Querying]
 *  - {Comparing}[rdoc-ref:Hash@Methods+for+Comparing]
 *  - {Fetching}[rdoc-ref:Hash@Methods+for+Fetching]
 *  - {Assigning}[rdoc-ref:Hash@Methods+for+Assigning]
 *  - {Deleting}[rdoc-ref:Hash@Methods+for+Deleting]
 *  - {Iterating}[rdoc-ref:Hash@Methods+for+Iterating]
 *  - {Converting}[rdoc-ref:Hash@Methods+for+Converting]
 *  - {Transforming Keys and Values}[rdoc-ref:Hash@Methods+for+Transforming+Keys+and+Values]
 *  - {And more....}[rdoc-ref:Hash@Other+Methods]
 *
 *  \Class \Hash also includes methods from module Enumerable.
 *
 *  ==== Methods for Creating a \Hash
 *
 *  - ::[]: Returns a new hash populated with given objects.
 *  - ::new: Returns a new empty hash.
 *  - ::try_convert: Returns a new hash created from a given object.
 *
 *  ==== Methods for Setting \Hash State
 *
 *  - #compare_by_identity: Sets +self+ to consider only identity in comparing keys.
 *  - #default=: Sets the default to a given value.
 *  - #default_proc=: Sets the default proc to a given proc.
 *  - #rehash: Rebuilds the hash table by recomputing the hash index for each key.
 *
 *  ==== Methods for Querying
 *
 *  - #any?: Returns whether any element satisfies a given criterion.
 *  - #compare_by_identity?: Returns whether the hash considers only identity when comparing keys.
 *  - #default: Returns the default value, or the default value for a given key.
 *  - #default_proc: Returns the default proc.
 *  - #empty?: Returns whether there are no entries.
 *  - #eql?: Returns whether a given object is equal to +self+.
 *  - #hash: Returns the integer hash code.
 *  - #has_value?: Returns whether a given object is a value in +self+.
 *  - #include?, #has_key?, #member?, #key?: Returns whether a given object is a key in +self+.
 *  - #length, #size: Returns the count of entries.
 *  - #value?: Returns whether a given object is a value in +self+.
 *
 *  ==== Methods for Comparing
 *
 *  - #<: Returns whether +self+ is a proper subset of a given object.
 *  - #<=: Returns whether +self+ is a subset of a given object.
 *  - #==: Returns whether a given object is equal to +self+.
 *  - #>: Returns whether +self+ is a proper superset of a given object
 *  - #>=: Returns whether +self+ is a superset of a given object.
 *
 *  ==== Methods for Fetching
 *
 *  - #[]: Returns the value associated with a given key.
 *  - #assoc: Returns a 2-element array containing a given key and its value.
 *  - #dig: Returns the object in nested objects that is specified
 *    by a given key and additional arguments.
 *  - #fetch: Returns the value for a given key.
 *  - #fetch_values: Returns array containing the values associated with given keys.
 *  - #key: Returns the key for the first-found entry with a given value.
 *  - #keys: Returns an array containing all keys in +self+.
 *  - #rassoc: Returns a 2-element array consisting of the key and value
      of the first-found entry having a given value.
 *  - #values: Returns an array containing all values in +self+/
 *  - #values_at: Returns an array containing values for given keys.
 *
 *  ==== Methods for Assigning
 *
 *  - #[]=, #store: Associates a given key with a given value.
 *  - #merge: Returns the hash formed by merging each given hash into a copy of +self+.
 *  - #merge!, #update: Merges each given hash into +self+.
 *  - #replace: Replaces the entire contents of +self+ with the contents of a given hash.
 *
 *  ==== Methods for Deleting
 *
 *  These methods remove entries from +self+:
 *
 *  - #clear: Removes all entries from +self+.
 *  - #compact!: Removes all +nil+-valued entries from +self+.
 *  - #delete: Removes the entry for a given key.
 *  - #delete_if: Removes entries selected by a given block.
 *  - #filter!, #select!: Keep only those entries selected by a given block.
 *  - #keep_if: Keep only those entries selected by a given block.
 *  - #reject!: Removes entries selected by a given block.
 *  - #shift: Removes and returns the first entry.
 *
 *  These methods return a copy of +self+ with some entries removed:
 *
 *  - #compact: Returns a copy of +self+ with all +nil+-valued entries removed.
 *  - #except: Returns a copy of +self+ with entries removed for specified keys.
 *  - #filter, #select: Returns a copy of +self+ with only those entries selected by a given block.
 *  - #reject: Returns a copy of +self+ with entries removed as specified by a given block.
 *  - #slice: Returns a hash containing the entries for given keys.
 *
 *  ==== Methods for Iterating
 *  - #each, #each_pair: Calls a given block with each key-value pair.
 *  - #each_key: Calls a given block with each key.
 *  - #each_value: Calls a given block with each value.
 *
 *  ==== Methods for Converting
 *
 *  - #inspect, #to_s: Returns a new String containing the hash entries.
 *  - #to_a: Returns a new array of 2-element arrays;
 *    each nested array contains a key-value pair from +self+.
 *  - #to_h: Returns +self+ if a \Hash;
 *    if a subclass of \Hash, returns a \Hash containing the entries from +self+.
 *  - #to_hash: Returns +self+.
 *  - #to_proc: Returns a proc that maps a given key to its value.
 *
 *  ==== Methods for Transforming Keys and Values
 *
 *  - #transform_keys: Returns a copy of +self+ with modified keys.
 *  - #transform_keys!: Modifies keys in +self+
 *  - #transform_values: Returns a copy of +self+ with modified values.
 *  - #transform_values!: Modifies values in +self+.
 *
 *  ==== Other Methods
 *  - #flatten: Returns an array that is a 1-dimensional flattening of +self+.
 *  - #invert: Returns a hash with the each key-value pair inverted.
 *
 */

void
Init_Hash(void)
{
    id_hash = rb_intern_const("hash");
    id_flatten_bang = rb_intern_const("flatten!");
    id_hash_iter_lev = rb_make_internal_id();

    rb_cHash = rb_define_class("Hash", rb_cObject);

    rb_include_module(rb_cHash, rb_mEnumerable);

    rb_define_alloc_func(rb_cHash, empty_hash_alloc);
    rb_define_singleton_method(rb_cHash, "[]", rb_hash_s_create, -1);
    rb_define_singleton_method(rb_cHash, "try_convert", rb_hash_s_try_convert, 1);
    rb_define_method(rb_cHash, "initialize", rb_hash_initialize, -1);
    rb_define_method(rb_cHash, "initialize_copy", rb_hash_replace, 1);
    rb_define_method(rb_cHash, "rehash", rb_hash_rehash, 0);

    rb_define_method(rb_cHash, "to_hash", rb_hash_to_hash, 0);
    rb_define_method(rb_cHash, "to_h", rb_hash_to_h, 0);
    rb_define_method(rb_cHash, "to_a", rb_hash_to_a, 0);
    rb_define_method(rb_cHash, "inspect", rb_hash_inspect, 0);
    rb_define_alias(rb_cHash, "to_s", "inspect");
    rb_define_method(rb_cHash, "to_proc", rb_hash_to_proc, 0);

    rb_define_method(rb_cHash, "==", rb_hash_equal, 1);
    rb_define_method(rb_cHash, "[]", rb_hash_aref, 1);
    rb_define_method(rb_cHash, "hash", rb_hash_hash, 0);
    rb_define_method(rb_cHash, "eql?", rb_hash_eql, 1);
    rb_define_method(rb_cHash, "fetch", rb_hash_fetch_m, -1);
    rb_define_method(rb_cHash, "[]=", rb_hash_aset, 2);
    rb_define_method(rb_cHash, "store", rb_hash_aset, 2);
    rb_define_method(rb_cHash, "default", rb_hash_default, -1);
    rb_define_method(rb_cHash, "default=", rb_hash_set_default, 1);
    rb_define_method(rb_cHash, "default_proc", rb_hash_default_proc, 0);
    rb_define_method(rb_cHash, "default_proc=", rb_hash_set_default_proc, 1);
    rb_define_method(rb_cHash, "key", rb_hash_key, 1);
    rb_define_method(rb_cHash, "size", rb_hash_size, 0);
    rb_define_method(rb_cHash, "length", rb_hash_size, 0);
    rb_define_method(rb_cHash, "empty?", rb_hash_empty_p, 0);

    rb_define_method(rb_cHash, "each_value", rb_hash_each_value, 0);
    rb_define_method(rb_cHash, "each_key", rb_hash_each_key, 0);
    rb_define_method(rb_cHash, "each_pair", rb_hash_each_pair, 0);
    rb_define_method(rb_cHash, "each", rb_hash_each_pair, 0);

    rb_define_method(rb_cHash, "transform_keys", rb_hash_transform_keys, -1);
    rb_define_method(rb_cHash, "transform_keys!", rb_hash_transform_keys_bang, -1);
    rb_define_method(rb_cHash, "transform_values", rb_hash_transform_values, 0);
    rb_define_method(rb_cHash, "transform_values!", rb_hash_transform_values_bang, 0);

    rb_define_method(rb_cHash, "keys", rb_hash_keys, 0);
    rb_define_method(rb_cHash, "values", rb_hash_values, 0);
    rb_define_method(rb_cHash, "values_at", rb_hash_values_at, -1);
    rb_define_method(rb_cHash, "fetch_values", rb_hash_fetch_values, -1);

    rb_define_method(rb_cHash, "shift", rb_hash_shift, 0);
    rb_define_method(rb_cHash, "delete", rb_hash_delete_m, 1);
    rb_define_method(rb_cHash, "delete_if", rb_hash_delete_if, 0);
    rb_define_method(rb_cHash, "keep_if", rb_hash_keep_if, 0);
    rb_define_method(rb_cHash, "select", rb_hash_select, 0);
    rb_define_method(rb_cHash, "select!", rb_hash_select_bang, 0);
    rb_define_method(rb_cHash, "filter", rb_hash_select, 0);
    rb_define_method(rb_cHash, "filter!", rb_hash_select_bang, 0);
    rb_define_method(rb_cHash, "reject", rb_hash_reject, 0);
    rb_define_method(rb_cHash, "reject!", rb_hash_reject_bang, 0);
    rb_define_method(rb_cHash, "slice", rb_hash_slice, -1);
    rb_define_method(rb_cHash, "except", rb_hash_except, -1);
    rb_define_method(rb_cHash, "clear", rb_hash_clear, 0);
    rb_define_method(rb_cHash, "invert", rb_hash_invert, 0);
    rb_define_method(rb_cHash, "update", rb_hash_update, -1);
    rb_define_method(rb_cHash, "replace", rb_hash_replace, 1);
    rb_define_method(rb_cHash, "merge!", rb_hash_update, -1);
    rb_define_method(rb_cHash, "merge", rb_hash_merge, -1);
    rb_define_method(rb_cHash, "assoc", rb_hash_assoc, 1);
    rb_define_method(rb_cHash, "rassoc", rb_hash_rassoc, 1);
    rb_define_method(rb_cHash, "flatten", rb_hash_flatten, -1);
    rb_define_method(rb_cHash, "compact", rb_hash_compact, 0);
    rb_define_method(rb_cHash, "compact!", rb_hash_compact_bang, 0);

    rb_define_method(rb_cHash, "include?", rb_hash_has_key, 1);
    rb_define_method(rb_cHash, "member?", rb_hash_has_key, 1);
    rb_define_method(rb_cHash, "has_key?", rb_hash_has_key, 1);
    rb_define_method(rb_cHash, "has_value?", rb_hash_has_value, 1);
    rb_define_method(rb_cHash, "key?", rb_hash_has_key, 1);
    rb_define_method(rb_cHash, "value?", rb_hash_has_value, 1);

    rb_define_method(rb_cHash, "compare_by_identity", rb_hash_compare_by_id, 0);
    rb_define_method(rb_cHash, "compare_by_identity?", rb_hash_compare_by_id_p, 0);

    rb_define_method(rb_cHash, "any?", rb_hash_any_p, -1);
    rb_define_method(rb_cHash, "dig", rb_hash_dig, -1);

    rb_define_method(rb_cHash, "<=", rb_hash_le, 1);
    rb_define_method(rb_cHash, "<", rb_hash_lt, 1);
    rb_define_method(rb_cHash, ">=", rb_hash_ge, 1);
    rb_define_method(rb_cHash, ">", rb_hash_gt, 1);

    rb_define_method(rb_cHash, "deconstruct_keys", rb_hash_deconstruct_keys, 1);

    rb_define_singleton_method(rb_cHash, "ruby2_keywords_hash?", rb_hash_s_ruby2_keywords_hash_p, 1);
    rb_define_singleton_method(rb_cHash, "ruby2_keywords_hash", rb_hash_s_ruby2_keywords_hash, 1);

    /* Document-class: ENV
     *
     * ENV is a hash-like accessor for environment variables.
     *
     * === Interaction with the Operating System
     *
     * The ENV object interacts with the operating system's environment variables:
     *
     * - When you get the value for a name in ENV, the value is retrieved from among the current environment variables.
     * - When you create or set a name-value pair in ENV, the name and value are immediately set in the environment variables.
     * - When you delete a name-value pair in ENV, it is immediately deleted from the environment variables.
     *
     * === Names and Values
     *
     * Generally, a name or value is a String.
     *
     * ==== Valid Names and Values
     *
     * Each name or value must be one of the following:
     *
     * - A String.
     * - An object that responds to \#to_str by returning a String, in which case that String will be used as the name or value.
     *
     * ==== Invalid Names and Values
     *
     * A new name:
     *
     * - May not be the empty string:
     *     ENV[''] = '0'
     *     # Raises Errno::EINVAL (Invalid argument - ruby_setenv())
     *
     * - May not contain character <code>"="</code>:
     *     ENV['='] = '0'
     *     # Raises Errno::EINVAL (Invalid argument - ruby_setenv(=))
     *
     * A new name or value:
     *
     * - May not be a non-String that does not respond to \#to_str:
     *
     *     ENV['foo'] = Object.new
     *     # Raises TypeError (no implicit conversion of Object into String)
     *     ENV[Object.new] = '0'
     *     # Raises TypeError (no implicit conversion of Object into String)
     *
     * - May not contain the NUL character <code>"\0"</code>:
     *
     *     ENV['foo'] = "\0"
     *     # Raises ArgumentError (bad environment variable value: contains null byte)
     *     ENV["\0"] == '0'
     *     # Raises ArgumentError (bad environment variable name: contains null byte)
     *
     * - May not have an ASCII-incompatible encoding such as UTF-16LE or ISO-2022-JP:
     *
     *     ENV['foo'] = '0'.force_encoding(Encoding::ISO_2022_JP)
     *     # Raises ArgumentError (bad environment variable name: ASCII incompatible encoding: ISO-2022-JP)
     *     ENV["foo".force_encoding(Encoding::ISO_2022_JP)] = '0'
     *     # Raises ArgumentError (bad environment variable name: ASCII incompatible encoding: ISO-2022-JP)
     *
     * === About Ordering
     *
     * ENV enumerates its name/value pairs in the order found
     * in the operating system's environment variables.
     * Therefore the ordering of ENV content is OS-dependent, and may be indeterminate.
     *
     * This will be seen in:
     * - A Hash returned by an ENV method.
     * - An Enumerator returned by an ENV method.
     * - An Array returned by ENV.keys, ENV.values, or ENV.to_a.
     * - The String returned by ENV.inspect.
     * - The Array returned by ENV.shift.
     * - The name returned by ENV.key.
     *
     * === About the Examples
     * Some methods in ENV return ENV itself. Typically, there are many environment variables.
     * It's not useful to display a large ENV in the examples here,
     * so most example snippets begin by resetting the contents of ENV:
     * - ENV.replace replaces ENV with a new collection of entries.
     * - ENV.clear empties ENV.
     *
     * == What's Here
     *
     * First, what's elsewhere. \Class \ENV:
     *
     * - Inherits from {class Object}[rdoc-ref:Object@What-27s+Here].
     * - Extends {module Enumerable}[rdoc-ref:Enumerable@What-27s+Here],
     *
     * Here, class \ENV provides methods that are useful for:
     *
     * - {Querying}[rdoc-ref:ENV@Methods+for+Querying]
     * - {Assigning}[rdoc-ref:ENV@Methods+for+Assigning]
     * - {Deleting}[rdoc-ref:ENV@Methods+for+Deleting]
     * - {Iterating}[rdoc-ref:ENV@Methods+for+Iterating]
     * - {Converting}[rdoc-ref:ENV@Methods+for+Converting]
     * - {And more ....}[rdoc-ref:ENV@More+Methods]
     *
     * === Methods for Querying
     *
     * - ::[]: Returns the value for the given environment variable name if it exists:
     * - ::empty?: Returns whether \ENV is empty.
     * - ::has_value?, ::value?: Returns whether the given value is in \ENV.
     * - ::include?, ::has_key?, ::key?, ::member?: Returns whether the given name
         is in \ENV.
     * - ::key: Returns the name of the first entry with the given value.
     * - ::size, ::length: Returns the number of entries.
     * - ::value?: Returns whether any entry has the given value.
     *
     * === Methods for Assigning
     *
     * - ::[]=, ::store: Creates, updates, or deletes the named environment variable.
     * - ::clear: Removes every environment variable; returns \ENV:
     * - ::update, ::merge!: Adds to \ENV each key/value pair in the given hash.
     * - ::replace: Replaces the entire content of the \ENV
     *   with the name/value pairs in the given hash.
     *
     * === Methods for Deleting
     *
     * - ::delete: Deletes the named environment variable name if it exists.
     * - ::delete_if: Deletes entries selected by the block.
     * - ::keep_if: Deletes entries not selected by the block.
     * - ::reject!: Similar to #delete_if, but returns +nil+ if no change was made.
     * - ::select!, ::filter!: Deletes entries selected by the block.
     * - ::shift: Removes and returns the first entry.
     *
     * === Methods for Iterating
     *
     * - ::each, ::each_pair: Calls the block with each name/value pair.
     * - ::each_key: Calls the block with each name.
     * - ::each_value: Calls the block with each value.
     *
     * === Methods for Converting
     *
     * - ::assoc: Returns a 2-element array containing the name and value
     *   of the named environment variable if it exists:
     * - ::clone: Returns \ENV (and issues a warning).
     * - ::except: Returns a hash of all name/value pairs except those given.
     * - ::fetch: Returns the value for the given name.
     * - ::inspect: Returns the contents of \ENV as a string.
     * - ::invert: Returns a hash whose keys are the ENV values,
         and whose values are the corresponding ENV names.
     * - ::keys: Returns an array of all names.
     * - ::rassoc: Returns the name and value of the first found entry
     *   that has the given value.
     * - ::reject: Returns a hash of those entries not rejected by the block.
     * - ::select, ::filter: Returns a hash of name/value pairs selected by the block.
     * - ::slice: Returns a hash of the given names and their corresponding values.
     * - ::to_a: Returns the entries as an array of 2-element Arrays.
     * - ::to_h: Returns a hash of entries selected by the block.
     * - ::to_hash: Returns a hash of all entries.
     * - ::to_s: Returns the string <tt>'ENV'</tt>.
     * - ::values: Returns all values as an array.
     * - ::values_at: Returns an array of the values for the given name.
     *
     * === More Methods
     *
     * - ::dup: Raises an exception.
     * - ::freeze: Raises an exception.
     * - ::rehash: Returns +nil+, without modifying \ENV.
     *
     */

    /*
     * Hack to get RDoc to regard ENV as a class:
     * envtbl = rb_define_class("ENV", rb_cObject);
     */
    origenviron = environ;
    envtbl = TypedData_Wrap_Struct(rb_cObject, &env_data_type, NULL);
    rb_extend_object(envtbl, rb_mEnumerable);
    FL_SET_RAW(envtbl, RUBY_FL_SHAREABLE);


    rb_define_singleton_method(envtbl, "[]", rb_f_getenv, 1);
    rb_define_singleton_method(envtbl, "fetch", env_fetch, -1);
    rb_define_singleton_method(envtbl, "[]=", env_aset_m, 2);
    rb_define_singleton_method(envtbl, "store", env_aset_m, 2);
    rb_define_singleton_method(envtbl, "each", env_each_pair, 0);
    rb_define_singleton_method(envtbl, "each_pair", env_each_pair, 0);
    rb_define_singleton_method(envtbl, "each_key", env_each_key, 0);
    rb_define_singleton_method(envtbl, "each_value", env_each_value, 0);
    rb_define_singleton_method(envtbl, "delete", env_delete_m, 1);
    rb_define_singleton_method(envtbl, "delete_if", env_delete_if, 0);
    rb_define_singleton_method(envtbl, "keep_if", env_keep_if, 0);
    rb_define_singleton_method(envtbl, "slice", env_slice, -1);
    rb_define_singleton_method(envtbl, "except", env_except, -1);
    rb_define_singleton_method(envtbl, "clear", env_clear, 0);
    rb_define_singleton_method(envtbl, "reject", env_reject, 0);
    rb_define_singleton_method(envtbl, "reject!", env_reject_bang, 0);
    rb_define_singleton_method(envtbl, "select", env_select, 0);
    rb_define_singleton_method(envtbl, "select!", env_select_bang, 0);
    rb_define_singleton_method(envtbl, "filter", env_select, 0);
    rb_define_singleton_method(envtbl, "filter!", env_select_bang, 0);
    rb_define_singleton_method(envtbl, "shift", env_shift, 0);
    rb_define_singleton_method(envtbl, "freeze", env_freeze, 0);
    rb_define_singleton_method(envtbl, "invert", env_invert, 0);
    rb_define_singleton_method(envtbl, "replace", env_replace, 1);
    rb_define_singleton_method(envtbl, "update", env_update, -1);
    rb_define_singleton_method(envtbl, "merge!", env_update, -1);
    rb_define_singleton_method(envtbl, "inspect", env_inspect, 0);
    rb_define_singleton_method(envtbl, "rehash", env_none, 0);
    rb_define_singleton_method(envtbl, "to_a", env_to_a, 0);
    rb_define_singleton_method(envtbl, "to_s", env_to_s, 0);
    rb_define_singleton_method(envtbl, "key", env_key, 1);
    rb_define_singleton_method(envtbl, "size", env_size, 0);
    rb_define_singleton_method(envtbl, "length", env_size, 0);
    rb_define_singleton_method(envtbl, "empty?", env_empty_p, 0);
    rb_define_singleton_method(envtbl, "keys", env_f_keys, 0);
    rb_define_singleton_method(envtbl, "values", env_f_values, 0);
    rb_define_singleton_method(envtbl, "values_at", env_values_at, -1);
    rb_define_singleton_method(envtbl, "include?", env_has_key, 1);
    rb_define_singleton_method(envtbl, "member?", env_has_key, 1);
    rb_define_singleton_method(envtbl, "has_key?", env_has_key, 1);
    rb_define_singleton_method(envtbl, "has_value?", env_has_value, 1);
    rb_define_singleton_method(envtbl, "key?", env_has_key, 1);
    rb_define_singleton_method(envtbl, "value?", env_has_value, 1);
    rb_define_singleton_method(envtbl, "to_hash", env_f_to_hash, 0);
    rb_define_singleton_method(envtbl, "to_h", env_to_h, 0);
    rb_define_singleton_method(envtbl, "assoc", env_assoc, 1);
    rb_define_singleton_method(envtbl, "rassoc", env_rassoc, 1);
    rb_define_singleton_method(envtbl, "clone", env_clone, -1);
    rb_define_singleton_method(envtbl, "dup", env_dup, 0);

    VALUE envtbl_class = rb_singleton_class(envtbl);
    rb_undef_method(envtbl_class, "initialize");
    rb_undef_method(envtbl_class, "initialize_clone");
    rb_undef_method(envtbl_class, "initialize_copy");
    rb_undef_method(envtbl_class, "initialize_dup");

    /*
     * ENV is a Hash-like accessor for environment variables.
     *
     * See ENV (the class) for more details.
     */
    rb_define_global_const("ENV", envtbl);

    /* for callcc */
    ruby_register_rollback_func_for_ensure(hash_foreach_ensure, hash_foreach_ensure_rollback);

    HASH_ASSERT(sizeof(ar_hint_t) * RHASH_AR_TABLE_MAX_SIZE == sizeof(VALUE));
}<|MERGE_RESOLUTION|>--- conflicted
+++ resolved
@@ -48,11 +48,10 @@
 #include "ruby/ractor.h"
 #include "vm_sync.h"
 
-<<<<<<< HEAD
 #if USE_MMTK
 #include "internal/mmtk.h" // For mmtk_register_ppp
 #endif
-=======
+
 /* Flags of RHash
  *
  * 1:     RHASH_PASS_AS_KEYWORDS
@@ -69,7 +68,6 @@
  *            The iterational level of the hash. Used to prevent modifications
  *            to the hash during interation.
  */
->>>>>>> 3924dba5
 
 #ifndef HASH_DEBUG
 #define HASH_DEBUG 0

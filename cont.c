--- conflicted
+++ resolved
@@ -2587,17 +2587,13 @@
         /* ignore. A root fiber object will free th->ec */
     }
     else {
-<<<<<<< HEAD
 #if USE_MMTK
         // When using MMTk, this function will be called during GC,
         // and there will not be an execution context.
         // So when using MMTk, only execute this part when called by a mutator.
         if (!rb_mmtk_enabled_p()) {
 #endif
-        rb_execution_context_t *ec = GET_EC();
-=======
         rb_execution_context_t *ec = rb_current_execution_context(false);
->>>>>>> 597955aa
 
         VM_ASSERT(th->ec->fiber_ptr->cont.type == FIBER_CONTEXT);
         VM_ASSERT(th->ec->fiber_ptr->cont.self == 0);

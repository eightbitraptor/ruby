--- conflicted
+++ resolved
@@ -7422,15 +7422,11 @@
                 // just after newobj() can be NULL here.
                 GC_ASSERT(env->ep[VM_ENV_DATA_INDEX_ENV] == obj);
                 GC_ASSERT(VM_ENV_ESCAPED_P(env->ep));
-<<<<<<< HEAD
 #if USE_MMTK
                 }
 #endif
 
-                gc_mark_values(objspace, (long)env->env_size, env->env);
-=======
                 rb_gc_mark_values((long)env->env_size, env->env);
->>>>>>> 2ac3e9ab
                 VM_ENV_FLAGS_SET(env->ep, VM_ENV_FLAG_WB_REQUIRED);
                 gc_mark(objspace, (VALUE)rb_vm_env_prev_env(env));
                 gc_mark(objspace, (VALUE)env->iseq);

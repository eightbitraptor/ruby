--- conflicted
+++ resolved
@@ -3051,7 +3051,6 @@
         flags |= (VALUE)size_pool_idx << SHAPE_FLAG_SHIFT;
     }
 
-<<<<<<< HEAD
 #if USE_MMTK
     if (rb_mmtk_enabled_p()) {
         // FIXME: Currently, types that uses VWA asks the GC for the object size (rb_gc_obj_slot_size).
@@ -3076,9 +3075,8 @@
         return rb_mmtk_newobj_of0_inner(klass, flags, wb_protected, size_pool_size);
     }
 #endif
-=======
+
     rb_ractor_newobj_cache_t *cache = &cr->newobj_cache;
->>>>>>> 5c32b31a
 
     if (!UNLIKELY(during_gc ||
                   ruby_gc_stressful ||
@@ -3135,116 +3133,7 @@
     rb_bug(#func"(): GC does not handle T_NODE 0x%x(%p) 0x%"PRIxVALUE, \
            BUILTIN_TYPE(obj), (void*)(obj), RBASIC(obj)->flags)
 
-<<<<<<< HEAD
-const char *
-rb_imemo_name(enum imemo_type type)
-{
-    // put no default case to get a warning if an imemo type is missing
-    switch (type) {
-#define IMEMO_NAME(x) case imemo_##x: return #x;
-        IMEMO_NAME(env);
-        IMEMO_NAME(cref);
-        IMEMO_NAME(svar);
-        IMEMO_NAME(throw_data);
-        IMEMO_NAME(ifunc);
-        IMEMO_NAME(memo);
-        IMEMO_NAME(ment);
-        IMEMO_NAME(iseq);
-        IMEMO_NAME(tmpbuf);
-        IMEMO_NAME(ast);
-        IMEMO_NAME(parser_strterm);
-        IMEMO_NAME(callinfo);
-        IMEMO_NAME(callcache);
-        IMEMO_NAME(constcache);
-        IMEMO_NAME(mmtk_strbuf);
-        IMEMO_NAME(mmtk_objbuf);
-#undef IMEMO_NAME
-    }
-    return "unknown";
-}
-
-#undef rb_imemo_new
-
-VALUE
-rb_imemo_new(enum imemo_type type, VALUE v1, VALUE v2, VALUE v3, VALUE v0)
-{
-    size_t size = RVALUE_SIZE;
-    VALUE flags = T_IMEMO | (type << FL_USHIFT);
-    return newobj_of(GET_RACTOR(), v0, flags, v1, v2, v3, TRUE, size);
-}
-
-static VALUE
-rb_imemo_tmpbuf_new(VALUE v1, VALUE v2, VALUE v3, VALUE v0)
-{
-    size_t size = sizeof(struct rb_imemo_tmpbuf_struct);
-    VALUE flags = T_IMEMO | (imemo_tmpbuf << FL_USHIFT);
-    return newobj_of(GET_RACTOR(), v0, flags, v1, v2, v3, FALSE, size);
-}
-
-static VALUE
-rb_imemo_tmpbuf_auto_free_maybe_mark_buffer(void *buf, size_t cnt)
-{
-    return rb_imemo_tmpbuf_new((VALUE)buf, 0, (VALUE)cnt, 0);
-}
-
-rb_imemo_tmpbuf_t *
-rb_imemo_tmpbuf_parser_heap(void *buf, rb_imemo_tmpbuf_t *old_heap, size_t cnt)
-{
-    return (rb_imemo_tmpbuf_t *)rb_imemo_tmpbuf_new((VALUE)buf, (VALUE)old_heap, (VALUE)cnt, 0);
-}
-
-static size_t
-imemo_memsize(VALUE obj)
-{
-    size_t size = 0;
-    switch (imemo_type(obj)) {
-      case imemo_ment:
-        size += sizeof(RANY(obj)->as.imemo.ment.def);
-        break;
-      case imemo_iseq:
-        size += rb_iseq_memsize((rb_iseq_t *)obj);
-        break;
-      case imemo_env:
-        size += RANY(obj)->as.imemo.env.env_size * sizeof(VALUE);
-        break;
-      case imemo_tmpbuf:
-        size += RANY(obj)->as.imemo.alloc.cnt * sizeof(VALUE);
-        break;
-      case imemo_ast:
-        size += rb_ast_memsize(&RANY(obj)->as.imemo.ast);
-        break;
-      case imemo_cref:
-      case imemo_svar:
-      case imemo_throw_data:
-      case imemo_ifunc:
-      case imemo_memo:
-      case imemo_parser_strterm:
-        break;
-      default:
-        /* unreachable */
-        break;
-    }
-    return size;
-}
-
-#if IMEMO_DEBUG
-VALUE
-rb_imemo_new_debug(enum imemo_type type, VALUE v1, VALUE v2, VALUE v3, VALUE v0, const char *file, int line)
-{
-    VALUE memo = rb_imemo_new(type, v1, v2, v3, v0);
-    fprintf(stderr, "memo %p (type: %d) @ %s:%d\n", (void *)memo, imemo_type(memo), file, line);
-    return memo;
-}
-#endif
-
-VALUE
-rb_class_allocate_instance(VALUE klass)
-{
-    return rb_class_instance_allocate_internal(klass, T_OBJECT | ROBJECT_EMBED, RGENGC_WB_PROTECTED_OBJECT);
-}
-
-=======
->>>>>>> 5c32b31a
+
 static inline void
 rb_data_object_check(VALUE klass)
 {
@@ -3448,196 +3337,7 @@
     return ID_TABLE_CONTINUE;
 }
 
-<<<<<<< HEAD
-void
-rb_free_const_table(struct rb_id_table *tbl)
-{
-    rb_id_table_foreach_values(tbl, free_const_entry_i, 0);
-    rb_id_table_free(tbl);
-}
-
-// alive: if false, target pointers can be freed already.
-//        To check it, we need objspace parameter.
-static void
-vm_ccs_free(struct rb_class_cc_entries *ccs, int alive, rb_objspace_t *objspace, VALUE klass)
-{
-    if (ccs->entries) {
-        for (int i=0; i<ccs->len; i++) {
-            const struct rb_callcache *cc = ccs->entries[i].cc;
-            if (!alive) {
-                void *ptr = asan_unpoison_object_temporary((VALUE)cc);
-                // ccs can be free'ed.
-                if (is_pointer_to_heap(objspace, (void *)cc) &&
-                    IMEMO_TYPE_P(cc, imemo_callcache) &&
-                    cc->klass == klass) {
-                    // OK. maybe target cc.
-                }
-                else {
-                    if (ptr) {
-                        asan_poison_object((VALUE)cc);
-                    }
-                    continue;
-                }
-                if (ptr) {
-                    asan_poison_object((VALUE)cc);
-                }
-            }
-
-            VM_ASSERT(!vm_cc_super_p(cc) && !vm_cc_refinement_p(cc));
-            vm_cc_invalidate(cc);
-        }
-        ruby_xfree(ccs->entries);
-    }
-    ruby_xfree(ccs);
-}
-
-void
-rb_vm_ccs_free(struct rb_class_cc_entries *ccs)
-{
-    RB_DEBUG_COUNTER_INC(ccs_free);
-    vm_ccs_free(ccs, TRUE, NULL, Qundef);
-}
-
-struct cc_tbl_i_data {
-    rb_objspace_t *objspace;
-    VALUE klass;
-    bool alive;
-};
-
-static enum rb_id_table_iterator_result
-cc_table_mark_i(ID id, VALUE ccs_ptr, void *data_ptr)
-{
-    struct cc_tbl_i_data *data = data_ptr;
-    struct rb_class_cc_entries *ccs = (struct rb_class_cc_entries *)ccs_ptr;
-    VM_ASSERT(vm_ccs_p(ccs));
-#if USE_MMTK
-    if (!rb_mmtk_enabled_p()) {
-    // ccs->cme can point to heap object, too.
-    // Evacuating GC (such as Immix) may have moved it.
-#endif
-    VM_ASSERT(id == ccs->cme->called_id);
-#if USE_MMTK
-    } else {
-        VM_ASSERT(id == 0);
-    }
-#endif
-
-    if (METHOD_ENTRY_INVALIDATED(ccs->cme)) {
-#if USE_MMTK
-        if (!rb_mmtk_enabled_p()) {
-        // NOTE:
-        // Vanilla Ruby assumes no objects are moved during marking phase,
-        // and attempts to clean-up invalidated method entries during marking.
-        // This doesn't work with MMTk.
-        // With an evacuating GC algorithm (such as Immix),
-        // children of `ccs` may have been moved during tracing.
-        // But the code in `rb_vm_ccs_free` reads many VALUE fields without calling `gc_location`
-        // which obviously isn't needed for the non-moving marking phase.
-        // We temporarily disable this call for now.
-        // FIXME: Clean up method entries properly using the weak reference processing mechanism.
-#endif
-        rb_vm_ccs_free(ccs);
-#if USE_MMTK
-        }
-#endif
-        return ID_TABLE_DELETE;
-    }
-    else {
-        gc_mark(data->objspace, (VALUE)ccs->cme);
-
-        for (int i=0; i<ccs->len; i++) {
-#if USE_MMTK
-            if (!rb_mmtk_enabled_p()) {
-            // Type info are stored on the heap, too.
-            // With evacuating GC, they may have been moved, too.
-            // It is not safe to inspect reference fields during tracing.
-#endif
-            VM_ASSERT(data->klass == ccs->entries[i].cc->klass);
-            VM_ASSERT(vm_cc_check_cme(ccs->entries[i].cc, ccs->cme));
-#if USE_MMTK
-            }
-#endif
-
-            gc_mark(data->objspace, (VALUE)ccs->entries[i].ci);
-            gc_mark(data->objspace, (VALUE)ccs->entries[i].cc);
-        }
-        return ID_TABLE_CONTINUE;
-    }
-}
-
-#if USE_MMTK
-static enum rb_id_table_iterator_result
-cc_table_mark_i_no_id(VALUE ccs_ptr, void *data_ptr)
-{
-    return cc_table_mark_i(0, ccs_ptr, data_ptr);
-}
-#endif
-
-static void
-cc_table_mark(rb_objspace_t *objspace, VALUE klass)
-{
-    struct rb_id_table *cc_tbl = RCLASS_CC_TBL(klass);
-    if (cc_tbl) {
-        struct cc_tbl_i_data data = {
-            .objspace = objspace,
-            .klass = klass,
-        };
-#if USE_MMTK
-        if (rb_mmtk_enabled_p()) {
-            // Note: rb_id_table_foreach will look up the ID from keys by accessing
-            // arrays in the heap during key2id, but the id is only used for
-            // assertion which fails with an evacuating GC (such as Immix) anyway.
-            rb_id_table_foreach_values(cc_tbl, cc_table_mark_i_no_id, &data);
-        } else {
-#endif
-        rb_id_table_foreach(cc_tbl, cc_table_mark_i, &data);
-#if USE_MMTK
-        }
-#endif
-    }
-}
-
-static enum rb_id_table_iterator_result
-cc_table_free_i(VALUE ccs_ptr, void *data_ptr)
-{
-    struct cc_tbl_i_data *data = data_ptr;
-    struct rb_class_cc_entries *ccs = (struct rb_class_cc_entries *)ccs_ptr;
-    VM_ASSERT(vm_ccs_p(ccs));
-    vm_ccs_free(ccs, data->alive, data->objspace, data->klass);
-    return ID_TABLE_CONTINUE;
-}
-
-static void
-cc_table_free(rb_objspace_t *objspace, VALUE klass, bool alive)
-{
-    struct rb_id_table *cc_tbl = RCLASS_CC_TBL(klass);
-
-    if (cc_tbl) {
-        struct cc_tbl_i_data data = {
-            .objspace = objspace,
-            .klass = klass,
-            .alive = alive,
-        };
-        rb_id_table_foreach_values(cc_tbl, cc_table_free_i, &data);
-        rb_id_table_free(cc_tbl);
-    }
-}
-
-static enum rb_id_table_iterator_result
-cvar_table_free_i(VALUE value, void * ctx)
-{
-    xfree((void *) value);
-    return ID_TABLE_CONTINUE;
-}
-
-void
-rb_cc_table_free(VALUE klass)
-{
-    cc_table_free(&rb_objspace, klass, TRUE);
-}
-=======
 #define ZOMBIE_OBJ_KEPT_FLAGS (FL_SEEN_OBJ_ID | FL_FINALIZE)
->>>>>>> 5c32b31a
 
 #if USE_MMTK
 static inline void rb_mmtk_push_final_job(struct MMTk_FinalJob *job)
@@ -4035,77 +3735,8 @@
         break;
 
       case T_IMEMO:
-<<<<<<< HEAD
-        switch (imemo_type(obj)) {
-          case imemo_ment:
-            rb_free_method_entry(&RANY(obj)->as.imemo.ment);
-            RB_DEBUG_COUNTER_INC(obj_imemo_ment);
-            break;
-          case imemo_iseq:
-            rb_iseq_free(&RANY(obj)->as.imemo.iseq);
-            RB_DEBUG_COUNTER_INC(obj_imemo_iseq);
-            break;
-          case imemo_env:
-            GC_ASSERT(VM_ENV_ESCAPED_P(RANY(obj)->as.imemo.env.ep));
-            xfree((VALUE *)RANY(obj)->as.imemo.env.env);
-            RB_DEBUG_COUNTER_INC(obj_imemo_env);
-            break;
-          case imemo_tmpbuf:
-            xfree(RANY(obj)->as.imemo.alloc.ptr);
-            RB_DEBUG_COUNTER_INC(obj_imemo_tmpbuf);
-            break;
-          case imemo_ast:
-            rb_ast_free(&RANY(obj)->as.imemo.ast);
-            RB_DEBUG_COUNTER_INC(obj_imemo_ast);
-            break;
-          case imemo_cref:
-            RB_DEBUG_COUNTER_INC(obj_imemo_cref);
-            break;
-          case imemo_svar:
-            RB_DEBUG_COUNTER_INC(obj_imemo_svar);
-            break;
-          case imemo_throw_data:
-            RB_DEBUG_COUNTER_INC(obj_imemo_throw_data);
-            break;
-          case imemo_ifunc:
-            RB_DEBUG_COUNTER_INC(obj_imemo_ifunc);
-            break;
-          case imemo_memo:
-            RB_DEBUG_COUNTER_INC(obj_imemo_memo);
-            break;
-          case imemo_parser_strterm:
-            RB_DEBUG_COUNTER_INC(obj_imemo_parser_strterm);
-            break;
-          case imemo_callinfo:
-            {
-                const struct rb_callinfo * ci = ((const struct rb_callinfo *)obj);
-                if (ci->kwarg) {
-                    ((struct rb_callinfo_kwarg *)ci->kwarg)->references--;
-                    if (ci->kwarg->references == 0) xfree((void *)ci->kwarg);
-                }
-                RB_DEBUG_COUNTER_INC(obj_imemo_callinfo);
-                break;
-            }
-          case imemo_callcache:
-            RB_DEBUG_COUNTER_INC(obj_imemo_callcache);
-            break;
-          case imemo_constcache:
-            RB_DEBUG_COUNTER_INC(obj_imemo_constcache);
-            break;
-#if USE_MMTK
-          case imemo_mmtk_strbuf:
-            rb_bug("imemo_mmtk_strbuf is not a candidate of obj_free");
-            break;
-          case imemo_mmtk_objbuf:
-            rb_bug("imemo_mmtk_objbuf is not a candidate of obj_free");
-            break;
-#endif
-        }
-        return TRUE;
-=======
         rb_imemo_free((VALUE)obj);
         break;
->>>>>>> 5c32b31a
 
       default:
         rb_bug("gc_sweep(): unknown data type 0x%x(%p) 0x%"PRIxVALUE,
@@ -4988,9 +4619,6 @@
     return ST_CONTINUE;
 }
 
-<<<<<<< HEAD
-bool rb_obj_is_main_ractor(VALUE gv);
-
 #if USE_MMTK
 int
 rb_mmtk_evacuate_finalizer_table_on_exit_i(st_data_t key, st_data_t value, st_data_t data)
@@ -5004,12 +4632,8 @@
 }
 #endif
 
-void
-rb_objspace_free_objects(rb_objspace_t *objspace)
-=======
 static void
 gc_each_object(rb_objspace_t *objspace, void (*func)(VALUE obj, void *data), void *data)
->>>>>>> 5c32b31a
 {
     for (size_t i = 0; i < heap_allocated_pages; i++) {
         struct heap_page *page = heap_pages_sorted[i];
@@ -5068,13 +4692,6 @@
         if (rb_obj_is_fiber(obj)) break;
         if (rb_obj_is_main_ractor(obj)) break;
 
-<<<<<<< HEAD
-#if USE_MMTK
-    // The following lines are related to Ruby's own GC.
-    // They should not be executed when using MMTk.
-    if (!rb_mmtk_enabled_p()) {
-#endif
-=======
         obj_free(objspace, obj);
         break;
       case T_FILE:
@@ -5095,7 +4712,11 @@
 void
 rb_objspace_call_finalizer(rb_objspace_t *objspace)
 {
->>>>>>> 5c32b31a
+#if USE_MMTK
+    // The following lines are related to Ruby's own GC.
+    // They should not be executed when using MMTk.
+    if (!rb_mmtk_enabled_p()) {
+#endif
 #if RGENGC_CHECK_MODE >= 2
     gc_verify_internal_consistency(objspace);
 #endif
@@ -5192,7 +4813,6 @@
     ATOMIC_SET(finalizing, 0);
 }
 
-<<<<<<< HEAD
 #if USE_MMTK
 /* Mark all final jobs. */
 static void
@@ -5213,15 +4833,6 @@
 }
 #endif
 
-static inline int
-is_swept_object(VALUE ptr)
-{
-    struct heap_page *page = GET_HEAP_PAGE(ptr);
-    return page->flags.before_sweep ? FALSE : TRUE;
-}
-
-=======
->>>>>>> 5c32b31a
 /* garbage objects will be collected soon. */
 static inline bool
 is_garbage_object(rb_objspace_t *objspace, VALUE ptr)
@@ -7664,140 +7275,6 @@
     }
 }
 
-<<<<<<< HEAD
-static void
-gc_mark_imemo(rb_objspace_t *objspace, VALUE obj)
-{
-    switch (imemo_type(obj)) {
-      case imemo_env:
-        {
-            const rb_env_t *env = (const rb_env_t *)obj;
-
-            if (LIKELY(env->ep)) {
-#if USE_MMTK
-                if (!rb_mmtk_enabled_p()) {
-#endif
-                // just after newobj() can be NULL here.
-                GC_ASSERT(env->ep[VM_ENV_DATA_INDEX_ENV] == obj);
-                GC_ASSERT(VM_ENV_ESCAPED_P(env->ep));
-#if USE_MMTK
-                }
-#endif
-
-                rb_gc_mark_values((long)env->env_size, env->env);
-                VM_ENV_FLAGS_SET(env->ep, VM_ENV_FLAG_WB_REQUIRED);
-                gc_mark(objspace, (VALUE)rb_vm_env_prev_env(env));
-                gc_mark(objspace, (VALUE)env->iseq);
-            }
-        }
-        return;
-      case imemo_cref:
-        gc_mark(objspace, RANY(obj)->as.imemo.cref.klass_or_self);
-        gc_mark(objspace, (VALUE)RANY(obj)->as.imemo.cref.next);
-        gc_mark(objspace, RANY(obj)->as.imemo.cref.refinements);
-        return;
-      case imemo_svar:
-        gc_mark(objspace, RANY(obj)->as.imemo.svar.cref_or_me);
-        gc_mark(objspace, RANY(obj)->as.imemo.svar.lastline);
-        gc_mark(objspace, RANY(obj)->as.imemo.svar.backref);
-        gc_mark(objspace, RANY(obj)->as.imemo.svar.others);
-        return;
-      case imemo_throw_data:
-        gc_mark(objspace, RANY(obj)->as.imemo.throw_data.throw_obj);
-        return;
-      case imemo_ifunc:
-        gc_mark_maybe(objspace, (VALUE)RANY(obj)->as.imemo.ifunc.data);
-        return;
-      case imemo_memo:
-        gc_mark(objspace, RANY(obj)->as.imemo.memo.v1);
-        gc_mark(objspace, RANY(obj)->as.imemo.memo.v2);
-        gc_mark_maybe(objspace, RANY(obj)->as.imemo.memo.u3.value);
-        return;
-      case imemo_ment:
-        mark_method_entry(objspace, &RANY(obj)->as.imemo.ment);
-        return;
-      case imemo_iseq:
-        rb_iseq_mark_and_move((rb_iseq_t *)obj, false);
-        return;
-      case imemo_tmpbuf:
-        {
-            const rb_imemo_tmpbuf_t *m = &RANY(obj)->as.imemo.alloc;
-            do {
-                rb_gc_mark_locations(m->ptr, m->ptr + m->cnt);
-            } while ((m = m->next) != NULL);
-        }
-        return;
-      case imemo_ast:
-        rb_ast_mark(&RANY(obj)->as.imemo.ast);
-        return;
-      case imemo_parser_strterm:
-        return;
-      case imemo_callinfo:
-        return;
-      case imemo_callcache:
-        /* cc is callcache.
-         *
-         * cc->klass (klass) should not be marked because if the klass is
-         * free'ed, the cc->klass will be cleared by `vm_cc_invalidate()`.
-         *
-         * cc->cme (cme) should not be marked because if cc is invalidated
-         * when cme is free'ed.
-         * - klass marks cme if klass uses cme.
-         * - caller classe's ccs->cme marks cc->cme.
-         * - if cc is invalidated (klass doesn't refer the cc),
-         *   cc is invalidated by `vm_cc_invalidate()` and cc->cme is
-         *   not be accessed.
-         * - On the multi-Ractors, cme will be collected with global GC
-         *   so that it is safe if GC is not interleaving while accessing
-         *   cc and cme.
-         * - However, cc_type_super and cc_type_refinement are not chained
-         *   from ccs so cc->cme should be marked; the cme might be
-         *   reachable only through cc in these cases.
-         */
-        {
-            const struct rb_callcache *cc = (const struct rb_callcache *)obj;
-            if (vm_cc_super_p(cc) || vm_cc_refinement_p(cc)) {
-                gc_mark(objspace, (VALUE)cc->cme_);
-            }
-        }
-        return;
-      case imemo_constcache:
-        {
-            const struct iseq_inline_constant_cache_entry *ice = (struct iseq_inline_constant_cache_entry *)obj;
-            gc_mark(objspace, ice->value);
-        }
-        return;
-#if USE_MMTK
-      case imemo_mmtk_strbuf:
-        {
-            // imemo_mmtk_strbuf is only used by mmtk.
-            RUBY_ASSERT(rb_mmtk_enabled_p());
-
-            // imemo_mmtk_strbuf does not nave any children.
-        }
-        return;
-      case imemo_mmtk_objbuf:
-        {
-            // imemo_mmtk_objbuf is only used by mmtk.
-            RUBY_ASSERT(rb_mmtk_enabled_p());
-
-            rb_mmtk_objbuf_t *objbuf = (rb_mmtk_objbuf_t*)obj;
-            size_t capa = objbuf->capa;
-            for (size_t i = 0; i < capa; i++) {
-                gc_mark(objspace, objbuf->ary[i]);
-            }
-        }
-        return;
-#endif
-#if VM_CHECK_MODE > 0
-      default:
-        VM_UNREACHABLE(gc_mark_imemo);
-#endif
-    }
-}
-
-=======
->>>>>>> 5c32b31a
 static bool
 gc_declarative_marking_p(const rb_data_type_t *type)
 {
@@ -7820,20 +7297,14 @@
       case T_FLOAT:
       case T_BIGNUM:
       case T_SYMBOL:
-<<<<<<< HEAD
-        /* Not immediates, but does not have references and singleton
-         * class */
-
-#if USE_MMTK
-        // Note: When using MMTk, RSYMBOL(obj)->fstr is a reference field.
-        // It will be scanned in gc_update_object_references.
-#endif
-=======
         /* Not immediates, but does not have references and singleton class.
          *
          * RSYMBOL(obj)->fstr intentionally not marked. See log for 96815f1e
          * ("symbol.c: remove rb_gc_mark_symbols()") */
->>>>>>> 5c32b31a
+#if USE_MMTK
+        // Note: When using MMTk, RSYMBOL(obj)->fstr is a reference field.
+        // It will be scanned in gc_update_object_references.
+#endif
         return;
 
       case T_NIL:
@@ -11069,130 +10540,6 @@
     gc_update_values(&rb_objspace, n, values);
 }
 
-<<<<<<< HEAD
-static bool
-moved_or_living_object_strictly_p(rb_objspace_t *objspace, VALUE obj)
-{
-    return obj &&
-           is_pointer_to_heap(objspace, (void *)obj) &&
-           (is_live_object(objspace, obj) || BUILTIN_TYPE(obj) == T_MOVED);
-}
-
-static void
-gc_ref_update_imemo(rb_objspace_t *objspace, VALUE obj)
-{
-    switch (imemo_type(obj)) {
-      case imemo_env:
-        {
-            rb_env_t *env = (rb_env_t *)obj;
-            if (LIKELY(env->ep)) {
-                // just after newobj() can be NULL here.
-                TYPED_UPDATE_IF_MOVED(objspace, rb_iseq_t *, env->iseq);
-                UPDATE_IF_MOVED(objspace, env->ep[VM_ENV_DATA_INDEX_ENV]);
-                gc_update_values(objspace, (long)env->env_size, (VALUE *)env->env);
-            }
-        }
-        break;
-      case imemo_cref:
-        UPDATE_IF_MOVED(objspace, RANY(obj)->as.imemo.cref.klass_or_self);
-        TYPED_UPDATE_IF_MOVED(objspace, struct rb_cref_struct *, RANY(obj)->as.imemo.cref.next);
-        UPDATE_IF_MOVED(objspace, RANY(obj)->as.imemo.cref.refinements);
-        break;
-      case imemo_svar:
-        UPDATE_IF_MOVED(objspace, RANY(obj)->as.imemo.svar.cref_or_me);
-        UPDATE_IF_MOVED(objspace, RANY(obj)->as.imemo.svar.lastline);
-        UPDATE_IF_MOVED(objspace, RANY(obj)->as.imemo.svar.backref);
-        UPDATE_IF_MOVED(objspace, RANY(obj)->as.imemo.svar.others);
-        break;
-      case imemo_throw_data:
-        UPDATE_IF_MOVED(objspace, RANY(obj)->as.imemo.throw_data.throw_obj);
-        break;
-      case imemo_ifunc:
-        break;
-      case imemo_memo:
-        UPDATE_IF_MOVED(objspace, RANY(obj)->as.imemo.memo.v1);
-        UPDATE_IF_MOVED(objspace, RANY(obj)->as.imemo.memo.v2);
-        break;
-      case imemo_ment:
-        gc_ref_update_method_entry(objspace, &RANY(obj)->as.imemo.ment);
-        break;
-      case imemo_iseq:
-        rb_iseq_mark_and_move((rb_iseq_t *)obj, true);
-        break;
-      case imemo_ast:
-        rb_ast_update_references((rb_ast_t *)obj);
-        break;
-      case imemo_callcache:
-        {
-            const struct rb_callcache *cc = (const struct rb_callcache *)obj;
-
-#if USE_MMTK
-            if (!rb_mmtk_enabled_p()) {
-#endif
-            if (!cc->klass) {
-                // already invalidated
-            }
-            else {
-                if (moved_or_living_object_strictly_p(objspace, cc->klass) &&
-                    moved_or_living_object_strictly_p(objspace, (VALUE)cc->cme_)) {
-                    UPDATE_IF_MOVED(objspace, cc->klass);
-                    TYPED_UPDATE_IF_MOVED(objspace, struct rb_callable_method_entry_struct *, cc->cme_);
-                }
-                else {
-                    vm_cc_invalidate(cc);
-                }
-            }
-#if USE_MMTK
-            } else {
-                // When using MMTk, we must trace both the class and the cme_ field because
-                // we are still in the middle of tracing at this time,
-                // therefore reachability is not yet established.
-                UPDATE_IF_MOVED(objspace, cc->klass);
-                TYPED_UPDATE_IF_MOVED(objspace, struct rb_callable_method_entry_struct *, cc->cme_);
-            }
-#endif
-        }
-        break;
-      case imemo_constcache:
-        {
-            const struct iseq_inline_constant_cache_entry *ice = (struct iseq_inline_constant_cache_entry *)obj;
-            UPDATE_IF_MOVED(objspace, ice->value);
-        }
-        break;
-      case imemo_parser_strterm:
-      case imemo_tmpbuf:
-      case imemo_callinfo:
-        break;
-#if USE_MMTK
-      case imemo_mmtk_strbuf:
-        {
-            // imemo_mmtk_strbuf is only used by mmtk.
-            RUBY_ASSERT(rb_mmtk_enabled_p());
-
-            // imemo_mmtk_strbuf does not nave any children.
-        }
-        break;
-      case imemo_mmtk_objbuf:
-        {
-            // imemo_mmtk_objbuf is only used by mmtk.
-            RUBY_ASSERT(rb_mmtk_enabled_p());
-
-            rb_mmtk_objbuf_t *objbuf = (rb_mmtk_objbuf_t*)obj;
-            size_t capa = objbuf->capa;
-            for (size_t i = 0; i < capa; i++) {
-                UPDATE_IF_MOVED(objspace, objbuf->ary[i]);
-            }
-        }
-        break;
-#endif
-      default:
-        rb_bug("not reachable %d", imemo_type(obj));
-        break;
-    }
-}
-
-=======
->>>>>>> 5c32b31a
 static enum rb_id_table_iterator_result
 check_id_table_move(VALUE value, void *data)
 {

/**********************************************************************

  gc.c -

  $Author$
  created at: Tue Oct  5 09:44:46 JST 1993

  Copyright (C) 1993-2007 Yukihiro Matsumoto
  Copyright (C) 2000  Network Applied Communication Laboratory, Inc.
  Copyright (C) 2000  Information-technology Promotion Agency, Japan

**********************************************************************/

#define rb_data_object_alloc rb_data_object_alloc
#define rb_data_typed_object_alloc rb_data_typed_object_alloc

#include "ruby/internal/config.h"
#ifdef _WIN32
# include "ruby/ruby.h"
#endif

#include <signal.h>

#define sighandler_t ruby_sighandler_t

#ifndef _WIN32
#include <unistd.h>
#include <sys/mman.h>
#endif

#if defined(__wasm__) && !defined(__EMSCRIPTEN__)
# include "wasm/setjmp.h"
# include "wasm/machine.h"
#else
# include <setjmp.h>
#endif
#include <stdarg.h>
#include <stdio.h>

#ifdef USE_THIRD_PARTY_HEAP
#include "mmtk.h"

RubyUpcalls ruby_upcalls;
#endif

/* MALLOC_HEADERS_BEGIN */
#ifndef HAVE_MALLOC_USABLE_SIZE
# ifdef _WIN32
#  define HAVE_MALLOC_USABLE_SIZE
#  define malloc_usable_size(a) _msize(a)
# elif defined HAVE_MALLOC_SIZE
#  define HAVE_MALLOC_USABLE_SIZE
#  define malloc_usable_size(a) malloc_size(a)
# endif
#endif

#ifdef HAVE_MALLOC_USABLE_SIZE
# ifdef RUBY_ALTERNATIVE_MALLOC_HEADER
/* Alternative malloc header is included in ruby/missing.h */
# elif defined(HAVE_MALLOC_H)
#  include <malloc.h>
# elif defined(HAVE_MALLOC_NP_H)
#  include <malloc_np.h>
# elif defined(HAVE_MALLOC_MALLOC_H)
#  include <malloc/malloc.h>
# endif
#endif

#if !defined(PAGE_SIZE) && defined(HAVE_SYS_USER_H)
/* LIST_HEAD conflicts with sys/queue.h on macOS */
# include <sys/user.h>
#endif
/* MALLOC_HEADERS_END */

#ifdef HAVE_SYS_TIME_H
# include <sys/time.h>
#endif

#ifdef HAVE_SYS_RESOURCE_H
# include <sys/resource.h>
#endif

#if defined _WIN32 || defined __CYGWIN__
# include <windows.h>
#elif defined(HAVE_POSIX_MEMALIGN)
#elif defined(HAVE_MEMALIGN)
# include <malloc.h>
#endif

#include <sys/types.h>

#ifdef __EMSCRIPTEN__
#include <emscripten.h>
#endif

#undef LIST_HEAD /* ccan/list conflicts with BSD-origin sys/queue.h. */

#include "constant.h"
#include "debug_counter.h"
#include "eval_intern.h"
#include "gc.h"
#include "id_table.h"
#include "internal.h"
#include "internal/class.h"
#include "internal/complex.h"
#include "internal/cont.h"
#include "internal/error.h"
#include "internal/eval.h"
#include "internal/gc.h"
#include "internal/hash.h"
#include "internal/imemo.h"
#include "internal/io.h"
#include "internal/numeric.h"
#include "internal/object.h"
#include "internal/proc.h"
#include "internal/rational.h"
#include "internal/sanitizers.h"
#include "internal/struct.h"
#include "internal/symbol.h"
#include "internal/thread.h"
#include "internal/variable.h"
#include "internal/warnings.h"
#include "mjit.h"
#include "probes.h"
#include "regint.h"
#include "ruby/debug.h"
#include "ruby/io.h"
#include "ruby/re.h"
#include "ruby/st.h"
#include "ruby/thread.h"
#include "ruby/util.h"
#include "ruby_assert.h"
#include "ruby_atomic.h"
#include "symbol.h"
#include "transient_heap.h"
#include "vm_core.h"
#include "vm_sync.h"
#include "vm_callinfo.h"
#include "ractor_core.h"

#include "builtin.h"

#define rb_setjmp(env) RUBY_SETJMP(env)
#define rb_jmp_buf rb_jmpbuf_t
#undef rb_data_object_wrap

#if !defined(MAP_ANONYMOUS) && defined(MAP_ANON)
#define MAP_ANONYMOUS MAP_ANON
#endif

static inline struct rbimpl_size_mul_overflow_tag
size_add_overflow(size_t x, size_t y)
{
    size_t z;
    bool p;
#if 0

#elif __has_builtin(__builtin_add_overflow)
    p = __builtin_add_overflow(x, y, &z);

#elif defined(DSIZE_T)
    RB_GNUC_EXTENSION DSIZE_T dx = x;
    RB_GNUC_EXTENSION DSIZE_T dy = y;
    RB_GNUC_EXTENSION DSIZE_T dz = dx + dy;
    p = dz > SIZE_MAX;
    z = (size_t)dz;

#else
    z = x + y;
    p = z < y;

#endif
    return (struct rbimpl_size_mul_overflow_tag) { p, z, };
}

static inline struct rbimpl_size_mul_overflow_tag
size_mul_add_overflow(size_t x, size_t y, size_t z) /* x * y + z */
{
    struct rbimpl_size_mul_overflow_tag t = rbimpl_size_mul_overflow(x, y);
    struct rbimpl_size_mul_overflow_tag u = size_add_overflow(t.right, z);
    return (struct rbimpl_size_mul_overflow_tag) { t.left || u.left, u.right };
}

static inline struct rbimpl_size_mul_overflow_tag
size_mul_add_mul_overflow(size_t x, size_t y, size_t z, size_t w) /* x * y + z * w */
{
    struct rbimpl_size_mul_overflow_tag t = rbimpl_size_mul_overflow(x, y);
    struct rbimpl_size_mul_overflow_tag u = rbimpl_size_mul_overflow(z, w);
    struct rbimpl_size_mul_overflow_tag v = size_add_overflow(t.right, u.right);
    return (struct rbimpl_size_mul_overflow_tag) { t.left || u.left || v.left, v.right };
}

PRINTF_ARGS(NORETURN(static void gc_raise(VALUE, const char*, ...)), 2, 3);

static inline size_t
size_mul_or_raise(size_t x, size_t y, VALUE exc)
{
    struct rbimpl_size_mul_overflow_tag t = rbimpl_size_mul_overflow(x, y);
    if (LIKELY(!t.left)) {
        return t.right;
    }
    else if (rb_during_gc()) {
        rb_memerror();          /* or...? */
    }
    else {
        gc_raise(
            exc,
            "integer overflow: %"PRIuSIZE
            " * %"PRIuSIZE
            " > %"PRIuSIZE,
            x, y, (size_t)SIZE_MAX);
    }
}

size_t
rb_size_mul_or_raise(size_t x, size_t y, VALUE exc)
{
    return size_mul_or_raise(x, y, exc);
}

static inline size_t
size_mul_add_or_raise(size_t x, size_t y, size_t z, VALUE exc)
{
    struct rbimpl_size_mul_overflow_tag t = size_mul_add_overflow(x, y, z);
    if (LIKELY(!t.left)) {
        return t.right;
    }
    else if (rb_during_gc()) {
        rb_memerror();          /* or...? */
    }
    else {
        gc_raise(
            exc,
            "integer overflow: %"PRIuSIZE
            " * %"PRIuSIZE
            " + %"PRIuSIZE
            " > %"PRIuSIZE,
            x, y, z, (size_t)SIZE_MAX);
    }
}

size_t
rb_size_mul_add_or_raise(size_t x, size_t y, size_t z, VALUE exc)
{
    return size_mul_add_or_raise(x, y, z, exc);
}

static inline size_t
size_mul_add_mul_or_raise(size_t x, size_t y, size_t z, size_t w, VALUE exc)
{
    struct rbimpl_size_mul_overflow_tag t = size_mul_add_mul_overflow(x, y, z, w);
    if (LIKELY(!t.left)) {
        return t.right;
    }
    else if (rb_during_gc()) {
        rb_memerror();          /* or...? */
    }
    else {
        gc_raise(
            exc,
            "integer overflow: %"PRIdSIZE
            " * %"PRIdSIZE
            " + %"PRIdSIZE
            " * %"PRIdSIZE
            " > %"PRIdSIZE,
            x, y, z, w, (size_t)SIZE_MAX);
    }
}

#if defined(HAVE_RB_GC_GUARDED_PTR_VAL) && HAVE_RB_GC_GUARDED_PTR_VAL
/* trick the compiler into thinking a external signal handler uses this */
volatile VALUE rb_gc_guarded_val;
volatile VALUE *
rb_gc_guarded_ptr_val(volatile VALUE *ptr, VALUE val)
{
    rb_gc_guarded_val = val;

    return ptr;
}
#endif

#ifndef GC_HEAP_INIT_SLOTS
#define GC_HEAP_INIT_SLOTS 10000
#endif
#ifndef GC_HEAP_FREE_SLOTS
#define GC_HEAP_FREE_SLOTS  4096
#endif
#ifndef GC_HEAP_GROWTH_FACTOR
#define GC_HEAP_GROWTH_FACTOR 1.8
#endif
#ifndef GC_HEAP_GROWTH_MAX_SLOTS
#define GC_HEAP_GROWTH_MAX_SLOTS 0 /* 0 is disable */
#endif
#ifndef GC_HEAP_OLDOBJECT_LIMIT_FACTOR
#define GC_HEAP_OLDOBJECT_LIMIT_FACTOR 2.0
#endif

#ifndef GC_HEAP_FREE_SLOTS_MIN_RATIO
#define GC_HEAP_FREE_SLOTS_MIN_RATIO  0.20
#endif
#ifndef GC_HEAP_FREE_SLOTS_GOAL_RATIO
#define GC_HEAP_FREE_SLOTS_GOAL_RATIO 0.40
#endif
#ifndef GC_HEAP_FREE_SLOTS_MAX_RATIO
#define GC_HEAP_FREE_SLOTS_MAX_RATIO  0.65
#endif

#ifndef GC_MALLOC_LIMIT_MIN
#define GC_MALLOC_LIMIT_MIN (16 * 1024 * 1024 /* 16MB */)
#endif
#ifndef GC_MALLOC_LIMIT_MAX
#define GC_MALLOC_LIMIT_MAX (32 * 1024 * 1024 /* 32MB */)
#endif
#ifndef GC_MALLOC_LIMIT_GROWTH_FACTOR
#define GC_MALLOC_LIMIT_GROWTH_FACTOR 1.4
#endif

#ifndef GC_OLDMALLOC_LIMIT_MIN
#define GC_OLDMALLOC_LIMIT_MIN (16 * 1024 * 1024 /* 16MB */)
#endif
#ifndef GC_OLDMALLOC_LIMIT_GROWTH_FACTOR
#define GC_OLDMALLOC_LIMIT_GROWTH_FACTOR 1.2
#endif
#ifndef GC_OLDMALLOC_LIMIT_MAX
#define GC_OLDMALLOC_LIMIT_MAX (128 * 1024 * 1024 /* 128MB */)
#endif

#ifndef PRINT_MEASURE_LINE
#define PRINT_MEASURE_LINE 0
#endif
#ifndef PRINT_ENTER_EXIT_TICK
#define PRINT_ENTER_EXIT_TICK 0
#endif
#ifndef PRINT_ROOT_TICKS
#define PRINT_ROOT_TICKS 0
#endif

#define USE_TICK_T                 (PRINT_ENTER_EXIT_TICK || PRINT_MEASURE_LINE || PRINT_ROOT_TICKS)
#define TICK_TYPE 1

typedef struct {
    size_t heap_init_slots;
    size_t heap_free_slots;
    double growth_factor;
    size_t growth_max_slots;

    double heap_free_slots_min_ratio;
    double heap_free_slots_goal_ratio;
    double heap_free_slots_max_ratio;
    double oldobject_limit_factor;

    size_t malloc_limit_min;
    size_t malloc_limit_max;
    double malloc_limit_growth_factor;

    size_t oldmalloc_limit_min;
    size_t oldmalloc_limit_max;
    double oldmalloc_limit_growth_factor;

    VALUE gc_stress;
} ruby_gc_params_t;

static ruby_gc_params_t gc_params = {
    GC_HEAP_INIT_SLOTS,
    GC_HEAP_FREE_SLOTS,
    GC_HEAP_GROWTH_FACTOR,
    GC_HEAP_GROWTH_MAX_SLOTS,

    GC_HEAP_FREE_SLOTS_MIN_RATIO,
    GC_HEAP_FREE_SLOTS_GOAL_RATIO,
    GC_HEAP_FREE_SLOTS_MAX_RATIO,
    GC_HEAP_OLDOBJECT_LIMIT_FACTOR,

    GC_MALLOC_LIMIT_MIN,
    GC_MALLOC_LIMIT_MAX,
    GC_MALLOC_LIMIT_GROWTH_FACTOR,

    GC_OLDMALLOC_LIMIT_MIN,
    GC_OLDMALLOC_LIMIT_MAX,
    GC_OLDMALLOC_LIMIT_GROWTH_FACTOR,

    FALSE,
};

/* GC_DEBUG:
 *  enable to embed GC debugging information.
 */
#ifndef GC_DEBUG
#define GC_DEBUG 0
#endif

/* RGENGC_DEBUG:
 * 1: basic information
 * 2: remember set operation
 * 3: mark
 * 4:
 * 5: sweep
 */
#ifndef RGENGC_DEBUG
#ifdef RUBY_DEVEL
#define RGENGC_DEBUG       -1
#else
#define RGENGC_DEBUG       0
#endif
#endif
#if RGENGC_DEBUG < 0 && !defined(_MSC_VER)
# define RGENGC_DEBUG_ENABLED(level) (-(RGENGC_DEBUG) >= (level) && ruby_rgengc_debug >= (level))
#elif defined(HAVE_VA_ARGS_MACRO)
# define RGENGC_DEBUG_ENABLED(level) ((RGENGC_DEBUG) >= (level))
#else
# define RGENGC_DEBUG_ENABLED(level) 0
#endif
int ruby_rgengc_debug;

/* RGENGC_CHECK_MODE
 * 0: disable all assertions
 * 1: enable assertions (to debug RGenGC)
 * 2: enable internal consistency check at each GC (for debugging)
 * 3: enable internal consistency check at each GC steps (for debugging)
 * 4: enable liveness check
 * 5: show all references
 */
#ifndef RGENGC_CHECK_MODE
#define RGENGC_CHECK_MODE  0
#endif

// Note: using RUBY_ASSERT_WHEN() extend a macro in expr (info by nobu).
#define GC_ASSERT(expr) RUBY_ASSERT_MESG_WHEN(RGENGC_CHECK_MODE > 0, expr, #expr)

/* RGENGC_OLD_NEWOBJ_CHECK
 * 0:  disable all assertions
 * >0: make a OLD object when new object creation.
 *
 * Make one OLD object per RGENGC_OLD_NEWOBJ_CHECK WB protected objects creation.
 */
#ifndef RGENGC_OLD_NEWOBJ_CHECK
#define RGENGC_OLD_NEWOBJ_CHECK 0
#endif

/* RGENGC_PROFILE
 * 0: disable RGenGC profiling
 * 1: enable profiling for basic information
 * 2: enable profiling for each types
 */
#ifndef RGENGC_PROFILE
#define RGENGC_PROFILE     0
#endif

/* RGENGC_ESTIMATE_OLDMALLOC
 * Enable/disable to estimate increase size of malloc'ed size by old objects.
 * If estimation exceeds threshold, then will invoke full GC.
 * 0: disable estimation.
 * 1: enable estimation.
 */
#ifndef RGENGC_ESTIMATE_OLDMALLOC
#define RGENGC_ESTIMATE_OLDMALLOC 1
#endif

/* RGENGC_FORCE_MAJOR_GC
 * Force major/full GC if this macro is not 0.
 */
#ifndef RGENGC_FORCE_MAJOR_GC
#define RGENGC_FORCE_MAJOR_GC 0
#endif

#ifndef GC_PROFILE_MORE_DETAIL
#define GC_PROFILE_MORE_DETAIL 0
#endif
#ifndef GC_PROFILE_DETAIL_MEMORY
#define GC_PROFILE_DETAIL_MEMORY 0
#endif
#ifndef GC_ENABLE_INCREMENTAL_MARK
#define GC_ENABLE_INCREMENTAL_MARK USE_RINCGC
#endif
#ifndef GC_ENABLE_LAZY_SWEEP
#define GC_ENABLE_LAZY_SWEEP   1
#endif
#ifndef CALC_EXACT_MALLOC_SIZE
#define CALC_EXACT_MALLOC_SIZE USE_GC_MALLOC_OBJ_INFO_DETAILS
#endif
#if defined(HAVE_MALLOC_USABLE_SIZE) || CALC_EXACT_MALLOC_SIZE > 0
#ifndef MALLOC_ALLOCATED_SIZE
#define MALLOC_ALLOCATED_SIZE 0
#endif
#else
#define MALLOC_ALLOCATED_SIZE 0
#endif
#ifndef MALLOC_ALLOCATED_SIZE_CHECK
#define MALLOC_ALLOCATED_SIZE_CHECK 0
#endif

#ifndef GC_DEBUG_STRESS_TO_CLASS
#define GC_DEBUG_STRESS_TO_CLASS 0
#endif

#ifndef RGENGC_OBJ_INFO
#define RGENGC_OBJ_INFO (RGENGC_DEBUG | RGENGC_CHECK_MODE)
#endif

typedef enum {
    GPR_FLAG_NONE               = 0x000,
    /* major reason */
    GPR_FLAG_MAJOR_BY_NOFREE    = 0x001,
    GPR_FLAG_MAJOR_BY_OLDGEN    = 0x002,
    GPR_FLAG_MAJOR_BY_SHADY     = 0x004,
    GPR_FLAG_MAJOR_BY_FORCE     = 0x008,
#if RGENGC_ESTIMATE_OLDMALLOC
    GPR_FLAG_MAJOR_BY_OLDMALLOC = 0x020,
#endif
    GPR_FLAG_MAJOR_MASK         = 0x0ff,

    /* gc reason */
    GPR_FLAG_NEWOBJ             = 0x100,
    GPR_FLAG_MALLOC             = 0x200,
    GPR_FLAG_METHOD             = 0x400,
    GPR_FLAG_CAPI               = 0x800,
    GPR_FLAG_STRESS            = 0x1000,

    /* others */
    GPR_FLAG_IMMEDIATE_SWEEP   = 0x2000,
    GPR_FLAG_HAVE_FINALIZE     = 0x4000,
    GPR_FLAG_IMMEDIATE_MARK    = 0x8000,
    GPR_FLAG_FULL_MARK        = 0x10000,
    GPR_FLAG_COMPACT          = 0x20000,

    GPR_DEFAULT_REASON =
        (GPR_FLAG_FULL_MARK | GPR_FLAG_IMMEDIATE_MARK |
         GPR_FLAG_IMMEDIATE_SWEEP | GPR_FLAG_CAPI),
} gc_profile_record_flag;

typedef struct gc_profile_record {
    unsigned int flags;

    double gc_time;
    double gc_invoke_time;

    size_t heap_total_objects;
    size_t heap_use_size;
    size_t heap_total_size;
    size_t moved_objects;

#if GC_PROFILE_MORE_DETAIL
    double gc_mark_time;
    double gc_sweep_time;

    size_t heap_use_pages;
    size_t heap_live_objects;
    size_t heap_free_objects;

    size_t allocate_increase;
    size_t allocate_limit;

    double prepare_time;
    size_t removing_objects;
    size_t empty_objects;
#if GC_PROFILE_DETAIL_MEMORY
    long maxrss;
    long minflt;
    long majflt;
#endif
#endif
#if MALLOC_ALLOCATED_SIZE
    size_t allocated_size;
#endif

#if RGENGC_PROFILE > 0
    size_t old_objects;
    size_t remembered_normal_objects;
    size_t remembered_shady_objects;
#endif
} gc_profile_record;

#define FL_FROM_FREELIST FL_USER0

struct RMoved {
    VALUE flags;
    VALUE dummy;
    VALUE destination;
};

#define RMOVED(obj) ((struct RMoved *)(obj))

typedef struct RVALUE {
    union {
	struct {
	    VALUE flags;		/* always 0 for freed obj */
	    struct RVALUE *next;
	} free;
        struct RMoved  moved;
	struct RBasic  basic;
	struct RObject object;
	struct RClass  klass;
	struct RFloat  flonum;
	struct RString string;
	struct RArray  array;
	struct RRegexp regexp;
	struct RHash   hash;
	struct RData   data;
	struct RTypedData   typeddata;
	struct RStruct rstruct;
	struct RBignum bignum;
	struct RFile   file;
	struct RMatch  match;
	struct RRational rational;
	struct RComplex complex;
        struct RSymbol symbol;
	union {
	    rb_cref_t cref;
	    struct vm_svar svar;
	    struct vm_throw_data throw_data;
	    struct vm_ifunc ifunc;
	    struct MEMO memo;
	    struct rb_method_entry_struct ment;
	    const rb_iseq_t iseq;
	    rb_env_t env;
	    struct rb_imemo_tmpbuf_struct alloc;
	    rb_ast_t ast;
	} imemo;
	struct {
	    struct RBasic basic;
	    VALUE v1;
	    VALUE v2;
	    VALUE v3;
	} values;
    } as;
#if GC_DEBUG
    const char *file;
    int line;
#endif
} RVALUE;

#if GC_DEBUG
STATIC_ASSERT(sizeof_rvalue, offsetof(RVALUE, file) == SIZEOF_VALUE * 5);
#else
STATIC_ASSERT(sizeof_rvalue, sizeof(RVALUE) == SIZEOF_VALUE * 5);
#endif
STATIC_ASSERT(alignof_rvalue, RUBY_ALIGNOF(RVALUE) == SIZEOF_VALUE);

typedef uintptr_t bits_t;
enum {
    BITS_SIZE = sizeof(bits_t),
    BITS_BITLENGTH = ( BITS_SIZE * CHAR_BIT )
};
#define popcount_bits rb_popcount_intptr

struct heap_page_header {
    struct heap_page *page;
};

struct heap_page_body {
    struct heap_page_header header;
    /* char gap[];      */
    /* RVALUE values[]; */
};

struct gc_list {
    VALUE *varptr;
    struct gc_list *next;
};

#define STACK_CHUNK_SIZE 500

typedef struct stack_chunk {
    VALUE data[STACK_CHUNK_SIZE];
    struct stack_chunk *next;
} stack_chunk_t;

typedef struct mark_stack {
    stack_chunk_t *chunk;
    stack_chunk_t *cache;
    int index;
    int limit;
    size_t cache_size;
    size_t unused_cache_size;
} mark_stack_t;

#define SIZE_POOL_EDEN_HEAP(size_pool) (&(size_pool)->eden_heap)
#define SIZE_POOL_TOMB_HEAP(size_pool) (&(size_pool)->tomb_heap)

typedef struct rb_heap_struct {
    struct heap_page *free_pages;
    struct list_head pages;
    struct heap_page *sweeping_page; /* iterator for .pages */
    struct heap_page *compact_cursor;
    uintptr_t compact_cursor_index;
#if GC_ENABLE_INCREMENTAL_MARK
    struct heap_page *pooled_pages;
#endif
    size_t total_pages;      /* total page count in a heap */
    size_t total_slots;      /* total slot count (about total_pages * HEAP_PAGE_OBJ_LIMIT) */
} rb_heap_t;

typedef struct rb_size_pool_struct {
    short slot_size;

    size_t allocatable_pages;

    /* Basic statistics */
    size_t total_allocated_pages;
    size_t total_freed_pages;

#if USE_RVARGC
    /* Sweeping statistics */
    size_t freed_slots;
    size_t empty_slots;

    /* Global statistics */
    size_t force_major_gc_count;
#endif

    rb_heap_t eden_heap;
    rb_heap_t tomb_heap;
} rb_size_pool_t;

enum gc_mode {
    gc_mode_none,
    gc_mode_marking,
    gc_mode_sweeping
};

typedef struct rb_objspace {
    // TODO: clean up this structure and remove everything that we don't need anymore
    // (or at least hide it behind a compiler flag)
    struct {
	size_t limit;
	size_t increase;
#if MALLOC_ALLOCATED_SIZE
	size_t allocated_size;
	size_t allocations;
#endif

    } malloc_params;

    struct {
	unsigned int mode : 2;
	unsigned int immediate_sweep : 1;
	unsigned int dont_gc : 1;
	unsigned int dont_incremental : 1;
	unsigned int during_gc : 1;
        unsigned int during_compacting : 1;
	unsigned int gc_stressful: 1;
	unsigned int has_hook: 1;
	unsigned int during_minor_gc : 1;
#if GC_ENABLE_INCREMENTAL_MARK
	unsigned int during_incremental_marking : 1;
#endif
        unsigned int measure_gc : 1;
    } flags;

    rb_event_flag_t hook_events;
    size_t total_allocated_objects;
    VALUE next_object_id;

    rb_size_pool_t size_pools[SIZE_POOL_COUNT];

    struct {
	rb_atomic_t finalizing;
    } atomic_flags;

    mark_stack_t mark_stack;
    size_t marked_slots;

    struct {
	struct heap_page **sorted;
	size_t allocated_pages;
	size_t allocatable_pages;
	size_t sorted_length;
	uintptr_t range[2];
	size_t freeable_pages;

	/* final */
	size_t final_slots;
	VALUE deferred_final;
    } heap_pages;

    st_table *finalizer_table;

    struct {
	int run;
	unsigned int latest_gc_info;
	gc_profile_record *records;
	gc_profile_record *current_record;
	size_t next_index;
	size_t size;

#if GC_PROFILE_MORE_DETAIL
	double prepare_time;
#endif
	double invoke_time;

	size_t minor_gc_count;
	size_t major_gc_count;
	size_t compact_count;
	size_t read_barrier_faults;
#if RGENGC_PROFILE > 0
	size_t total_generated_normal_object_count;
	size_t total_generated_shady_object_count;
	size_t total_shade_operation_count;
	size_t total_promoted_count;
	size_t total_remembered_normal_object_count;
	size_t total_remembered_shady_object_count;

#if RGENGC_PROFILE >= 2
	size_t generated_normal_object_count_types[RUBY_T_MASK];
	size_t generated_shady_object_count_types[RUBY_T_MASK];
	size_t shade_operation_count_types[RUBY_T_MASK];
	size_t promoted_types[RUBY_T_MASK];
	size_t remembered_normal_object_count_types[RUBY_T_MASK];
	size_t remembered_shady_object_count_types[RUBY_T_MASK];
#endif
#endif /* RGENGC_PROFILE */

	/* temporary profiling space */
	double gc_sweep_start_time;
	size_t total_allocated_objects_at_gc_start;
	size_t heap_used_at_gc_start;

	/* basic statistics */
	size_t count;
	size_t total_freed_objects;
        uint64_t total_time_ns;
        struct timespec start_time;
    } profile;
    struct gc_list *global_list;

    VALUE gc_stress_mode;

    struct {
	VALUE parent_object;
	int need_major_gc;
	size_t last_major_gc;
	size_t uncollectible_wb_unprotected_objects;
	size_t uncollectible_wb_unprotected_objects_limit;
	size_t old_objects;
	size_t old_objects_limit;

#if RGENGC_ESTIMATE_OLDMALLOC
	size_t oldmalloc_increase;
	size_t oldmalloc_increase_limit;
#endif

#if RGENGC_CHECK_MODE >= 2
	struct st_table *allrefs_table;
	size_t error_count;
#endif
    } rgengc;

    struct {
        size_t considered_count_table[T_MASK];
        size_t moved_count_table[T_MASK];
        size_t total_moved;
    } rcompactor;

#if GC_ENABLE_INCREMENTAL_MARK
    struct {
	size_t pooled_slots;
	size_t step_slots;
    } rincgc;
#endif

    st_table *id_to_obj_tbl;
    st_table *obj_to_id_tbl;

#if GC_DEBUG_STRESS_TO_CLASS
    VALUE stress_to_class;
#endif
} rb_objspace_t;


#if defined(__APPLE__) && defined(__LP64__) && !defined(HEAP_PAGE_ALIGN_LOG)
/* for slow mmap: 64KiB */
#define HEAP_PAGE_ALIGN_LOG 16
#endif

#ifndef HEAP_PAGE_ALIGN_LOG
/* default tiny heap size: 16KB */
#define HEAP_PAGE_ALIGN_LOG 14
#endif

#define BASE_SLOT_SIZE sizeof(RVALUE)

#define CEILDIV(i, mod) (((i) + (mod) - 1)/(mod))
enum {
    HEAP_PAGE_ALIGN = (1UL << HEAP_PAGE_ALIGN_LOG),
    HEAP_PAGE_ALIGN_MASK = (~(~0UL << HEAP_PAGE_ALIGN_LOG)),
    HEAP_PAGE_SIZE = HEAP_PAGE_ALIGN,
    HEAP_PAGE_OBJ_LIMIT = (unsigned int)((HEAP_PAGE_SIZE - sizeof(struct heap_page_header)) / BASE_SLOT_SIZE),
    HEAP_PAGE_BITMAP_LIMIT = CEILDIV(CEILDIV(HEAP_PAGE_SIZE, BASE_SLOT_SIZE), BITS_BITLENGTH),
    HEAP_PAGE_BITMAP_SIZE = (BITS_SIZE * HEAP_PAGE_BITMAP_LIMIT),
};
#define HEAP_PAGE_ALIGN (1 << HEAP_PAGE_ALIGN_LOG)
#define HEAP_PAGE_SIZE HEAP_PAGE_ALIGN

#ifdef HAVE_MMAP
# if HAVE_CONST_PAGE_SIZE
/* If we have the HEAP_PAGE and it is a constant, then we can directly use it. */
static const bool USE_MMAP_ALIGNED_ALLOC = (PAGE_SIZE <= HEAP_PAGE_SIZE);
# elif defined(PAGE_MAX_SIZE) && (PAGE_MAX_SIZE <= HEAP_PAGE_SIZE)
/* PAGE_SIZE <= HEAP_PAGE_SIZE */
static const bool USE_MMAP_ALIGNED_ALLOC = true;
# else
/* Otherwise, fall back to determining if we can use mmap during runtime. */
#  define USE_MMAP_ALIGNED_ALLOC (use_mmap_aligned_alloc != false)

static bool use_mmap_aligned_alloc;
# endif
#elif !defined(__MINGW32__) && !defined(_WIN32)
static const bool USE_MMAP_ALIGNED_ALLOC = false;
#endif

struct heap_page {
    short slot_size;
    short total_slots;
    short free_slots;
    short pinned_slots;
    short final_slots;
    struct {
	unsigned int before_sweep : 1;
	unsigned int has_remembered_objects : 1;
	unsigned int has_uncollectible_shady_objects : 1;
	unsigned int in_tomb : 1;
    } flags;

    rb_size_pool_t *size_pool;

    struct heap_page *free_next;
    uintptr_t start;
    RVALUE *freelist;
    struct list_node page_node;

    bits_t wb_unprotected_bits[HEAP_PAGE_BITMAP_LIMIT];
    /* the following three bitmaps are cleared at the beginning of full GC */
    bits_t mark_bits[HEAP_PAGE_BITMAP_LIMIT];
    bits_t uncollectible_bits[HEAP_PAGE_BITMAP_LIMIT];
    bits_t marking_bits[HEAP_PAGE_BITMAP_LIMIT];

    /* If set, the object is not movable */
    bits_t pinned_bits[HEAP_PAGE_BITMAP_LIMIT];
};

#define GET_PAGE_BODY(x)   ((struct heap_page_body *)((bits_t)(x) & ~(HEAP_PAGE_ALIGN_MASK)))
#define GET_PAGE_HEADER(x) (&GET_PAGE_BODY(x)->header)
#define GET_HEAP_PAGE(x)   (GET_PAGE_HEADER(x)->page)

#define NUM_IN_PAGE(p)   (((bits_t)(p) & HEAP_PAGE_ALIGN_MASK) / BASE_SLOT_SIZE)
#define BITMAP_INDEX(p)  (NUM_IN_PAGE(p) / BITS_BITLENGTH )
#define BITMAP_OFFSET(p) (NUM_IN_PAGE(p) & (BITS_BITLENGTH-1))
#define BITMAP_BIT(p)    ((bits_t)1 << BITMAP_OFFSET(p))

/* Bitmap Operations */
#define MARKED_IN_BITMAP(bits, p)    ((bits)[BITMAP_INDEX(p)] & BITMAP_BIT(p))
#define MARK_IN_BITMAP(bits, p)      ((bits)[BITMAP_INDEX(p)] = (bits)[BITMAP_INDEX(p)] | BITMAP_BIT(p))
#define CLEAR_IN_BITMAP(bits, p)     ((bits)[BITMAP_INDEX(p)] = (bits)[BITMAP_INDEX(p)] & ~BITMAP_BIT(p))

/* getting bitmap */
#define GET_HEAP_MARK_BITS(x)           (&GET_HEAP_PAGE(x)->mark_bits[0])
#define GET_HEAP_PINNED_BITS(x)         (&GET_HEAP_PAGE(x)->pinned_bits[0])
#define GET_HEAP_UNCOLLECTIBLE_BITS(x)  (&GET_HEAP_PAGE(x)->uncollectible_bits[0])
#define GET_HEAP_WB_UNPROTECTED_BITS(x) (&GET_HEAP_PAGE(x)->wb_unprotected_bits[0])
#define GET_HEAP_MARKING_BITS(x)        (&GET_HEAP_PAGE(x)->marking_bits[0])

/* Aliases */
#define rb_objspace (*rb_objspace_of(GET_VM()))
#define rb_objspace_of(vm) ((vm)->objspace)

#define ruby_initial_gc_stress	gc_params.gc_stress

VALUE *ruby_initial_gc_stress_ptr = &ruby_initial_gc_stress;

#define malloc_limit		objspace->malloc_params.limit
#define malloc_increase 	objspace->malloc_params.increase
#define malloc_allocated_size 	objspace->malloc_params.allocated_size
#define heap_pages_sorted       objspace->heap_pages.sorted
#define heap_allocated_pages    objspace->heap_pages.allocated_pages
#define heap_pages_sorted_length objspace->heap_pages.sorted_length
#define heap_pages_lomem	objspace->heap_pages.range[0]
#define heap_pages_himem	objspace->heap_pages.range[1]
#define heap_pages_freeable_pages	objspace->heap_pages.freeable_pages
#define heap_pages_final_slots		objspace->heap_pages.final_slots
#define heap_pages_deferred_final	objspace->heap_pages.deferred_final
#define size_pools              objspace->size_pools
#define during_gc		objspace->flags.during_gc
#define finalizing		objspace->atomic_flags.finalizing
#define finalizer_table 	objspace->finalizer_table
#define global_list		objspace->global_list
#define ruby_gc_stressful	objspace->flags.gc_stressful
#define ruby_gc_stress_mode     objspace->gc_stress_mode
#if GC_DEBUG_STRESS_TO_CLASS
#define stress_to_class         objspace->stress_to_class
#else
#define stress_to_class         0
#endif

#if 0
#define dont_gc_on()          (fprintf(stderr, "dont_gc_on@%s:%d\n",      __FILE__, __LINE__), objspace->flags.dont_gc = 1)
#define dont_gc_off()         (fprintf(stderr, "dont_gc_off@%s:%d\n",     __FILE__, __LINE__), objspace->flags.dont_gc = 0)
#define dont_gc_set(b)        (fprintf(stderr, "dont_gc_set(%d)@%s:%d\n", __FILE__, __LINE__), (int)b), objspace->flags.dont_gc = (b))
#define dont_gc_val()         (objspace->flags.dont_gc)
#else
#define dont_gc_on()          (objspace->flags.dont_gc = 1)
#define dont_gc_off()         (objspace->flags.dont_gc = 0)
#define dont_gc_set(b)        (((int)b), objspace->flags.dont_gc = (b))
#define dont_gc_val()         (objspace->flags.dont_gc)
#endif

static inline enum gc_mode
gc_mode_verify(enum gc_mode mode)
{
#if RGENGC_CHECK_MODE > 0
    switch (mode) {
      case gc_mode_none:
      case gc_mode_marking:
      case gc_mode_sweeping:
	break;
      default:
	rb_bug("gc_mode_verify: unreachable (%d)", (int)mode);
    }
#endif
    return mode;
}

static inline bool
has_sweeping_pages(rb_objspace_t *objspace)
{
    for (int i = 0; i < SIZE_POOL_COUNT; i++) {
        if (SIZE_POOL_EDEN_HEAP(&size_pools[i])->sweeping_page) {
            return TRUE;
        }
    }
    return FALSE;
}

static inline size_t
heap_eden_total_pages(rb_objspace_t *objspace)
{
    size_t count = 0;
    for (int i = 0; i < SIZE_POOL_COUNT; i++) {
        count += SIZE_POOL_EDEN_HEAP(&size_pools[i])->total_pages;
    }
    return count;
}

static inline size_t
heap_eden_total_slots(rb_objspace_t *objspace)
{
    size_t count = 0;
    for (int i = 0; i < SIZE_POOL_COUNT; i++) {
        count += SIZE_POOL_EDEN_HEAP(&size_pools[i])->total_slots;
    }
    return count;
}

static inline size_t
heap_tomb_total_pages(rb_objspace_t *objspace)
{
    size_t count = 0;
    for (int i = 0; i < SIZE_POOL_COUNT; i++) {
        count += SIZE_POOL_TOMB_HEAP(&size_pools[i])->total_pages;
    }
    return count;
}

static inline size_t
heap_allocatable_pages(rb_objspace_t *objspace)
{
    size_t count = 0;
    for (int i = 0; i < SIZE_POOL_COUNT; i++) {
        count += size_pools[i].allocatable_pages;
    }
    return count;
}

static inline size_t
heap_allocatable_slots(rb_objspace_t *objspace)
{
    size_t count = 0;
    for (int i = 0; i < SIZE_POOL_COUNT; i++) {
        rb_size_pool_t *size_pool = &size_pools[i];
        int slot_size_multiple = size_pool->slot_size / BASE_SLOT_SIZE;
        count += size_pool->allocatable_pages * HEAP_PAGE_OBJ_LIMIT / slot_size_multiple;
    }
    return count;
}

static inline size_t
total_allocated_pages(rb_objspace_t *objspace)
{
    size_t count = 0;
    for (int i = 0; i < SIZE_POOL_COUNT; i++) {
        rb_size_pool_t *size_pool = &size_pools[i];
        count += size_pool->total_allocated_pages;
    }
    return count;
}

static inline size_t
total_freed_pages(rb_objspace_t *objspace)
{
    size_t count = 0;
    for (int i = 0; i < SIZE_POOL_COUNT; i++) {
        rb_size_pool_t *size_pool = &size_pools[i];
        count += size_pool->total_freed_pages;
    }
    return count;
}

#define gc_mode(objspace)                gc_mode_verify((enum gc_mode)(objspace)->flags.mode)
#define gc_mode_set(objspace, mode)      ((objspace)->flags.mode = (unsigned int)gc_mode_verify(mode))

#define is_marking(objspace)             (gc_mode(objspace) == gc_mode_marking)
#define is_sweeping(objspace)            (gc_mode(objspace) == gc_mode_sweeping)
#define is_full_marking(objspace)        ((objspace)->flags.during_minor_gc == FALSE)
#if GC_ENABLE_INCREMENTAL_MARK
#define is_incremental_marking(objspace) ((objspace)->flags.during_incremental_marking != FALSE)
#else
#define is_incremental_marking(objspace) FALSE
#endif
#if GC_ENABLE_INCREMENTAL_MARK
#define will_be_incremental_marking(objspace) ((objspace)->rgengc.need_major_gc != GPR_FLAG_NONE)
#else
#define will_be_incremental_marking(objspace) FALSE
#endif
#define is_lazy_sweeping(objspace)           (GC_ENABLE_LAZY_SWEEP && has_sweeping_pages(objspace))

#if SIZEOF_LONG == SIZEOF_VOIDP
# define nonspecial_obj_id(obj) (VALUE)((SIGNED_VALUE)(obj)|FIXNUM_FLAG)
# define obj_id_to_ref(objid) ((objid) ^ FIXNUM_FLAG) /* unset FIXNUM_FLAG */
#elif SIZEOF_LONG_LONG == SIZEOF_VOIDP
# define nonspecial_obj_id(obj) LL2NUM((SIGNED_VALUE)(obj) / 2)
# define obj_id_to_ref(objid) (FIXNUM_P(objid) ? \
   ((objid) ^ FIXNUM_FLAG) : (NUM2PTR(objid) << 1))
#else
# error not supported
#endif

#define RANY(o) ((RVALUE*)(o))

struct RZombie {
    struct RBasic basic;
    VALUE next;
    void (*dfree)(void *);
    void *data;
};

#define RZOMBIE(o) ((struct RZombie *)(o))

#define nomem_error GET_VM()->special_exceptions[ruby_error_nomemory]

#if RUBY_MARK_FREE_DEBUG
int ruby_gc_debug_indent = 0;
#endif
VALUE rb_mGC;
int ruby_disable_gc = 0;
int ruby_enable_autocompact = 0;

void rb_iseq_mark(const rb_iseq_t *iseq);
void rb_iseq_update_references(rb_iseq_t *iseq);
void rb_iseq_free(const rb_iseq_t *iseq);
size_t rb_iseq_memsize(const rb_iseq_t *iseq);
void rb_vm_update_references(void *ptr);

void rb_gcdebug_print_obj_condition(VALUE obj);

static VALUE define_final0(VALUE obj, VALUE block);

NORETURN(static void *gc_vraise(void *ptr));
NORETURN(static void gc_raise(VALUE exc, const char *fmt, ...));
NORETURN(static void negative_size_allocation_error(const char *));

static void init_mark_stack(mark_stack_t *stack);

static int ready_to_gc(rb_objspace_t *objspace);

static int garbage_collect(rb_objspace_t *, unsigned int reason);

static int  gc_start(rb_objspace_t *objspace, unsigned int reason);
static void gc_rest(rb_objspace_t *objspace);

enum gc_enter_event {
    gc_enter_event_start,
    gc_enter_event_mark_continue,
    gc_enter_event_sweep_continue,
    gc_enter_event_rest,
    gc_enter_event_finalizer,
    gc_enter_event_rb_memerror,
};

static inline void gc_enter(rb_objspace_t *objspace, enum gc_enter_event event, unsigned int *lock_lev);
static inline void gc_exit(rb_objspace_t *objspace, enum gc_enter_event event, unsigned int *lock_lev);

static void gc_marks(rb_objspace_t *objspace, int full_mark);
static void gc_marks_start(rb_objspace_t *objspace, int full);
static int  gc_marks_finish(rb_objspace_t *objspace);
static void gc_marks_rest(rb_objspace_t *objspace);
static void gc_marks_continue(rb_objspace_t *objspace, rb_size_pool_t *size_pool, rb_heap_t *heap);

static void gc_sweep(rb_objspace_t *objspace);
static void gc_sweep_start(rb_objspace_t *objspace);
static void gc_sweep_finish(rb_objspace_t *objspace);
static int  gc_sweep_step(rb_objspace_t *objspace, rb_size_pool_t *size_pool, rb_heap_t *heap);
static void gc_sweep_rest(rb_objspace_t *objspace);
static void gc_sweep_continue(rb_objspace_t *objspace, rb_size_pool_t *size_pool, rb_heap_t *heap);

static inline void gc_mark(rb_objspace_t *objspace, VALUE ptr);
static inline void gc_pin(rb_objspace_t *objspace, VALUE ptr);
static inline void gc_mark_and_pin(rb_objspace_t *objspace, VALUE ptr);
static void gc_mark_ptr(rb_objspace_t *objspace, VALUE ptr);
NO_SANITIZE("memory", static void gc_mark_maybe(rb_objspace_t *objspace, VALUE ptr));
static void gc_mark_children(rb_objspace_t *objspace, VALUE ptr);

static int gc_mark_stacked_objects_incremental(rb_objspace_t *, size_t count);
static int gc_mark_stacked_objects_all(rb_objspace_t *);
static void gc_grey(rb_objspace_t *objspace, VALUE ptr);

static inline int gc_mark_set(rb_objspace_t *objspace, VALUE obj);
NO_SANITIZE("memory", static inline int is_pointer_to_heap(rb_objspace_t *objspace, void *ptr));

static void   push_mark_stack(mark_stack_t *, VALUE);
static int    pop_mark_stack(mark_stack_t *, VALUE *);
static size_t mark_stack_size(mark_stack_t *stack);
static void   shrink_stack_chunk_cache(mark_stack_t *stack);

static size_t obj_memsize_of(VALUE obj, int use_all_types);
static void gc_verify_internal_consistency(rb_objspace_t *objspace);
static int gc_verify_heap_page(rb_objspace_t *objspace, struct heap_page *page, VALUE obj);
static int gc_verify_heap_pages(rb_objspace_t *objspace);

static void gc_stress_set(rb_objspace_t *objspace, VALUE flag);
static VALUE gc_disable_no_rest(rb_objspace_t *);

static double getrusage_time(void);
static inline void gc_prof_setup_new_record(rb_objspace_t *objspace, unsigned int reason);
static inline void gc_prof_timer_start(rb_objspace_t *);
static inline void gc_prof_timer_stop(rb_objspace_t *);
static inline void gc_prof_mark_timer_start(rb_objspace_t *);
static inline void gc_prof_mark_timer_stop(rb_objspace_t *);
static inline void gc_prof_sweep_timer_start(rb_objspace_t *);
static inline void gc_prof_sweep_timer_stop(rb_objspace_t *);
static inline void gc_prof_set_malloc_info(rb_objspace_t *);
static inline void gc_prof_set_heap_info(rb_objspace_t *);

#define TYPED_UPDATE_IF_MOVED(_objspace, _type, _thing) do { \
    if (gc_object_moved_p(_objspace, (VALUE)_thing)) { \
       *((_type *)(&_thing)) = (_type)RMOVED((_thing))->destination; \
    } \
} while (0)

#define UPDATE_IF_MOVED(_objspace, _thing) TYPED_UPDATE_IF_MOVED(_objspace, VALUE, _thing)

#define gc_prof_record(objspace) (objspace)->profile.current_record
#define gc_prof_enabled(objspace) ((objspace)->profile.run && (objspace)->profile.current_record)

#ifdef HAVE_VA_ARGS_MACRO
# define gc_report(level, objspace, ...) \
    if (!RGENGC_DEBUG_ENABLED(level)) {} else gc_report_body(level, objspace, __VA_ARGS__)
#else
# define gc_report if (!RGENGC_DEBUG_ENABLED(0)) {} else gc_report_body
#endif
PRINTF_ARGS(static void gc_report_body(int level, rb_objspace_t *objspace, const char *fmt, ...), 3, 4);
static const char *obj_info(VALUE obj);
static const char *obj_type_name(VALUE obj);

/*
 * 1 - TSC (H/W Time Stamp Counter)
 * 2 - getrusage
 */
#ifndef TICK_TYPE
#define TICK_TYPE 1
#endif

#if USE_TICK_T

#if TICK_TYPE == 1
/* the following code is only for internal tuning. */

/* Source code to use RDTSC is quoted and modified from
 * http://www.mcs.anl.gov/~kazutomo/rdtsc.html
 * written by Kazutomo Yoshii <kazutomo@mcs.anl.gov>
 */

#if defined(__GNUC__) && defined(__i386__)
typedef unsigned long long tick_t;
#define PRItick "llu"
static inline tick_t
tick(void)
{
    unsigned long long int x;
    __asm__ __volatile__ ("rdtsc" : "=A" (x));
    return x;
}

#elif defined(__GNUC__) && defined(__x86_64__)
typedef unsigned long long tick_t;
#define PRItick "llu"

static __inline__ tick_t
tick(void)
{
    unsigned long hi, lo;
    __asm__ __volatile__ ("rdtsc" : "=a"(lo), "=d"(hi));
    return ((unsigned long long)lo)|( ((unsigned long long)hi)<<32);
}

#elif defined(__powerpc64__) && GCC_VERSION_SINCE(4,8,0)
typedef unsigned long long tick_t;
#define PRItick "llu"

static __inline__ tick_t
tick(void)
{
    unsigned long long val = __builtin_ppc_get_timebase();
    return val;
}

#elif defined(__aarch64__) &&  defined(__GNUC__)
typedef unsigned long tick_t;
#define PRItick "lu"

static __inline__ tick_t
tick(void)
{
    unsigned long val;
    __asm__ __volatile__ ("mrs %0, cntvct_el0" : "=r" (val));
    return val;
}


#elif defined(_WIN32) && defined(_MSC_VER)
#include <intrin.h>
typedef unsigned __int64 tick_t;
#define PRItick "llu"

static inline tick_t
tick(void)
{
    return __rdtsc();
}

#else /* use clock */
typedef clock_t tick_t;
#define PRItick "llu"

static inline tick_t
tick(void)
{
    return clock();
}
#endif /* TSC */

#elif TICK_TYPE == 2
typedef double tick_t;
#define PRItick "4.9f"

static inline tick_t
tick(void)
{
    return getrusage_time();
}
#else /* TICK_TYPE */
#error "choose tick type"
#endif /* TICK_TYPE */

#define MEASURE_LINE(expr) do { \
    volatile tick_t start_time = tick(); \
    volatile tick_t end_time; \
    expr; \
    end_time = tick(); \
    fprintf(stderr, "0\t%"PRItick"\t%s\n", end_time - start_time, #expr); \
} while (0)

#else /* USE_TICK_T */
#define MEASURE_LINE(expr) expr
#endif /* USE_TICK_T */

static inline void *
asan_unpoison_object_temporary(VALUE obj)
{
    void *ptr = asan_poisoned_object_p(obj);
    asan_unpoison_object(obj, false);
    return ptr;
}

#define FL_CHECK2(name, x, pred) \
    ((RGENGC_CHECK_MODE && SPECIAL_CONST_P(x)) ? \
     (rb_bug(name": SPECIAL_CONST (%p)", (void *)(x)), 0) : (pred))
#define FL_TEST2(x,f)  FL_CHECK2("FL_TEST2",  x, FL_TEST_RAW((x),(f)) != 0)
#define FL_SET2(x,f)   FL_CHECK2("FL_SET2",   x, RBASIC(x)->flags |= (f))
#define FL_UNSET2(x,f) FL_CHECK2("FL_UNSET2", x, RBASIC(x)->flags &= ~(f))

// Comment for easy location 
#ifdef USE_THIRD_PARTY_HEAP
#define RVALUE_MARK_BITMAP(obj)           0
#define RVALUE_PIN_BITMAP(obj)            0
#define RVALUE_PAGE_MARKED(page, obj)     0
#else
#define RVALUE_MARK_BITMAP(obj)           MARKED_IN_BITMAP(GET_HEAP_MARK_BITS(obj), (obj))
#define RVALUE_PIN_BITMAP(obj)            MARKED_IN_BITMAP(GET_HEAP_PINNED_BITS(obj), (obj))
#define RVALUE_PAGE_MARKED(page, obj)     MARKED_IN_BITMAP((page)->mark_bits, (obj))
#endif

#ifndef USE_THIRD_PARTY_HEAP
#define RVALUE_WB_UNPROTECTED_BITMAP(obj) MARKED_IN_BITMAP(GET_HEAP_WB_UNPROTECTED_BITS(obj), (obj))
#define RVALUE_UNCOLLECTIBLE_BITMAP(obj)  MARKED_IN_BITMAP(GET_HEAP_UNCOLLECTIBLE_BITS(obj), (obj))
#define RVALUE_MARKING_BITMAP(obj)        MARKED_IN_BITMAP(GET_HEAP_MARKING_BITS(obj), (obj))
#define RVALUE_PAGE_WB_UNPROTECTED(page, obj) MARKED_IN_BITMAP((page)->wb_unprotected_bits, (obj))
#define RVALUE_PAGE_UNCOLLECTIBLE(page, obj)  MARKED_IN_BITMAP((page)->uncollectible_bits, (obj))
#define RVALUE_PAGE_MARKING(page, obj)        MARKED_IN_BITMAP((page)->marking_bits, (obj))
#else
#define RVALUE_WB_UNPROTECTED_BITMAP(obj) 0
#define RVALUE_UNCOLLECTIBLE_BITMAP(obj)  0
#define RVALUE_MARKING_BITMAP(obj)        0
#define RVALUE_PAGE_WB_UNPROTECTED(page, obj) 0
#define RVALUE_PAGE_UNCOLLECTIBLE(page, obj)  0
#define RVALUE_PAGE_MARKING(page, obj)        0
#endif

#define RVALUE_OLD_AGE   3
#define RVALUE_AGE_SHIFT 5 /* FL_PROMOTED0 bit */

static int rgengc_remembered(rb_objspace_t *objspace, VALUE obj);
static int rgengc_remembered_sweep(rb_objspace_t *objspace, VALUE obj);
static int rgengc_remember(rb_objspace_t *objspace, VALUE obj);
static void rgengc_mark_and_rememberset_clear(rb_objspace_t *objspace, rb_heap_t *heap);
static void rgengc_rememberset_mark(rb_objspace_t *objspace, rb_heap_t *heap);

static inline int
RVALUE_FLAGS_AGE(VALUE flags)
{
    return (int)((flags & (FL_PROMOTED0 | FL_PROMOTED1)) >> RVALUE_AGE_SHIFT);
}

static int
check_rvalue_consistency_force(const VALUE obj, int terminate)
{
    int err = 0;
    rb_objspace_t *objspace = &rb_objspace;

    RB_VM_LOCK_ENTER_NO_BARRIER();
    {
        if (SPECIAL_CONST_P(obj)) {
            fprintf(stderr, "check_rvalue_consistency: %p is a special const.\n", (void *)obj);
            err++;
        }
        else if (!is_pointer_to_heap(objspace, (void *)obj)) {
#ifndef USE_THIRD_PARTY_HEAP
            /* check if it is in tomb_pages */
            struct heap_page *page = NULL;
            for (int i = 0; i < SIZE_POOL_COUNT; i++) {
                rb_size_pool_t *size_pool = &size_pools[i];
                list_for_each(&size_pool->tomb_heap.pages, page, page_node) {
                    if (page->start <= (uintptr_t)obj &&
                            (uintptr_t)obj < (page->start + (page->total_slots * size_pool->slot_size))) {
                        fprintf(stderr, "check_rvalue_consistency: %p is in a tomb_heap (%p).\n",
                                (void *)obj, (void *)page);
                        err++;
                        goto skip;
                    }
                }
            }
#endif
            bp();
            fprintf(stderr, "check_rvalue_consistency: %p is not a Ruby object.\n", (void *)obj);
            err++;
          skip:
            ;
        }
        else {
#ifndef USE_THIRD_PARTY_HEAP
            // TODO remove these
            const int wb_unprotected_bit = RVALUE_WB_UNPROTECTED_BITMAP(obj) != 0;
            const int uncollectible_bit = RVALUE_UNCOLLECTIBLE_BITMAP(obj) != 0;
            const int mark_bit = RVALUE_MARK_BITMAP(obj) != 0;
            const int marking_bit = RVALUE_MARKING_BITMAP(obj) != 0, remembered_bit = marking_bit;
            const int age = RVALUE_FLAGS_AGE(RBASIC(obj)->flags);

            if (GET_HEAP_PAGE(obj)->flags.in_tomb) {
                fprintf(stderr, "check_rvalue_consistency: %s is in tomb page.\n", obj_info(obj));
                err++;
            }
#endif
            if (BUILTIN_TYPE(obj) == T_NONE) {
                fprintf(stderr, "check_rvalue_consistency: %s is T_NONE.\n", obj_info(obj));
                err++;
            }
            if (BUILTIN_TYPE(obj) == T_ZOMBIE) {
                fprintf(stderr, "check_rvalue_consistency: %s is T_ZOMBIE.\n", obj_info(obj));
                err++;
            }

            obj_memsize_of((VALUE)obj, FALSE);

#ifndef USE_THIRD_PARTY_HEAP
            /* check generation
             *
             * OLD == age == 3 && old-bitmap && mark-bit (except incremental marking)
             */
            if (age > 0 && wb_unprotected_bit) {
                fprintf(stderr, "check_rvalue_consistency: %s is not WB protected, but age is %d > 0.\n", obj_info(obj), age);
                err++;
            }

            if (!is_marking(objspace) && uncollectible_bit && !mark_bit) {
                fprintf(stderr, "check_rvalue_consistency: %s is uncollectible, but is not marked while !gc.\n", obj_info(obj));
                err++;
            }

            if (!is_full_marking(objspace)) {
                if (uncollectible_bit && age != RVALUE_OLD_AGE && !wb_unprotected_bit) {
                    fprintf(stderr, "check_rvalue_consistency: %s is uncollectible, but not old (age: %d) and not WB unprotected.\n",
                            obj_info(obj), age);
                    err++;
                }
                if (remembered_bit && age != RVALUE_OLD_AGE) {
                    fprintf(stderr, "check_rvalue_consistency: %s is remembered, but not old (age: %d).\n",
                            obj_info(obj), age);
                    err++;
                }
            }

            /*
             * check coloring
             *
             *               marking:false marking:true
             * marked:false  white         *invalid*
             * marked:true   black         grey
             */
            if (is_incremental_marking(objspace) && marking_bit) {
                if (!is_marking(objspace) && !mark_bit) {
                    fprintf(stderr, "check_rvalue_consistency: %s is marking, but not marked.\n", obj_info(obj));
                    err++;
                }
            }
#endif
        }
    }
    RB_VM_LOCK_LEAVE_NO_BARRIER();

    if (err > 0 && terminate) {
        rb_bug("check_rvalue_consistency_force: there is %d errors.", err);
    }
    return err;
}

#if RGENGC_CHECK_MODE == 0
static inline VALUE
check_rvalue_consistency(const VALUE obj)
{
    return obj;
}
#else
static VALUE
check_rvalue_consistency(const VALUE obj)
{
    check_rvalue_consistency_force(obj, TRUE);
    return obj;
}
#endif

static inline int
gc_object_moved_p(rb_objspace_t * objspace, VALUE obj)
{
    if (RB_SPECIAL_CONST_P(obj)) {
        return FALSE;
    }
    else {
        void *poisoned = asan_poisoned_object_p(obj);
        asan_unpoison_object(obj, false);

        int ret =  BUILTIN_TYPE(obj) == T_MOVED;
        /* Re-poison slot if it's not the one we want */
        if (poisoned) {
            GC_ASSERT(BUILTIN_TYPE(obj) == T_NONE);
            asan_poison_object(obj);
        }
        return ret;
    }
}

static inline int
RVALUE_MARKED(VALUE obj)
{
    check_rvalue_consistency(obj);
    return RVALUE_MARK_BITMAP(obj) != 0;
}

static inline int
RVALUE_PINNED(VALUE obj)
{
    check_rvalue_consistency(obj);
    return RVALUE_PIN_BITMAP(obj) != 0;
}

static inline int
RVALUE_WB_UNPROTECTED(VALUE obj)
{
    check_rvalue_consistency(obj);
    return RVALUE_WB_UNPROTECTED_BITMAP(obj) != 0;
}

static inline int
RVALUE_MARKING(VALUE obj)
{
    check_rvalue_consistency(obj);
    return RVALUE_MARKING_BITMAP(obj) != 0;
}

static inline int
RVALUE_REMEMBERED(VALUE obj)
{
    check_rvalue_consistency(obj);
    return RVALUE_MARKING_BITMAP(obj) != 0;
}

static inline int
RVALUE_UNCOLLECTIBLE(VALUE obj)
{
    check_rvalue_consistency(obj);
    return RVALUE_UNCOLLECTIBLE_BITMAP(obj) != 0;
}

static inline int
RVALUE_OLD_P_RAW(VALUE obj)
{
    const VALUE promoted = FL_PROMOTED0 | FL_PROMOTED1;
    return (RBASIC(obj)->flags & promoted) == promoted;
}

static inline int
RVALUE_OLD_P(VALUE obj)
{
    check_rvalue_consistency(obj);
    return RVALUE_OLD_P_RAW(obj);
}

#if RGENGC_CHECK_MODE || GC_DEBUG
static inline int
RVALUE_AGE(VALUE obj)
{
    check_rvalue_consistency(obj);
    return RVALUE_FLAGS_AGE(RBASIC(obj)->flags);
}
#endif

static inline void
RVALUE_PAGE_OLD_UNCOLLECTIBLE_SET(rb_objspace_t *objspace, struct heap_page *page, VALUE obj)
{
    MARK_IN_BITMAP(&page->uncollectible_bits[0], obj);
    objspace->rgengc.old_objects++;
    rb_transient_heap_promote(obj);

#if RGENGC_PROFILE >= 2
    objspace->profile.total_promoted_count++;
    objspace->profile.promoted_types[BUILTIN_TYPE(obj)]++;
#endif
}

static inline void
RVALUE_OLD_UNCOLLECTIBLE_SET(rb_objspace_t *objspace, VALUE obj)
{
    RB_DEBUG_COUNTER_INC(obj_promote);
    RVALUE_PAGE_OLD_UNCOLLECTIBLE_SET(objspace, GET_HEAP_PAGE(obj), obj);
}

static inline VALUE
RVALUE_FLAGS_AGE_SET(VALUE flags, int age)
{
    flags &= ~(FL_PROMOTED0 | FL_PROMOTED1);
    flags |= (age << RVALUE_AGE_SHIFT);
    return flags;
}

/* set age to age+1 */
static inline void
RVALUE_AGE_INC(rb_objspace_t *objspace, VALUE obj)
{
    VALUE flags = RBASIC(obj)->flags;
    int age = RVALUE_FLAGS_AGE(flags);

    if (RGENGC_CHECK_MODE && age == RVALUE_OLD_AGE) {
	rb_bug("RVALUE_AGE_INC: can not increment age of OLD object %s.", obj_info(obj));
    }

    age++;
    RBASIC(obj)->flags = RVALUE_FLAGS_AGE_SET(flags, age);

    if (age == RVALUE_OLD_AGE) {
	RVALUE_OLD_UNCOLLECTIBLE_SET(objspace, obj);
    }
    check_rvalue_consistency(obj);
}

/* set age to RVALUE_OLD_AGE */
static inline void
RVALUE_AGE_SET_OLD(rb_objspace_t *objspace, VALUE obj)
{
    check_rvalue_consistency(obj);
    GC_ASSERT(!RVALUE_OLD_P(obj));

    RBASIC(obj)->flags = RVALUE_FLAGS_AGE_SET(RBASIC(obj)->flags, RVALUE_OLD_AGE);
    RVALUE_OLD_UNCOLLECTIBLE_SET(objspace, obj);

    check_rvalue_consistency(obj);
}

/* set age to RVALUE_OLD_AGE - 1 */
static inline void
RVALUE_AGE_SET_CANDIDATE(rb_objspace_t *objspace, VALUE obj)
{
    check_rvalue_consistency(obj);
    GC_ASSERT(!RVALUE_OLD_P(obj));

    RBASIC(obj)->flags = RVALUE_FLAGS_AGE_SET(RBASIC(obj)->flags, RVALUE_OLD_AGE - 1);

    check_rvalue_consistency(obj);
}

static inline void
RVALUE_DEMOTE_RAW(rb_objspace_t *objspace, VALUE obj)
{
    RBASIC(obj)->flags = RVALUE_FLAGS_AGE_SET(RBASIC(obj)->flags, 0);
    CLEAR_IN_BITMAP(GET_HEAP_UNCOLLECTIBLE_BITS(obj), obj);
}

static inline void
RVALUE_DEMOTE(rb_objspace_t *objspace, VALUE obj)
{
    check_rvalue_consistency(obj);
    GC_ASSERT(RVALUE_OLD_P(obj));

    if (!is_incremental_marking(objspace) && RVALUE_REMEMBERED(obj)) {
	CLEAR_IN_BITMAP(GET_HEAP_MARKING_BITS(obj), obj);
    }

    RVALUE_DEMOTE_RAW(objspace, obj);

    if (RVALUE_MARKED(obj)) {
	objspace->rgengc.old_objects--;
    }

    check_rvalue_consistency(obj);
}

static inline void
RVALUE_AGE_RESET_RAW(VALUE obj)
{
    RBASIC(obj)->flags = RVALUE_FLAGS_AGE_SET(RBASIC(obj)->flags, 0);
}

static inline void
RVALUE_AGE_RESET(VALUE obj)
{
    check_rvalue_consistency(obj);
    GC_ASSERT(!RVALUE_OLD_P(obj));

    RVALUE_AGE_RESET_RAW(obj);
    check_rvalue_consistency(obj);
}

static inline int
RVALUE_BLACK_P(VALUE obj)
{
    return RVALUE_MARKED(obj) && !RVALUE_MARKING(obj);
}

#if 0
static inline int
RVALUE_GREY_P(VALUE obj)
{
    return RVALUE_MARKED(obj) && RVALUE_MARKING(obj);
}
#endif

static inline int
RVALUE_WHITE_P(VALUE obj)
{
    return RVALUE_MARKED(obj) == FALSE;
}

/*
  --------------------------- ObjectSpace -----------------------------
*/

static inline void *
calloc1(size_t n)
{
    return calloc(1, n);
}

rb_objspace_t *
rb_objspace_alloc(void)
{
    rb_objspace_t *objspace = calloc1(sizeof(rb_objspace_t));
    objspace->flags.measure_gc = 1;
    malloc_limit = gc_params.malloc_limit_min;

    for (int i = 0; i < SIZE_POOL_COUNT; i++) {
        rb_size_pool_t *size_pool = &size_pools[i];

        size_pool->slot_size = (1 << i) * BASE_SLOT_SIZE;

        list_head_init(&SIZE_POOL_EDEN_HEAP(size_pool)->pages);
        list_head_init(&SIZE_POOL_TOMB_HEAP(size_pool)->pages);
    }

    dont_gc_on();

#ifdef USE_THIRD_PARTY_HEAP
    const char *envval;
    long heap_size;
    if ((envval = getenv("THIRD_PARTY_HEAP_LIMIT")) != 0) {
	    heap_size = atol(envval);
    } else {
        heap_size = gc_params.heap_init_slots * sizeof(RVALUE);
    }

    // Note: this limit is currently broken for NoGC, but we still attempt to
    // initialise it properly regardless.
    // See https://github.com/mmtk/mmtk-core/issues/214
    mmtk_init_binding(heap_size, &ruby_upcalls);
#endif

    return objspace;
}

static void free_stack_chunks(mark_stack_t *);
static void heap_page_free(rb_objspace_t *objspace, struct heap_page *page);

void
rb_objspace_free(rb_objspace_t *objspace)
{
    // TODO fix for MMTk?
    if (is_lazy_sweeping(objspace))
	rb_bug("lazy sweeping underway when freeing object space");

    if (objspace->profile.records) {
	free(objspace->profile.records);
	objspace->profile.records = 0;
    }

    if (global_list) {
	struct gc_list *list, *next;
	for (list = global_list; list; list = next) {
	    next = list->next;
	    xfree(list);
	}
    }
    if (heap_pages_sorted) {
	size_t i;
	for (i = 0; i < heap_allocated_pages; ++i) {
	    heap_page_free(objspace, heap_pages_sorted[i]);
	}
	free(heap_pages_sorted);
	heap_allocated_pages = 0;
	heap_pages_sorted_length = 0;
	heap_pages_lomem = 0;
	heap_pages_himem = 0;

        for (int i = 0; i < SIZE_POOL_COUNT; i++) {
            rb_size_pool_t *size_pool = &size_pools[i];
            SIZE_POOL_EDEN_HEAP(size_pool)->total_pages = 0;
            SIZE_POOL_EDEN_HEAP(size_pool)->total_slots = 0;
        }
    }
    st_free_table(objspace->id_to_obj_tbl);
    st_free_table(objspace->obj_to_id_tbl);
    free_stack_chunks(&objspace->mark_stack);
    free(objspace);
}

static void
heap_pages_expand_sorted_to(rb_objspace_t *objspace, size_t next_length)
{
    struct heap_page **sorted;
    size_t size = size_mul_or_raise(next_length, sizeof(struct heap_page *), rb_eRuntimeError);

    gc_report(3, objspace, "heap_pages_expand_sorted: next_length: %"PRIdSIZE", size: %"PRIdSIZE"\n",
              next_length, size);

    if (heap_pages_sorted_length > 0) {
	sorted = (struct heap_page **)realloc(heap_pages_sorted, size);
	if (sorted) heap_pages_sorted = sorted;
    }
    else {
	sorted = heap_pages_sorted = (struct heap_page **)malloc(size);
    }

    if (sorted == 0) {
	rb_memerror();
    }

    heap_pages_sorted_length = next_length;
}

static void
heap_pages_expand_sorted(rb_objspace_t *objspace)
{
    /* usually heap_allocatable_pages + heap_eden->total_pages == heap_pages_sorted_length
     * because heap_allocatable_pages contains heap_tomb->total_pages (recycle heap_tomb pages).
     * however, if there are pages which do not have empty slots, then try to create new pages
     * so that the additional allocatable_pages counts (heap_tomb->total_pages) are added.
     */
    size_t next_length = heap_allocatable_pages(objspace);
    for (int i = 0; i < SIZE_POOL_COUNT; i++) {
        rb_size_pool_t *size_pool = &size_pools[i];
        next_length += SIZE_POOL_EDEN_HEAP(size_pool)->total_pages;
        next_length += SIZE_POOL_TOMB_HEAP(size_pool)->total_pages;
    }

    if (next_length > heap_pages_sorted_length) {
	heap_pages_expand_sorted_to(objspace, next_length);
    }

    GC_ASSERT(heap_allocatable_pages(objspace) + heap_eden_total_pages(objspace) <= heap_pages_sorted_length);
    GC_ASSERT(heap_allocated_pages <= heap_pages_sorted_length);
}

static void
size_pool_allocatable_pages_set(rb_objspace_t *objspace, rb_size_pool_t *size_pool, size_t s)
{
    size_pool->allocatable_pages = s;
    heap_pages_expand_sorted(objspace);
}

static inline void
heap_page_add_freeobj(rb_objspace_t *objspace, struct heap_page *page, VALUE obj)
{
    ASSERT_vm_locking();

    RVALUE *p = (RVALUE *)obj;

    asan_unpoison_object(obj, false);

    asan_unpoison_memory_region(&page->freelist, sizeof(RVALUE*), false);

    p->as.free.flags = 0;
    p->as.free.next = page->freelist;
    page->freelist = p;
    asan_poison_memory_region(&page->freelist, sizeof(RVALUE*));

    if (RGENGC_CHECK_MODE &&
        /* obj should belong to page */
        !(page->start <= (uintptr_t)obj &&
          (uintptr_t)obj   <  ((uintptr_t)page->start + (page->total_slots * page->slot_size)) &&
          obj % BASE_SLOT_SIZE == 0)) {
        rb_bug("heap_page_add_freeobj: %p is not rvalue.", (void *)p);
    }

    asan_poison_object(obj);
    gc_report(3, objspace, "heap_page_add_freeobj: add %p to freelist\n", (void *)obj);
}

static inline void
heap_add_freepage(rb_heap_t *heap, struct heap_page *page)
{
    asan_unpoison_memory_region(&page->freelist, sizeof(RVALUE*), false);
    GC_ASSERT(page->free_slots != 0);
    GC_ASSERT(page->freelist != NULL);

    page->free_next = heap->free_pages;
    heap->free_pages = page;

    RUBY_DEBUG_LOG("page:%p freelist:%p", (void *)page, (void *)page->freelist);

    asan_poison_memory_region(&page->freelist, sizeof(RVALUE*));
}

#if GC_ENABLE_INCREMENTAL_MARK
static inline void
heap_add_poolpage(rb_objspace_t *objspace, rb_heap_t *heap, struct heap_page *page)
{
    asan_unpoison_memory_region(&page->freelist, sizeof(RVALUE*), false);
    GC_ASSERT(page->free_slots != 0);
    GC_ASSERT(page->freelist != NULL);

    page->free_next = heap->pooled_pages;
    heap->pooled_pages = page;
    objspace->rincgc.pooled_slots += page->free_slots;

    asan_poison_memory_region(&page->freelist, sizeof(RVALUE*));
}
#endif

static void
heap_unlink_page(rb_objspace_t *objspace, rb_heap_t *heap, struct heap_page *page)
{
    list_del(&page->page_node);
    heap->total_pages--;
    heap->total_slots -= page->total_slots;
}

static void rb_aligned_free(void *ptr, size_t size);

static void
heap_page_free(rb_objspace_t *objspace, struct heap_page *page)
{
    heap_allocated_pages--;
    page->size_pool->total_freed_pages++;
    rb_aligned_free(GET_PAGE_BODY(page->start), HEAP_PAGE_SIZE);
    free(page);
}

static void
heap_pages_free_unused_pages(rb_objspace_t *objspace)
{
    size_t i, j;

    bool has_pages_in_tomb_heap = FALSE;
    for (i = 0; i < SIZE_POOL_COUNT; i++) {
        if (!list_empty(&SIZE_POOL_TOMB_HEAP(&size_pools[i])->pages)) {
            has_pages_in_tomb_heap = TRUE;
            break;
        }
    }

    if (has_pages_in_tomb_heap) {
        for (i = j = 1; j < heap_allocated_pages; i++) {
            struct heap_page *page = heap_pages_sorted[i];

            if (page->flags.in_tomb && page->free_slots == page->total_slots) {
                heap_unlink_page(objspace, SIZE_POOL_TOMB_HEAP(page->size_pool), page);
                heap_page_free(objspace, page);
            }
            else {
                if (i != j) {
                    heap_pages_sorted[j] = page;
                }
                j++;
            }
        }

        struct heap_page *hipage = heap_pages_sorted[heap_allocated_pages - 1];
        uintptr_t himem = (uintptr_t)hipage->start + (hipage->total_slots * hipage->slot_size);
        GC_ASSERT(himem <= heap_pages_himem);
        heap_pages_himem = himem;

	GC_ASSERT(j == heap_allocated_pages);
    }
}

static struct heap_page *
heap_page_allocate(rb_objspace_t *objspace, rb_size_pool_t *size_pool)
{
    uintptr_t start, end, p;
    struct heap_page *page;
    struct heap_page_body *page_body = 0;
    uintptr_t hi, lo, mid;
    size_t stride = size_pool->slot_size;
    unsigned int limit = (unsigned int)((HEAP_PAGE_SIZE - sizeof(struct heap_page_header)))/(int)stride;

    // TODO - stop this from running when third party heap activated
    /* assign heap_page body (contains heap_page_header and RVALUEs) */
    page_body = (struct heap_page_body *)rb_aligned_malloc(HEAP_PAGE_ALIGN, HEAP_PAGE_SIZE);
    if (page_body == 0) {
	rb_memerror();
    }

    // TODO also stop this from running
    /* assign heap_page entry */
    page = calloc1(sizeof(struct heap_page));
    if (page == 0) {
        rb_aligned_free(page_body, HEAP_PAGE_SIZE);
	rb_memerror();
    }

    /* adjust obj_limit (object number available in this page) */
    start = (uintptr_t)((VALUE)page_body + sizeof(struct heap_page_header));

    if ((VALUE)start % BASE_SLOT_SIZE != 0) {
        int delta = BASE_SLOT_SIZE - (start % BASE_SLOT_SIZE);
        start = start + delta;
        GC_ASSERT(NUM_IN_PAGE(start) == 0 || NUM_IN_PAGE(start) == 1);

        /* Find a num in page that is evenly divisible by `stride`.
         * This is to ensure that objects are aligned with bit planes.
         * In other words, ensure there are an even number of objects
         * per bit plane. */
        if (NUM_IN_PAGE(start) == 1) {
            start += stride - BASE_SLOT_SIZE;
        }

        GC_ASSERT(NUM_IN_PAGE(start) * BASE_SLOT_SIZE % stride == 0);

	limit = (HEAP_PAGE_SIZE - (int)(start - (uintptr_t)page_body))/(int)stride;
    }
    end = start + (limit * (int)stride);

    /* setup heap_pages_sorted */
    lo = 0;
    hi = (uintptr_t)heap_allocated_pages;
    while (lo < hi) {
	struct heap_page *mid_page;

	mid = (lo + hi) / 2;
	mid_page = heap_pages_sorted[mid];
	if ((uintptr_t)mid_page->start < start) {
	    lo = mid + 1;
	}
	else if ((uintptr_t)mid_page->start > start) {
	    hi = mid;
	}
	else {
	    rb_bug("same heap page is allocated: %p at %"PRIuVALUE, (void *)page_body, (VALUE)mid);
	}
    }

    if (hi < (uintptr_t)heap_allocated_pages) {
	MEMMOVE(&heap_pages_sorted[hi+1], &heap_pages_sorted[hi], struct heap_page_header*, heap_allocated_pages - hi);
    }

    heap_pages_sorted[hi] = page;

    heap_allocated_pages++;

    GC_ASSERT(heap_eden_total_pages(objspace) + heap_allocatable_pages(objspace) <= heap_pages_sorted_length);
    GC_ASSERT(heap_eden_total_pages(objspace) + heap_tomb_total_pages(objspace) == heap_allocated_pages - 1);
    GC_ASSERT(heap_allocated_pages <= heap_pages_sorted_length);

    size_pool->total_allocated_pages++;

    if (heap_allocated_pages > heap_pages_sorted_length) {
	rb_bug("heap_page_allocate: allocated(%"PRIdSIZE") > sorted(%"PRIdSIZE")",
	       heap_allocated_pages, heap_pages_sorted_length);
    }

    if (heap_pages_lomem == 0 || heap_pages_lomem > start) heap_pages_lomem = start;
    if (heap_pages_himem < end) heap_pages_himem = end;

    page->start = start;
    page->total_slots = limit;
    page->slot_size = size_pool->slot_size;
    page->size_pool = size_pool;
    page_body->header.page = page;

    for (p = start; p != end; p += stride) {
	gc_report(3, objspace, "assign_heap_page: %p is added to freelist\n", (void *)p);
	heap_page_add_freeobj(objspace, page, (VALUE)p);
    }
    page->free_slots = limit;

    asan_poison_memory_region(&page->freelist, sizeof(RVALUE*));
    return page;
}

static struct heap_page *
heap_page_resurrect(rb_objspace_t *objspace, rb_size_pool_t *size_pool)
{
    struct heap_page *page = 0, *next;

    list_for_each_safe(&SIZE_POOL_TOMB_HEAP(size_pool)->pages, page, next, page_node) {
        asan_unpoison_memory_region(&page->freelist, sizeof(RVALUE*), false);
	if (page->freelist != NULL) {
	    heap_unlink_page(objspace, &size_pool->tomb_heap, page);
            asan_poison_memory_region(&page->freelist, sizeof(RVALUE*));
	    return page;
	}
    }

    return NULL;
}

static struct heap_page *
heap_page_create(rb_objspace_t *objspace, rb_size_pool_t *size_pool)
{
    struct heap_page *page;
    const char *method = "recycle";

    size_pool->allocatable_pages--;

    page = heap_page_resurrect(objspace, size_pool);

    if (page == NULL) {
	page = heap_page_allocate(objspace, size_pool);
	method = "allocate";
    }
    if (0) fprintf(stderr, "heap_page_create: %s - %p, "
                   "heap_allocated_pages: %"PRIdSIZE", "
                   "heap_allocated_pages: %"PRIdSIZE", "
                   "tomb->total_pages: %"PRIdSIZE"\n",
                   method, (void *)page, heap_pages_sorted_length, heap_allocated_pages, SIZE_POOL_TOMB_HEAP(size_pool)->total_pages);
    return page;
}

static void
heap_add_page(rb_objspace_t *objspace, rb_size_pool_t *size_pool, rb_heap_t *heap, struct heap_page *page)
{
    /* Adding to eden heap during incremental sweeping is forbidden */
    GC_ASSERT(!(heap == SIZE_POOL_EDEN_HEAP(size_pool) && heap->sweeping_page));
    page->flags.in_tomb = (heap == SIZE_POOL_TOMB_HEAP(size_pool));
    list_add_tail(&heap->pages, &page->page_node);
    heap->total_pages++;
    heap->total_slots += page->total_slots;
}

static void
heap_assign_page(rb_objspace_t *objspace, rb_size_pool_t *size_pool, rb_heap_t *heap)
{
    struct heap_page *page = heap_page_create(objspace, size_pool);
    heap_add_page(objspace, size_pool, heap, page);
    heap_add_freepage(heap, page);
}

static void
heap_add_pages(rb_objspace_t *objspace, rb_size_pool_t *size_pool, rb_heap_t *heap, size_t add)
{
    size_t i;

    size_pool_allocatable_pages_set(objspace, size_pool, add);

    for (i = 0; i < add; i++) {
	heap_assign_page(objspace, size_pool, heap);
    }

    GC_ASSERT(size_pool->allocatable_pages == 0);
}

static size_t
heap_extend_pages(rb_objspace_t *objspace, size_t free_slots, size_t total_slots, size_t used)
{
    double goal_ratio = gc_params.heap_free_slots_goal_ratio;
    size_t next_used;

    if (goal_ratio == 0.0) {
	next_used = (size_t)(used * gc_params.growth_factor);
    }
    else {
	/* Find `f' where free_slots = f * total_slots * goal_ratio
	 * => f = (total_slots - free_slots) / ((1 - goal_ratio) * total_slots)
	 */
	double f = (double)(total_slots - free_slots) / ((1 - goal_ratio) * total_slots);

	if (f > gc_params.growth_factor) f = gc_params.growth_factor;
	if (f < 1.0) f = 1.1;

	next_used = (size_t)(f * used);

	if (0) {
	    fprintf(stderr,
		    "free_slots(%8"PRIuSIZE")/total_slots(%8"PRIuSIZE")=%1.2f,"
		    " G(%1.2f), f(%1.2f),"
		    " used(%8"PRIuSIZE") => next_used(%8"PRIuSIZE")\n",
		    free_slots, total_slots, free_slots/(double)total_slots,
		    goal_ratio, f, used, next_used);
	}
    }

    if (gc_params.growth_max_slots > 0) {
	size_t max_used = (size_t)(used + gc_params.growth_max_slots/HEAP_PAGE_OBJ_LIMIT);
	if (next_used > max_used) next_used = max_used;
    }

    size_t extend_page_count = next_used - used;
    /* Extend by at least 1 page. */
    if (extend_page_count == 0) extend_page_count = 1;

    return extend_page_count;
}

static int
heap_increment(rb_objspace_t *objspace, rb_size_pool_t *size_pool, rb_heap_t *heap)
{
    if (size_pool->allocatable_pages > 0) {
	gc_report(1, objspace, "heap_increment: heap_pages_sorted_length: %"PRIdSIZE", "
                  "heap_pages_inc: %"PRIdSIZE", heap->total_pages: %"PRIdSIZE"\n",
		  heap_pages_sorted_length, size_pool->allocatable_pages, heap->total_pages);

	GC_ASSERT(heap_allocatable_pages(objspace) + heap_eden_total_pages(objspace) <= heap_pages_sorted_length);
	GC_ASSERT(heap_allocated_pages <= heap_pages_sorted_length);

	heap_assign_page(objspace, size_pool, heap);
	return TRUE;
    }
    return FALSE;
}

static void
heap_prepare(rb_objspace_t *objspace, rb_size_pool_t *size_pool, rb_heap_t *heap)
{
    GC_ASSERT(heap->free_pages == NULL);

    if (is_incremental_marking(objspace)) {
	gc_marks_continue(objspace, size_pool, heap);
    }

    if (heap->free_pages == NULL && is_lazy_sweeping(objspace)) {
        gc_sweep_continue(objspace, size_pool, heap);
    }

    if (heap->free_pages == NULL &&
        (will_be_incremental_marking(objspace) || heap_increment(objspace, size_pool, heap) == FALSE) &&
	gc_start(objspace, GPR_FLAG_NEWOBJ) == FALSE) {
	rb_memerror();
    }
}

void
rb_objspace_set_event_hook(const rb_event_flag_t event)
{
    rb_objspace_t *objspace = &rb_objspace;
    objspace->hook_events = event & RUBY_INTERNAL_EVENT_OBJSPACE_MASK;
    objspace->flags.has_hook = (objspace->hook_events != 0);
}

static void
gc_event_hook_body(rb_execution_context_t *ec, rb_objspace_t *objspace, const rb_event_flag_t event, VALUE data)
{
    const VALUE *pc = ec->cfp->pc;
    if (pc && VM_FRAME_RUBYFRAME_P(ec->cfp)) {
        /* increment PC because source line is calculated with PC-1 */
        ec->cfp->pc++;
    }
    EXEC_EVENT_HOOK(ec, event, ec->cfp->self, 0, 0, 0, data);
    ec->cfp->pc = pc;
}

#define gc_event_hook_available_p(objspace) ((objspace)->flags.has_hook)
#define gc_event_hook_needed_p(objspace, event) ((objspace)->hook_events & (event))

#define gc_event_hook_prep(objspace, event, data, prep) do { \
    if (UNLIKELY(gc_event_hook_needed_p(objspace, event))) { \
        prep; \
	gc_event_hook_body(GET_EC(), (objspace), (event), (data)); \
    } \
} while (0)

#define gc_event_hook(objspace, event, data) gc_event_hook_prep(objspace, event, data, (void)0)

static inline VALUE
newobj_init(VALUE klass, VALUE flags, int wb_protected, rb_objspace_t *objspace, VALUE obj)
{
#if !__has_feature(memory_sanitizer)
    GC_ASSERT(BUILTIN_TYPE(obj) == T_NONE);
    GC_ASSERT((flags & FL_WB_PROTECTED) == 0);
#endif
    RVALUE *p = RANY(obj);
    p->as.basic.flags = flags;
    *((VALUE *)&p->as.basic.klass) = klass;

    //fprintf(stdout, "newobj_init: %p, %s\n", (void*)obj, rb_type_str(RB_BUILTIN_TYPE(obj)));
 
#ifdef USE_THIRD_PARTY_HEAP
    switch (RB_BUILTIN_TYPE(obj)) {
      case T_DATA:
      case T_FILE:
        mmtk_register_finalizable((void*)obj);
        // VALUE klass = CLASS_OF(obj);
        // fprintf(stderr, "Object registered for finalization: %p: %s %s\n",
        //     (void*)obj,
        //     rb_type_str(RB_BUILTIN_TYPE(obj)),
        //     klass==0?"(null)":rb_class2name(klass)
        //     );
        break;
      default:
        break; // Do nothing.
    }
#endif // USE_THIRD_PARTY_HEAP


#if RACTOR_CHECK_MODE
    rb_ractor_setup_belonging(obj);
#endif

#if RGENGC_CHECK_MODE
    p->as.values.v1 = p->as.values.v2 = p->as.values.v3 = 0;

    RB_VM_LOCK_ENTER_NO_BARRIER();
    {
        check_rvalue_consistency(obj);

        GC_ASSERT(RVALUE_MARKED(obj) == FALSE);
        GC_ASSERT(RVALUE_MARKING(obj) == FALSE);
        GC_ASSERT(RVALUE_OLD_P(obj) == FALSE);
        GC_ASSERT(RVALUE_WB_UNPROTECTED(obj) == FALSE);

        if (flags & FL_PROMOTED1) {
            if (RVALUE_AGE(obj) != 2) rb_bug("newobj: %s of age (%d) != 2.", obj_info(obj), RVALUE_AGE(obj));
        }
        else {
            if (RVALUE_AGE(obj) > 0) rb_bug("newobj: %s of age (%d) > 0.", obj_info(obj), RVALUE_AGE(obj));
        }
        if (rgengc_remembered(objspace, (VALUE)obj)) rb_bug("newobj: %s is remembered.", obj_info(obj));
    }
    RB_VM_LOCK_LEAVE_NO_BARRIER();
#endif

#ifndef USE_THIRD_PARTY_HEAP
    if (UNLIKELY(wb_protected == FALSE)) {
        ASSERT_vm_locking();
        MARK_IN_BITMAP(GET_HEAP_WB_UNPROTECTED_BITS(obj), obj);
    }
#endif

    // TODO: make it atomic, or ractor local
    objspace->total_allocated_objects++;

#if RGENGC_PROFILE
    if (wb_protected) {
        objspace->profile.total_generated_normal_object_count++;
#if RGENGC_PROFILE >= 2
        objspace->profile.generated_normal_object_count_types[BUILTIN_TYPE(obj)]++;
#endif
    }
    else {
        objspace->profile.total_generated_shady_object_count++;
#if RGENGC_PROFILE >= 2
        objspace->profile.generated_shady_object_count_types[BUILTIN_TYPE(obj)]++;
#endif
    }
#endif

#if GC_DEBUG
    RANY(obj)->file = rb_source_location_cstr(&RANY(obj)->line);
    GC_ASSERT(!SPECIAL_CONST_P(obj)); /* check alignment */
#endif

    gc_report(5, objspace, "newobj: %s\n", obj_info(obj));

#if RGENGC_OLD_NEWOBJ_CHECK > 0
    {
        static int newobj_cnt = RGENGC_OLD_NEWOBJ_CHECK;

        if (!is_incremental_marking(objspace) &&
            flags & FL_WB_PROTECTED &&   /* do not promote WB unprotected objects */
            ! RB_TYPE_P(obj, T_ARRAY)) { /* array.c assumes that allocated objects are new */
            if (--newobj_cnt == 0) {
                newobj_cnt = RGENGC_OLD_NEWOBJ_CHECK;

                gc_mark_set(objspace, obj);
                RVALUE_AGE_SET_OLD(objspace, obj);

                rb_gc_writebarrier_remember(obj);
            }
        }
    }
#endif
    // RUBY_DEBUG_LOG("obj:%p (%s)", (void *)obj, obj_type_name(obj));
    return obj;
}

static inline void heap_add_freepage(rb_heap_t *heap, struct heap_page *page);
static struct heap_page *heap_next_freepage(rb_objspace_t *objspace, rb_size_pool_t *size_pool, rb_heap_t *heap);
static inline void ractor_set_cache(rb_ractor_t *cr, struct heap_page *page, size_t size_pool_idx);

#ifndef USE_THIRD_PARTY_HEAP
size_t
rb_gc_obj_slot_size(VALUE obj)
{
    return GET_HEAP_PAGE(obj)->slot_size;
}
#endif // USE_THIRD_PARTY_HEAP

static inline size_t
size_pool_slot_size(unsigned char pool_id)
{
    GC_ASSERT(pool_id < SIZE_POOL_COUNT);

    size_t slot_size = (1 << pool_id) * BASE_SLOT_SIZE;

#if RGENGC_CHECK_MODE
    rb_objspace_t *objspace = &rb_objspace;
    GC_ASSERT(size_pools[pool_id].slot_size == (short)slot_size);
#endif

    return slot_size;
}

bool
rb_gc_size_allocatable_p(size_t size)
{
#ifdef USE_THIRD_PARTY_HEAP
    return true;
#endif // USE_THIRD_PARTY_HEAP
    return size <= size_pool_slot_size(SIZE_POOL_COUNT - 1);
}

static inline VALUE
ractor_cached_free_region(rb_objspace_t *objspace, rb_ractor_t *cr, size_t size_pool_idx)
{
    rb_ractor_newobj_size_pool_cache_t *cache = &cr->newobj_cache.size_pool_caches[size_pool_idx];
    RVALUE *p = cache->freelist;

    if (p) {
        VALUE obj = (VALUE)p;
        MAYBE_UNUSED(const size_t) stride = size_pool_slot_size(size_pool_idx);
        cache->freelist = p->as.free.next;
#if USE_RVARGC
        asan_unpoison_memory_region(p, stride, true);
#else
        asan_unpoison_object(obj, true);
#endif
#if RGENGC_CHECK_MODE
        GC_ASSERT(cache->using_page->slot_size == (short)stride);
        // zero clear
        MEMZERO((char *)obj, char, stride);
#endif
        return obj;
    }
    else {
        return Qfalse;
    }
}

static struct heap_page *
heap_next_freepage(rb_objspace_t *objspace, rb_size_pool_t *size_pool, rb_heap_t *heap)
{
    ASSERT_vm_locking();

    struct heap_page *page;

    while (heap->free_pages == NULL) {
	heap_prepare(objspace, size_pool, heap);
    }
    page = heap->free_pages;
    heap->free_pages = page->free_next;

    GC_ASSERT(page->free_slots != 0);
    RUBY_DEBUG_LOG("page:%p freelist:%p cnt:%d", (void *)page, (void *)page->freelist, page->free_slots);

    asan_unpoison_memory_region(&page->freelist, sizeof(RVALUE*), false);

    return page;
}

static inline void
ractor_set_cache(rb_ractor_t *cr, struct heap_page *page, size_t size_pool_idx)
{
    gc_report(3, &rb_objspace, "ractor_set_cache: Using page %p\n", (void *)GET_PAGE_BODY(page->start));

    rb_ractor_newobj_size_pool_cache_t *cache = &cr->newobj_cache.size_pool_caches[size_pool_idx];

    cache->using_page = page;
    cache->freelist = page->freelist;
    page->free_slots = 0;
    page->freelist = NULL;

    asan_unpoison_object((VALUE)cache->freelist, false);
    GC_ASSERT(RB_TYPE_P((VALUE)cache->freelist, T_NONE));
    asan_poison_object((VALUE)cache->freelist);
}

static inline void
ractor_cache_slots(rb_objspace_t *objspace, rb_ractor_t *cr, size_t size_pool_idx)
{
    ASSERT_vm_locking();

    rb_size_pool_t *size_pool = &size_pools[size_pool_idx];
    struct heap_page *page = heap_next_freepage(objspace, size_pool, SIZE_POOL_EDEN_HEAP(size_pool));

    ractor_set_cache(cr, page, size_pool_idx);
}

static inline VALUE
newobj_fill(VALUE obj, VALUE v1, VALUE v2, VALUE v3)
{
    RVALUE *p = (RVALUE *)obj;
    p->as.values.v1 = v1;
    p->as.values.v2 = v2;
    p->as.values.v3 = v3;
    return obj;
}

static inline size_t
size_pool_idx_for_size(size_t size)
{
#if USE_RVARGC
    size_t slot_count = CEILDIV(size, BASE_SLOT_SIZE);

    /* size_pool_idx is ceil(log2(slot_count)) */
    size_t size_pool_idx = 64 - nlz_int64(slot_count - 1);

    if (size_pool_idx >= SIZE_POOL_COUNT) {
        rb_bug("size_pool_idx_for_size: allocation size too large");
    }

#if RGENGC_CHECK_MODE
    rb_objspace_t *objspace = &rb_objspace;
    GC_ASSERT(size <= (size_t)size_pools[size_pool_idx].slot_size);
    if (size_pool_idx > 0) GC_ASSERT(size > (size_t)size_pools[size_pool_idx - 1].slot_size);
#endif

    return size_pool_idx;
#else
    GC_ASSERT(size <= sizeof(RVALUE));
    return 0;
#endif
}

ALWAYS_INLINE(static VALUE newobj_slowpath(VALUE klass, VALUE flags, rb_objspace_t *objspace, rb_ractor_t *cr, int wb_protected, size_t size_pool_idx));

static inline VALUE
newobj_slowpath(VALUE klass, VALUE flags, rb_objspace_t *objspace, rb_ractor_t *cr, int wb_protected, size_t size_pool_idx)
{
    VALUE obj;
    unsigned int lev;

    RB_VM_LOCK_ENTER_CR_LEV(cr, &lev);
    {
        if (UNLIKELY(during_gc || ruby_gc_stressful)) {
            if (during_gc) {
                dont_gc_on();
                during_gc = 0;
                rb_bug("object allocation during garbage collection phase");
            }

            if (ruby_gc_stressful) {
                if (!garbage_collect(objspace, GPR_FLAG_NEWOBJ)) {
                    rb_memerror();
                }
            }
        }

        // allocate new slot
        while ((obj = ractor_cached_free_region(objspace, cr, size_pool_idx)) == Qfalse) {
            ractor_cache_slots(objspace, cr, size_pool_idx);
        }
        GC_ASSERT(obj != 0);
        newobj_init(klass, flags, wb_protected, objspace, obj);

        gc_event_hook_prep(objspace, RUBY_INTERNAL_EVENT_NEWOBJ, obj, newobj_fill(obj, 0, 0, 0));
    }
    RB_VM_LOCK_LEAVE_CR_LEV(cr, &lev);

    return obj;
}

NOINLINE(static VALUE newobj_slowpath_wb_protected(VALUE klass, VALUE flags,
                                                   rb_objspace_t *objspace, rb_ractor_t *cr, size_t size_pool_idx));
NOINLINE(static VALUE newobj_slowpath_wb_unprotected(VALUE klass, VALUE flags,
                                                     rb_objspace_t *objspace, rb_ractor_t *cr, size_t size_pool_idx));

static VALUE
newobj_slowpath_wb_protected(VALUE klass, VALUE flags, rb_objspace_t *objspace, rb_ractor_t *cr, size_t size_pool_idx)
{
    return newobj_slowpath(klass, flags, objspace, cr, TRUE, size_pool_idx);
}

static VALUE
newobj_slowpath_wb_unprotected(VALUE klass, VALUE flags, rb_objspace_t *objspace, rb_ractor_t *cr, size_t size_pool_idx)
{
    return newobj_slowpath(klass, flags, objspace, cr, FALSE, size_pool_idx);
}

static inline VALUE
newobj_of0(VALUE klass, VALUE flags, int wb_protected, rb_ractor_t *cr, size_t alloc_size)
{
    VALUE obj;
    rb_objspace_t *objspace = &rb_objspace;
#ifdef USE_THIRD_PARTY_HEAP
    const size_t MMTK_ALIGNMENT = 8;
    size_t mmtk_alloc_size = (alloc_size + MMTK_ALIGNMENT - 1) & ~(MMTK_ALIGNMENT - 1);
    RUBY_ASSERT(mmtk_alloc_size >= alloc_size);
    RUBY_ASSERT(mmtk_alloc_size < alloc_size + MMTK_ALIGNMENT);
    RUBY_ASSERT(mmtk_alloc_size % MMTK_ALIGNMENT == 0);
    obj = (VALUE) mmtk_alloc(GET_THREAD()->mutator, mmtk_alloc_size, MMTK_ALIGNMENT, 0, 0); // Default allocation semantics
    return newobj_init(klass, flags, wb_protected, objspace, obj);
#endif

    RB_DEBUG_COUNTER_INC(obj_newobj);
    (void)RB_DEBUG_COUNTER_INC_IF(obj_newobj_wb_unprotected, !wb_protected);

#if GC_DEBUG_STRESS_TO_CLASS
    if (UNLIKELY(stress_to_class)) {
        long i, cnt = RARRAY_LEN(stress_to_class);
        for (i = 0; i < cnt; ++i) {
            if (klass == RARRAY_AREF(stress_to_class, i)) rb_memerror();
        }
    }
#endif

    size_t size_pool_idx = size_pool_idx_for_size(alloc_size);

    if ((!UNLIKELY(during_gc ||
                   ruby_gc_stressful ||
                   gc_event_hook_available_p(objspace)) &&
         wb_protected &&
         (obj = ractor_cached_free_region(objspace, cr, size_pool_idx)) != Qfalse)) {

        newobj_init(klass, flags, wb_protected, objspace, obj);
    }
    else {
        RB_DEBUG_COUNTER_INC(obj_newobj_slowpath);

        obj = wb_protected ?
          newobj_slowpath_wb_protected(klass, flags, objspace, cr, size_pool_idx) :
          newobj_slowpath_wb_unprotected(klass, flags, objspace, cr, size_pool_idx);
    }

    return obj;
}

static inline VALUE
newobj_of(VALUE klass, VALUE flags, VALUE v1, VALUE v2, VALUE v3, int wb_protected, size_t alloc_size)
{
    VALUE obj = newobj_of0(klass, flags, wb_protected, GET_RACTOR(), alloc_size);
    return newobj_fill(obj, v1, v2, v3);
}

static inline VALUE
newobj_of_cr(rb_ractor_t *cr, VALUE klass, VALUE flags, VALUE v1, VALUE v2, VALUE v3, int wb_protected, size_t alloc_size)
{
    VALUE obj = newobj_of0(klass, flags, wb_protected, cr, alloc_size);
    return newobj_fill(obj, v1, v2, v3);
}

VALUE
rb_wb_unprotected_newobj_of(VALUE klass, VALUE flags, size_t size)
{
    GC_ASSERT((flags & FL_WB_PROTECTED) == 0);
    return newobj_of(klass, flags, 0, 0, 0, FALSE, size);
}

VALUE
rb_wb_protected_newobj_of(VALUE klass, VALUE flags, size_t size)
{
    GC_ASSERT((flags & FL_WB_PROTECTED) == 0);
    return newobj_of(klass, flags, 0, 0, 0, TRUE, size);
}

VALUE
rb_ec_wb_protected_newobj_of(rb_execution_context_t *ec, VALUE klass, VALUE flags, size_t size)
{
    GC_ASSERT((flags & FL_WB_PROTECTED) == 0);
    return newobj_of_cr(rb_ec_ractor_ptr(ec), klass, flags, 0, 0, 0, TRUE, size);
}

/* for compatibility */

VALUE
rb_newobj(void)
{
    return newobj_of(0, T_NONE, 0, 0, 0, FALSE, sizeof(RVALUE));
}

VALUE
rb_newobj_of(VALUE klass, VALUE flags)
{
    if ((flags & RUBY_T_MASK) == T_OBJECT) {
        st_table *index_tbl = RCLASS_IV_INDEX_TBL(klass);

        VALUE obj = newobj_of(klass, (flags | ROBJECT_EMBED) & ~FL_WB_PROTECTED , Qundef, Qundef, Qundef, flags & FL_WB_PROTECTED, sizeof(RVALUE));

        if (index_tbl && index_tbl->num_entries > ROBJECT_EMBED_LEN_MAX) {
            rb_init_iv_list(obj);
        }
        return obj;
    }
    else {
        return newobj_of(klass, flags & ~FL_WB_PROTECTED, 0, 0, 0, flags & FL_WB_PROTECTED, sizeof(RVALUE));
    }
}

#define UNEXPECTED_NODE(func) \
    rb_bug(#func"(): GC does not handle T_NODE 0x%x(%p) 0x%"PRIxVALUE, \
	   BUILTIN_TYPE(obj), (void*)(obj), RBASIC(obj)->flags)

const char *
rb_imemo_name(enum imemo_type type)
{
    // put no default case to get a warning if an imemo type is missing
    switch (type) {
#define IMEMO_NAME(x) case imemo_##x: return #x;
        IMEMO_NAME(env);
        IMEMO_NAME(cref);
        IMEMO_NAME(svar);
        IMEMO_NAME(throw_data);
        IMEMO_NAME(ifunc);
        IMEMO_NAME(memo);
        IMEMO_NAME(ment);
        IMEMO_NAME(iseq);
        IMEMO_NAME(tmpbuf);
        IMEMO_NAME(ast);
        IMEMO_NAME(parser_strterm);
        IMEMO_NAME(callinfo);
        IMEMO_NAME(callcache);
        IMEMO_NAME(constcache);
#undef IMEMO_NAME
    }
    return "unknown";
}

#undef rb_imemo_new

VALUE
rb_imemo_new(enum imemo_type type, VALUE v1, VALUE v2, VALUE v3, VALUE v0)
{
    size_t size = sizeof(RVALUE);
    VALUE flags = T_IMEMO | (type << FL_USHIFT);
    return newobj_of(v0, flags, v1, v2, v3, TRUE, size);
}

static VALUE
rb_imemo_tmpbuf_new(VALUE v1, VALUE v2, VALUE v3, VALUE v0)
{
    size_t size = sizeof(RVALUE);
    VALUE flags = T_IMEMO | (imemo_tmpbuf << FL_USHIFT);
    return newobj_of(v0, flags, v1, v2, v3, FALSE, size);
}

static VALUE
rb_imemo_tmpbuf_auto_free_maybe_mark_buffer(void *buf, size_t cnt)
{
    return rb_imemo_tmpbuf_new((VALUE)buf, 0, (VALUE)cnt, 0);
}

rb_imemo_tmpbuf_t *
rb_imemo_tmpbuf_parser_heap(void *buf, rb_imemo_tmpbuf_t *old_heap, size_t cnt)
{
    return (rb_imemo_tmpbuf_t *)rb_imemo_tmpbuf_new((VALUE)buf, (VALUE)old_heap, (VALUE)cnt, 0);
}

static size_t
imemo_memsize(VALUE obj)
{
    size_t size = 0;
    switch (imemo_type(obj)) {
      case imemo_ment:
        size += sizeof(RANY(obj)->as.imemo.ment.def);
        break;
      case imemo_iseq:
        size += rb_iseq_memsize((rb_iseq_t *)obj);
        break;
      case imemo_env:
        size += RANY(obj)->as.imemo.env.env_size * sizeof(VALUE);
        break;
      case imemo_tmpbuf:
        size += RANY(obj)->as.imemo.alloc.cnt * sizeof(VALUE);
        break;
      case imemo_ast:
        size += rb_ast_memsize(&RANY(obj)->as.imemo.ast);
        break;
      case imemo_cref:
      case imemo_svar:
      case imemo_throw_data:
      case imemo_ifunc:
      case imemo_memo:
      case imemo_parser_strterm:
        break;
      default:
        /* unreachable */
        break;
    }
    return size;
}

#if IMEMO_DEBUG
VALUE
rb_imemo_new_debug(enum imemo_type type, VALUE v1, VALUE v2, VALUE v3, VALUE v0, const char *file, int line)
{
    VALUE memo = rb_imemo_new(type, v1, v2, v3, v0);
    fprintf(stderr, "memo %p (type: %d) @ %s:%d\n", (void *)memo, imemo_type(memo), file, line);
    return memo;
}
#endif

VALUE
rb_class_allocate_instance(VALUE klass)
{
    st_table *index_tbl = RCLASS_IV_INDEX_TBL(klass);

    VALUE flags = T_OBJECT | ROBJECT_EMBED;

    VALUE obj = newobj_of(klass, flags, Qundef, Qundef, Qundef, RGENGC_WB_PROTECTED_OBJECT, sizeof(RVALUE));

    if (index_tbl && index_tbl->num_entries > ROBJECT_EMBED_LEN_MAX) {
        rb_init_iv_list(obj);
    }

    return obj;
}

static inline void
rb_data_object_check(VALUE klass)
{
    if (klass != rb_cObject && (rb_get_alloc_func(klass) == rb_class_allocate_instance)) {
        rb_undef_alloc_func(klass);
        rb_warn("undefining the allocator of T_DATA class %"PRIsVALUE, klass);
    }
}

VALUE
rb_data_object_wrap(VALUE klass, void *datap, RUBY_DATA_FUNC dmark, RUBY_DATA_FUNC dfree)
{
    RUBY_ASSERT_ALWAYS(dfree != (RUBY_DATA_FUNC)1);
    if (klass) rb_data_object_check(klass);
    return newobj_of(klass, T_DATA, (VALUE)dmark, (VALUE)dfree, (VALUE)datap, FALSE, sizeof(RVALUE));
}

VALUE
rb_data_object_zalloc(VALUE klass, size_t size, RUBY_DATA_FUNC dmark, RUBY_DATA_FUNC dfree)
{
    VALUE obj = rb_data_object_wrap(klass, 0, dmark, dfree);
    DATA_PTR(obj) = xcalloc(1, size);
    return obj;
}

VALUE
rb_data_typed_object_wrap(VALUE klass, void *datap, const rb_data_type_t *type)
{
    RBIMPL_NONNULL_ARG(type);
    if (klass) rb_data_object_check(klass);
    return newobj_of(klass, T_DATA, (VALUE)type, (VALUE)1, (VALUE)datap, type->flags & RUBY_FL_WB_PROTECTED, sizeof(RVALUE));
}

VALUE
rb_data_typed_object_zalloc(VALUE klass, size_t size, const rb_data_type_t *type)
{
    VALUE obj = rb_data_typed_object_wrap(klass, 0, type);
    DATA_PTR(obj) = xcalloc(1, size);
    return obj;
}

size_t
rb_objspace_data_type_memsize(VALUE obj)
{
    if (RTYPEDDATA_P(obj)) {
	const rb_data_type_t *type = RTYPEDDATA_TYPE(obj);
	const void *ptr = RTYPEDDATA_DATA(obj);
	if (ptr && type->function.dsize) {
	    return type->function.dsize(ptr);
	}
    }
    return 0;
}

const char *
rb_objspace_data_type_name(VALUE obj)
{
    if (RTYPEDDATA_P(obj)) {
	return RTYPEDDATA_TYPE(obj)->wrap_struct_name;
    }
    else {
	return 0;
    }
}

static int
ptr_in_page_body_p(const void *ptr, const void *memb)
{
    struct heap_page *page = *(struct heap_page **)memb;
    uintptr_t p_body = (uintptr_t)GET_PAGE_BODY(page->start);

    if ((uintptr_t)ptr >= p_body) {
        return (uintptr_t)ptr < (p_body + HEAP_PAGE_SIZE) ? 0 : 1;
    }
    else {
        return -1;
    }
}

PUREFUNC(static inline struct heap_page * heap_page_for_ptr(rb_objspace_t *objspace, uintptr_t ptr);)
static inline struct heap_page *
heap_page_for_ptr(rb_objspace_t *objspace, uintptr_t ptr)
{
    struct heap_page **res;

    if (ptr < (uintptr_t)heap_pages_lomem ||
            ptr > (uintptr_t)heap_pages_himem) {
        return NULL;
    }

    res = bsearch((void *)ptr, heap_pages_sorted,
                  (size_t)heap_allocated_pages, sizeof(struct heap_page *),
                  ptr_in_page_body_p);

    if (res) {
        return *res;
    }
    else {
        return NULL;
    }
}

PUREFUNC(static inline int is_pointer_to_heap(rb_objspace_t *objspace, void *ptr);)
static inline int
is_pointer_to_heap(rb_objspace_t *objspace, void *ptr)
{
<<<<<<< HEAD
#ifdef USE_THIRD_PARTY_HEAP
    return mmtk_is_mapped_object(ptr);
#endif
    register RVALUE *p = RANY(ptr);
=======
    register uintptr_t p = (uintptr_t)ptr;
>>>>>>> 2a30ddd9
    register struct heap_page *page;

    RB_DEBUG_COUNTER_INC(gc_isptr_trial);

    if (p < heap_pages_lomem || p > heap_pages_himem) return FALSE;
    RB_DEBUG_COUNTER_INC(gc_isptr_range);

    if (p % BASE_SLOT_SIZE != 0) return FALSE;
    RB_DEBUG_COUNTER_INC(gc_isptr_align);

    page = heap_page_for_ptr(objspace, (uintptr_t)ptr);
    if (page) {
        RB_DEBUG_COUNTER_INC(gc_isptr_maybe);
        if (page->flags.in_tomb) {
            return FALSE;
        }
        else {
            if (p < page->start) return FALSE;
            if (p >= page->start + (page->total_slots * page->slot_size)) return FALSE;
            if ((NUM_IN_PAGE(p) * BASE_SLOT_SIZE) % page->slot_size != 0) return FALSE;

            return TRUE;
        }
    }
    return FALSE;
}

static enum rb_id_table_iterator_result
free_const_entry_i(VALUE value, void *data)
{
    rb_const_entry_t *ce = (rb_const_entry_t *)value;
    xfree(ce);
    return ID_TABLE_CONTINUE;
}

void
rb_free_const_table(struct rb_id_table *tbl)
{
    rb_id_table_foreach_values(tbl, free_const_entry_i, 0);
    rb_id_table_free(tbl);
}

static int
free_iv_index_tbl_free_i(st_data_t key, st_data_t value, st_data_t data)
{
    xfree((void *)value);
    return ST_CONTINUE;
}

static void
iv_index_tbl_free(struct st_table *tbl)
{
    st_foreach(tbl, free_iv_index_tbl_free_i, 0);
    st_free_table(tbl);
}

// alive: if false, target pointers can be freed already.
//        To check it, we need objspace parameter.
static void
vm_ccs_free(struct rb_class_cc_entries *ccs, int alive, rb_objspace_t *objspace, VALUE klass)
{
    if (ccs->entries) {
        for (int i=0; i<ccs->len; i++) {
            const struct rb_callcache *cc = ccs->entries[i].cc;
            if (!alive) {
                void *ptr = asan_poisoned_object_p((VALUE)cc);
                asan_unpoison_object((VALUE)cc, false);
                // ccs can be free'ed.
                if (is_pointer_to_heap(objspace, (void *)cc) &&
                    IMEMO_TYPE_P(cc, imemo_callcache) &&
                    cc->klass == klass) {
                    // OK. maybe target cc.
                }
                else {
                    if (ptr) {
                        asan_poison_object((VALUE)cc);
                    }
                    continue;
                }
                if (ptr) {
                    asan_poison_object((VALUE)cc);
                }
            }
            vm_cc_invalidate(cc);
        }
        ruby_xfree(ccs->entries);
    }
    ruby_xfree(ccs);
}

void
rb_vm_ccs_free(struct rb_class_cc_entries *ccs)
{
    RB_DEBUG_COUNTER_INC(ccs_free);
    vm_ccs_free(ccs, TRUE, NULL, Qundef);
}

struct cc_tbl_i_data {
    rb_objspace_t *objspace;
    VALUE klass;
    bool alive;
};

static enum rb_id_table_iterator_result
cc_table_mark_i(ID id, VALUE ccs_ptr, void *data_ptr)
{
    struct cc_tbl_i_data *data = data_ptr;
    struct rb_class_cc_entries *ccs = (struct rb_class_cc_entries *)ccs_ptr;
    VM_ASSERT(vm_ccs_p(ccs));
    VM_ASSERT(id == ccs->cme->called_id);

    if (METHOD_ENTRY_INVALIDATED(ccs->cme)) {
        rb_vm_ccs_free(ccs);
        return ID_TABLE_DELETE;
    }
    else {
        gc_mark(data->objspace, (VALUE)ccs->cme);

        for (int i=0; i<ccs->len; i++) {
            VM_ASSERT(data->klass == ccs->entries[i].cc->klass);
            VM_ASSERT(vm_cc_check_cme(ccs->entries[i].cc, ccs->cme));

            gc_mark(data->objspace, (VALUE)ccs->entries[i].ci);
            gc_mark(data->objspace, (VALUE)ccs->entries[i].cc);
        }
        return ID_TABLE_CONTINUE;
    }
}

static void
cc_table_mark(rb_objspace_t *objspace, VALUE klass)
{
    struct rb_id_table *cc_tbl = RCLASS_CC_TBL(klass);
    if (cc_tbl) {
        struct cc_tbl_i_data data = {
            .objspace = objspace,
            .klass = klass,
        };
        rb_id_table_foreach(cc_tbl, cc_table_mark_i, &data);
    }
}

static enum rb_id_table_iterator_result
cc_table_free_i(VALUE ccs_ptr, void *data_ptr)
{
    struct cc_tbl_i_data *data = data_ptr;
    struct rb_class_cc_entries *ccs = (struct rb_class_cc_entries *)ccs_ptr;
    VM_ASSERT(vm_ccs_p(ccs));
    vm_ccs_free(ccs, data->alive, data->objspace, data->klass);
    return ID_TABLE_CONTINUE;
}

static void
cc_table_free(rb_objspace_t *objspace, VALUE klass, bool alive)
{
    struct rb_id_table *cc_tbl = RCLASS_CC_TBL(klass);

    if (cc_tbl) {
        struct cc_tbl_i_data data = {
            .objspace = objspace,
            .klass = klass,
            .alive = alive,
        };
        rb_id_table_foreach_values(cc_tbl, cc_table_free_i, &data);
        rb_id_table_free(cc_tbl);
    }
}

static enum rb_id_table_iterator_result
cvar_table_free_i(VALUE value, void * ctx)
{
    xfree((void *) value);
    return ID_TABLE_CONTINUE;
}

void
rb_cc_table_free(VALUE klass)
{
    cc_table_free(&rb_objspace, klass, TRUE);
}

static inline void
make_zombie(rb_objspace_t *objspace, VALUE obj, void (*dfree)(void *), void *data)
{
#ifdef USE_THIRD_PARTY_HEAP
    // Zombies are for deferred jobs of cleaning up non-GC resources. It is not
    // necessry to manage zombies with GC, although there is no problem using GC,
    // either.
    //
    // We will eventually eliminate object resurrection. When that happens,
    // obj will have been recycled.
    //
    // Changing the shape (class) of an object may also introduce race between
    // mutators and the GC.
    struct RZombie *zombie = (struct RZombie*)xmalloc(sizeof(struct RZombie));
#else
    struct RZombie *zombie = RZOMBIE(obj);
#endif // USE_THIRD_PARTY_HEAP
    zombie->basic.flags = T_ZOMBIE | (zombie->basic.flags & FL_SEEN_OBJ_ID);
    zombie->dfree = dfree;
    zombie->data = data;
    zombie->next = heap_pages_deferred_final;
    heap_pages_deferred_final = (VALUE)zombie;

    // With MMTk, we decouple deferred jobs from memory management.
#ifndef USE_THIRD_PARTY_HEAP
    struct heap_page *page = GET_HEAP_PAGE(obj);
    page->final_slots++;
    heap_pages_final_slots++;
#endif // USE_THIRD_PARTY_HEAP
}

static inline void
make_io_zombie(rb_objspace_t *objspace, VALUE obj)
{
    rb_io_t *fptr = RANY(obj)->as.file.fptr;
    make_zombie(objspace, obj, rb_io_fptr_finalize_internal, fptr);
}

static void
obj_free_object_id(rb_objspace_t *objspace, VALUE obj)
{
    ASSERT_vm_locking();
    st_data_t o = (st_data_t)obj, id;

    GC_ASSERT(FL_TEST(obj, FL_SEEN_OBJ_ID));
    FL_UNSET(obj, FL_SEEN_OBJ_ID);

    if (st_delete(objspace->obj_to_id_tbl, &o, &id)) {
        GC_ASSERT(id);
        st_delete(objspace->id_to_obj_tbl, &id, NULL);
    }
    else {
        rb_bug("Object ID seen, but not in mapping table: %s\n", obj_info(obj));
    }
}

static int
obj_free(rb_objspace_t *objspace, VALUE obj)
{
    RB_DEBUG_COUNTER_INC(obj_free);
    // RUBY_DEBUG_LOG("obj:%p (%s)", (void *)obj, obj_type_name(obj));

    gc_event_hook(objspace, RUBY_INTERNAL_EVENT_FREEOBJ, obj);

    switch (BUILTIN_TYPE(obj)) {
      case T_NIL:
      case T_FIXNUM:
      case T_TRUE:
      case T_FALSE:
	rb_bug("obj_free() called for broken object");
	break;
      default:
        break;
    }

    if (FL_TEST(obj, FL_EXIVAR)) {
	rb_free_generic_ivar((VALUE)obj);
	FL_UNSET(obj, FL_EXIVAR);
    }

    if (FL_TEST(obj, FL_SEEN_OBJ_ID) && !FL_TEST(obj, FL_FINALIZE)) {
        obj_free_object_id(objspace, obj);
    }

    if (RVALUE_WB_UNPROTECTED(obj)) CLEAR_IN_BITMAP(GET_HEAP_WB_UNPROTECTED_BITS(obj), obj);

#if RGENGC_CHECK_MODE
#define CHECK(x) if (x(obj) != FALSE) rb_bug("obj_free: " #x "(%s) != FALSE", obj_info(obj))
	CHECK(RVALUE_WB_UNPROTECTED);
	CHECK(RVALUE_MARKED);
	CHECK(RVALUE_MARKING);
	CHECK(RVALUE_UNCOLLECTIBLE);
#undef CHECK
#endif

    switch (BUILTIN_TYPE(obj)) {
      case T_OBJECT:
        if (RANY(obj)->as.basic.flags & ROBJECT_EMBED) {
            RB_DEBUG_COUNTER_INC(obj_obj_embed);
        }
        else if (ROBJ_TRANSIENT_P(obj)) {
            RB_DEBUG_COUNTER_INC(obj_obj_transient);
        }
        else {
            xfree(RANY(obj)->as.object.as.heap.ivptr);
            RB_DEBUG_COUNTER_INC(obj_obj_ptr);
        }
        break;
      case T_MODULE:
      case T_CLASS:
	rb_id_table_free(RCLASS_M_TBL(obj));
        cc_table_free(objspace, obj, FALSE);
	if (RCLASS_IV_TBL(obj)) {
	    st_free_table(RCLASS_IV_TBL(obj));
	}
	if (RCLASS_CONST_TBL(obj)) {
	    rb_free_const_table(RCLASS_CONST_TBL(obj));
	}
	if (RCLASS_IV_INDEX_TBL(obj)) {
            iv_index_tbl_free(RCLASS_IV_INDEX_TBL(obj));
	}
	if (RCLASS_CVC_TBL(obj)) {
            rb_id_table_foreach_values(RCLASS_CVC_TBL(obj), cvar_table_free_i, NULL);
            rb_id_table_free(RCLASS_CVC_TBL(obj));
	}
        rb_class_remove_subclass_head(obj);
	rb_class_remove_from_module_subclasses(obj);
	rb_class_remove_from_super_subclasses(obj);
#if SIZEOF_SERIAL_T != SIZEOF_VALUE && USE_RVARGC
        xfree(RCLASS(obj)->class_serial_ptr);
#endif

#if !USE_RVARGC
	if (RCLASS_EXT(obj))
            xfree(RCLASS_EXT(obj));
#endif

        (void)RB_DEBUG_COUNTER_INC_IF(obj_module_ptr, BUILTIN_TYPE(obj) == T_MODULE);
        (void)RB_DEBUG_COUNTER_INC_IF(obj_class_ptr, BUILTIN_TYPE(obj) == T_CLASS);
	break;
      case T_STRING:
	rb_str_free(obj);
	break;
      case T_ARRAY:
        rb_ary_free(obj);
	break;
      case T_HASH:
#if USE_DEBUG_COUNTER
        switch (RHASH_SIZE(obj)) {
          case 0:
            RB_DEBUG_COUNTER_INC(obj_hash_empty);
            break;
          case 1:
            RB_DEBUG_COUNTER_INC(obj_hash_1);
            break;
          case 2:
            RB_DEBUG_COUNTER_INC(obj_hash_2);
            break;
          case 3:
            RB_DEBUG_COUNTER_INC(obj_hash_3);
            break;
          case 4:
            RB_DEBUG_COUNTER_INC(obj_hash_4);
            break;
          case 5:
          case 6:
          case 7:
          case 8:
            RB_DEBUG_COUNTER_INC(obj_hash_5_8);
            break;
          default:
            GC_ASSERT(RHASH_SIZE(obj) > 8);
            RB_DEBUG_COUNTER_INC(obj_hash_g8);
        }

        if (RHASH_AR_TABLE_P(obj)) {
            if (RHASH_AR_TABLE(obj) == NULL) {
                RB_DEBUG_COUNTER_INC(obj_hash_null);
            }
            else {
                RB_DEBUG_COUNTER_INC(obj_hash_ar);
            }
        }
        else {
            RB_DEBUG_COUNTER_INC(obj_hash_st);
        }
#endif
        if (/* RHASH_AR_TABLE_P(obj) */ !FL_TEST_RAW(obj, RHASH_ST_TABLE_FLAG)) {
            struct ar_table_struct *tab = RHASH(obj)->as.ar;

            if (tab) {
                if (RHASH_TRANSIENT_P(obj)) {
                    RB_DEBUG_COUNTER_INC(obj_hash_transient);
                }
                else {
                    ruby_xfree(tab);
                }
            }
        }
        else {
            GC_ASSERT(RHASH_ST_TABLE_P(obj));
            st_free_table(RHASH(obj)->as.st);
        }
	break;
      case T_REGEXP:
	if (RANY(obj)->as.regexp.ptr) {
	    onig_free(RANY(obj)->as.regexp.ptr);
            RB_DEBUG_COUNTER_INC(obj_regexp_ptr);
	}
	break;
      case T_DATA:
	if (DATA_PTR(obj)) {
	    int free_immediately = FALSE;
	    void (*dfree)(void *);
	    void *data = DATA_PTR(obj);

	    if (RTYPEDDATA_P(obj)) {
		free_immediately = (RANY(obj)->as.typeddata.type->flags & RUBY_TYPED_FREE_IMMEDIATELY) != 0;
		dfree = RANY(obj)->as.typeddata.type->function.dfree;
		if (0 && free_immediately == 0) {
		    /* to expose non-free-immediate T_DATA */
		    fprintf(stderr, "not immediate -> %s\n", RANY(obj)->as.typeddata.type->wrap_struct_name);
		}
	    }
	    else {
		dfree = RANY(obj)->as.data.dfree;
	    }

	    if (dfree) {
		if (dfree == RUBY_DEFAULT_FREE) {
		    xfree(data);
                    RB_DEBUG_COUNTER_INC(obj_data_xfree);
		}
		else if (free_immediately) {
		    (*dfree)(data);
                    RB_DEBUG_COUNTER_INC(obj_data_imm_free);
		}
		else {
		    make_zombie(objspace, obj, dfree, data);
                    RB_DEBUG_COUNTER_INC(obj_data_zombie);
		    return FALSE;
		}
	    }
            else {
                RB_DEBUG_COUNTER_INC(obj_data_empty);
            }
	}
	break;
      case T_MATCH:
	if (RANY(obj)->as.match.rmatch) {
            struct rmatch *rm = RANY(obj)->as.match.rmatch;
#if USE_DEBUG_COUNTER
            if (rm->regs.num_regs >= 8) {
                RB_DEBUG_COUNTER_INC(obj_match_ge8);
            }
            else if (rm->regs.num_regs >= 4) {
                RB_DEBUG_COUNTER_INC(obj_match_ge4);
            }
            else if (rm->regs.num_regs >= 1) {
                RB_DEBUG_COUNTER_INC(obj_match_under4);
            }
#endif
	    onig_region_free(&rm->regs, 0);
            if (rm->char_offset)
		xfree(rm->char_offset);
	    xfree(rm);

            RB_DEBUG_COUNTER_INC(obj_match_ptr);
	}
	break;
      case T_FILE:
	if (RANY(obj)->as.file.fptr) {
	    make_io_zombie(objspace, obj);
            RB_DEBUG_COUNTER_INC(obj_file_ptr);
	    return FALSE;
	}
	break;
      case T_RATIONAL:
        RB_DEBUG_COUNTER_INC(obj_rational);
        break;
      case T_COMPLEX:
        RB_DEBUG_COUNTER_INC(obj_complex);
        break;
      case T_MOVED:
	break;
      case T_ICLASS:
	/* Basically , T_ICLASS shares table with the module */
        if (RICLASS_OWNS_M_TBL_P(obj)) {
            /* Method table is not shared for origin iclasses of classes */
            rb_id_table_free(RCLASS_M_TBL(obj));
        }
	if (RCLASS_CALLABLE_M_TBL(obj) != NULL) {
	    rb_id_table_free(RCLASS_CALLABLE_M_TBL(obj));
	}
        rb_class_remove_subclass_head(obj);
        cc_table_free(objspace, obj, FALSE);
	rb_class_remove_from_module_subclasses(obj);
	rb_class_remove_from_super_subclasses(obj);
#if !USE_RVARGC
        xfree(RCLASS_EXT(obj));
#endif

        RB_DEBUG_COUNTER_INC(obj_iclass_ptr);
	break;

      case T_FLOAT:
        RB_DEBUG_COUNTER_INC(obj_float);
	break;

      case T_BIGNUM:
	if (!BIGNUM_EMBED_P(obj) && BIGNUM_DIGITS(obj)) {
	    xfree(BIGNUM_DIGITS(obj));
            RB_DEBUG_COUNTER_INC(obj_bignum_ptr);
	}
        else {
            RB_DEBUG_COUNTER_INC(obj_bignum_embed);
        }
	break;

      case T_NODE:
	UNEXPECTED_NODE(obj_free);
	break;

      case T_STRUCT:
        if ((RBASIC(obj)->flags & RSTRUCT_EMBED_LEN_MASK) ||
            RANY(obj)->as.rstruct.as.heap.ptr == NULL) {
            RB_DEBUG_COUNTER_INC(obj_struct_embed);
        }
        else if (RSTRUCT_TRANSIENT_P(obj)) {
            RB_DEBUG_COUNTER_INC(obj_struct_transient);
        }
        else {
            xfree((void *)RANY(obj)->as.rstruct.as.heap.ptr);
            RB_DEBUG_COUNTER_INC(obj_struct_ptr);
	}
	break;

      case T_SYMBOL:
	{
            rb_gc_free_dsymbol(obj);
            RB_DEBUG_COUNTER_INC(obj_symbol);
	}
	break;

      case T_IMEMO:
	switch (imemo_type(obj)) {
	  case imemo_ment:
	    rb_free_method_entry(&RANY(obj)->as.imemo.ment);
            RB_DEBUG_COUNTER_INC(obj_imemo_ment);
	    break;
	  case imemo_iseq:
	    rb_iseq_free(&RANY(obj)->as.imemo.iseq);
            RB_DEBUG_COUNTER_INC(obj_imemo_iseq);
	    break;
	  case imemo_env:
	    GC_ASSERT(VM_ENV_ESCAPED_P(RANY(obj)->as.imemo.env.ep));
	    xfree((VALUE *)RANY(obj)->as.imemo.env.env);
            RB_DEBUG_COUNTER_INC(obj_imemo_env);
	    break;
	  case imemo_tmpbuf:
	    xfree(RANY(obj)->as.imemo.alloc.ptr);
            RB_DEBUG_COUNTER_INC(obj_imemo_tmpbuf);
	    break;
	  case imemo_ast:
	    rb_ast_free(&RANY(obj)->as.imemo.ast);
            RB_DEBUG_COUNTER_INC(obj_imemo_ast);
	    break;
          case imemo_cref:
            RB_DEBUG_COUNTER_INC(obj_imemo_cref);
            break;
          case imemo_svar:
            RB_DEBUG_COUNTER_INC(obj_imemo_svar);
            break;
          case imemo_throw_data:
            RB_DEBUG_COUNTER_INC(obj_imemo_throw_data);
            break;
          case imemo_ifunc:
            RB_DEBUG_COUNTER_INC(obj_imemo_ifunc);
            break;
          case imemo_memo:
            RB_DEBUG_COUNTER_INC(obj_imemo_memo);
            break;
          case imemo_parser_strterm:
            RB_DEBUG_COUNTER_INC(obj_imemo_parser_strterm);
            break;
          case imemo_callinfo:
            RB_DEBUG_COUNTER_INC(obj_imemo_callinfo);
            break;
          case imemo_callcache:
            RB_DEBUG_COUNTER_INC(obj_imemo_callcache);
            break;
          case imemo_constcache:
            RB_DEBUG_COUNTER_INC(obj_imemo_constcache);
            break;
	}
	return TRUE;

      default:
	rb_bug("gc_sweep(): unknown data type 0x%x(%p) 0x%"PRIxVALUE,
	       BUILTIN_TYPE(obj), (void*)obj, RBASIC(obj)->flags);
    }

    if (FL_TEST(obj, FL_FINALIZE)) {
        make_zombie(objspace, obj, 0, 0);
	return FALSE;
    }
    else {
	return TRUE;
    }
}


#define OBJ_ID_INCREMENT (sizeof(RVALUE) / 2)
#define OBJ_ID_INITIAL (OBJ_ID_INCREMENT * 2)

static int
object_id_cmp(st_data_t x, st_data_t y)
{
    if (RB_BIGNUM_TYPE_P(x)) {
        return !rb_big_eql(x, y);
    }
    else {
        return x != y;
    }
}

static st_index_t
object_id_hash(st_data_t n)
{
    if (RB_BIGNUM_TYPE_P(n)) {
        return FIX2LONG(rb_big_hash(n));
    }
    else {
        return st_numhash(n);
    }
}
static const struct st_hash_type object_id_hash_type = {
    object_id_cmp,
    object_id_hash,
};

void
Init_heap(void)
{
    rb_objspace_t *objspace = &rb_objspace;

#if defined(HAVE_MMAP) && !HAVE_CONST_PAGE_SIZE && !defined(PAGE_MAX_SIZE)
    /* Need to determine if we can use mmap at runtime. */
# ifdef PAGE_SIZE
    /* If the PAGE_SIZE macro can be used. */
    use_mmap_aligned_alloc = PAGE_SIZE <= HEAP_PAGE_SIZE;
# elif defined(HAVE_SYSCONF) && defined(_SC_PAGE_SIZE)
    /* If we can use sysconf to determine the page size. */
    use_mmap_aligned_alloc = sysconf(_SC_PAGE_SIZE) <= HEAP_PAGE_SIZE;
# else
    /* Otherwise we can't determine the system page size, so don't use mmap. */
    use_mmap_aligned_alloc = FALSE;
# endif
#endif

    objspace->next_object_id = INT2FIX(OBJ_ID_INITIAL);
    objspace->id_to_obj_tbl = st_init_table(&object_id_hash_type);
    objspace->obj_to_id_tbl = st_init_numtable();

#ifndef USE_THIRD_PARTY_HEAP
#if RGENGC_ESTIMATE_OLDMALLOC
    objspace->rgengc.oldmalloc_increase_limit = gc_params.oldmalloc_limit_min;
#endif

    heap_add_pages(objspace, &size_pools[0], SIZE_POOL_EDEN_HEAP(&size_pools[0]), gc_params.heap_init_slots / HEAP_PAGE_OBJ_LIMIT);

    /* Give other size pools allocatable pages. */
    for (int i = 1; i < SIZE_POOL_COUNT; i++) {
        rb_size_pool_t *size_pool = &size_pools[i];
        int multiple = size_pool->slot_size / BASE_SLOT_SIZE;
        size_pool->allocatable_pages = gc_params.heap_init_slots * multiple / HEAP_PAGE_OBJ_LIMIT;
    }
    heap_pages_expand_sorted(objspace);

    init_mark_stack(&objspace->mark_stack);
#endif

    objspace->profile.invoke_time = getrusage_time();
    finalizer_table = st_init_numtable();
}

void
Init_gc_stress(void)
{
    rb_objspace_t *objspace = &rb_objspace;

    gc_stress_set(objspace, ruby_initial_gc_stress);
}

typedef int each_obj_callback(void *, void *, size_t, void *);

static void objspace_each_objects(rb_objspace_t *objspace, each_obj_callback *callback, void *data, bool protected);
static void objspace_reachable_objects_from_root(rb_objspace_t *, void (func)(const char *, VALUE, void *), void *);

struct each_obj_data {
    rb_objspace_t *objspace;
    bool reenable_incremental;

    each_obj_callback *callback;
    void *data;

    struct heap_page **pages[SIZE_POOL_COUNT];
    size_t pages_counts[SIZE_POOL_COUNT];
};

static VALUE
objspace_each_objects_ensure(VALUE arg)
{
    struct each_obj_data *data = (struct each_obj_data *)arg;
    rb_objspace_t *objspace = data->objspace;

    /* Reenable incremental GC */
    if (data->reenable_incremental) {
        objspace->flags.dont_incremental = FALSE;
    }

    for (int i = 0; i < SIZE_POOL_COUNT; i++) {
        struct heap_page **pages = data->pages[i];
        /* pages could be NULL if an error was raised during setup (e.g.
         * malloc failed due to out of memory). */
        if (pages) {
            free(pages);
        }
    }

    return Qnil;
}

static VALUE
objspace_each_objects_try(VALUE arg)
{
    struct each_obj_data *data = (struct each_obj_data *)arg;
    rb_objspace_t *objspace = data->objspace;

    /* Copy pages from all size_pools to their respective buffers. */
    for (int i = 0; i < SIZE_POOL_COUNT; i++) {
        rb_size_pool_t *size_pool = &size_pools[i];
        size_t size = size_mul_or_raise(SIZE_POOL_EDEN_HEAP(size_pool)->total_pages, sizeof(struct heap_page *), rb_eRuntimeError);

        struct heap_page **pages = malloc(size);
        if (!pages) rb_memerror();

        /* Set up pages buffer by iterating over all pages in the current eden
         * heap. This will be a snapshot of the state of the heap before we
         * call the callback over each page that exists in this buffer. Thus it
         * is safe for the callback to allocate objects without possibly entering
         * an infinite loop. */
        struct heap_page *page = 0;
        size_t pages_count = 0;
        list_for_each(&SIZE_POOL_EDEN_HEAP(size_pool)->pages, page, page_node) {
            pages[pages_count] = page;
            pages_count++;
        }
        data->pages[i] = pages;
        data->pages_counts[i] = pages_count;
        GC_ASSERT(pages_count == SIZE_POOL_EDEN_HEAP(size_pool)->total_pages);
    }

    for (int i = 0; i < SIZE_POOL_COUNT; i++) {
        rb_size_pool_t *size_pool = &size_pools[i];
        size_t pages_count = data->pages_counts[i];
        struct heap_page **pages = data->pages[i];

        struct heap_page *page = list_top(&SIZE_POOL_EDEN_HEAP(size_pool)->pages, struct heap_page, page_node);
        for (size_t i = 0; i < pages_count; i++) {
            /* If we have reached the end of the linked list then there are no
             * more pages, so break. */
            if (page == NULL) break;

            /* If this page does not match the one in the buffer, then move to
             * the next page in the buffer. */
            if (pages[i] != page) continue;

            uintptr_t pstart = (uintptr_t)page->start;
            uintptr_t pend = pstart + (page->total_slots * size_pool->slot_size);

            if ((*data->callback)((void *)pstart, (void *)pend, size_pool->slot_size, data->data)) {
                break;
            }

            page = list_next(&SIZE_POOL_EDEN_HEAP(size_pool)->pages, page, page_node);
        }
    }

    return Qnil;
}

/*
 * rb_objspace_each_objects() is special C API to walk through
 * Ruby object space.  This C API is too difficult to use it.
 * To be frank, you should not use it. Or you need to read the
 * source code of this function and understand what this function does.
 *
 * 'callback' will be called several times (the number of heap page,
 * at current implementation) with:
 *   vstart: a pointer to the first living object of the heap_page.
 *   vend: a pointer to next to the valid heap_page area.
 *   stride: a distance to next VALUE.
 *
 * If callback() returns non-zero, the iteration will be stopped.
 *
 * This is a sample callback code to iterate liveness objects:
 *
 *   int
 *   sample_callback(void *vstart, void *vend, int stride, void *data) {
 *     VALUE v = (VALUE)vstart;
 *     for (; v != (VALUE)vend; v += stride) {
 *       if (RBASIC(v)->flags) { // liveness check
 *       // do something with live object 'v'
 *     }
 *     return 0; // continue to iteration
 *   }
 *
 * Note: 'vstart' is not a top of heap_page.  This point the first
 *       living object to grasp at least one object to avoid GC issue.
 *       This means that you can not walk through all Ruby object page
 *       including freed object page.
 *
 * Note: On this implementation, 'stride' is the same as sizeof(RVALUE).
 *       However, there are possibilities to pass variable values with
 *       'stride' with some reasons.  You must use stride instead of
 *       use some constant value in the iteration.
 */
void
rb_objspace_each_objects(each_obj_callback *callback, void *data)
{
    objspace_each_objects(&rb_objspace, callback, data, TRUE);
}

static void
objspace_each_objects(rb_objspace_t *objspace, each_obj_callback *callback, void *data, bool protected)
{
    /* Disable incremental GC */
    bool reenable_incremental = FALSE;
    if (protected) {
        reenable_incremental = !objspace->flags.dont_incremental;

        gc_rest(objspace);
        objspace->flags.dont_incremental = TRUE;
    }

    struct each_obj_data each_obj_data = {
        .objspace = objspace,
        .reenable_incremental = reenable_incremental,

        .callback = callback,
        .data = data,

        .pages = {NULL},
        .pages_counts = {0},
    };
    rb_ensure(objspace_each_objects_try, (VALUE)&each_obj_data,
              objspace_each_objects_ensure, (VALUE)&each_obj_data);
}

void
rb_objspace_each_objects_without_setup(each_obj_callback *callback, void *data)
{
    objspace_each_objects(&rb_objspace, callback, data, FALSE);
}

struct os_each_struct {
    size_t num;
    VALUE of;
};

static int
internal_object_p(VALUE obj)
{
    RVALUE *p = (RVALUE *)obj;
    void *ptr = __asan_region_is_poisoned(p, SIZEOF_VALUE);
    asan_unpoison_object(obj, false);
    bool used_p = p->as.basic.flags;

    if (used_p) {
        switch (BUILTIN_TYPE(obj)) {
	  case T_NODE:
	    UNEXPECTED_NODE(internal_object_p);
	    break;
	  case T_NONE:
          case T_MOVED:
	  case T_IMEMO:
	  case T_ICLASS:
	  case T_ZOMBIE:
	    break;
	  case T_CLASS:
	    if (!p->as.basic.klass) break;
	    if (FL_TEST(obj, FL_SINGLETON)) {
		return rb_singleton_class_internal_p(obj);
	    }
	    return 0;
	  default:
	    if (!p->as.basic.klass) break;
	    return 0;
	}
    }
    if (ptr || ! used_p) {
        asan_poison_object(obj);
    }
    return 1;
}

int
rb_objspace_internal_object_p(VALUE obj)
{
    return internal_object_p(obj);
}

static int
os_obj_of_i(void *vstart, void *vend, size_t stride, void *data)
{
    struct os_each_struct *oes = (struct os_each_struct *)data;

    VALUE v = (VALUE)vstart;
    for (; v != (VALUE)vend; v += stride) {
	if (!internal_object_p(v)) {
	    if (!oes->of || rb_obj_is_kind_of(v, oes->of)) {
                if (!rb_multi_ractor_p() || rb_ractor_shareable_p(v)) {
                    rb_yield(v);
                    oes->num++;
                }
	    }
	}
    }

    return 0;
}

static VALUE
os_obj_of(VALUE of)
{
    struct os_each_struct oes;

    oes.num = 0;
    oes.of = of;
    rb_objspace_each_objects(os_obj_of_i, &oes);
    return SIZET2NUM(oes.num);
}

/*
 *  call-seq:
 *     ObjectSpace.each_object([module]) {|obj| ... } -> integer
 *     ObjectSpace.each_object([module])              -> an_enumerator
 *
 *  Calls the block once for each living, nonimmediate object in this
 *  Ruby process. If <i>module</i> is specified, calls the block
 *  for only those classes or modules that match (or are a subclass of)
 *  <i>module</i>. Returns the number of objects found. Immediate
 *  objects (<code>Fixnum</code>s, <code>Symbol</code>s
 *  <code>true</code>, <code>false</code>, and <code>nil</code>) are
 *  never returned. In the example below, #each_object returns both
 *  the numbers we defined and several constants defined in the Math
 *  module.
 *
 *  If no block is given, an enumerator is returned instead.
 *
 *     a = 102.7
 *     b = 95       # Won't be returned
 *     c = 12345678987654321
 *     count = ObjectSpace.each_object(Numeric) {|x| p x }
 *     puts "Total count: #{count}"
 *
 *  <em>produces:</em>
 *
 *     12345678987654321
 *     102.7
 *     2.71828182845905
 *     3.14159265358979
 *     2.22044604925031e-16
 *     1.7976931348623157e+308
 *     2.2250738585072e-308
 *     Total count: 7
 *
 */

static VALUE
os_each_obj(int argc, VALUE *argv, VALUE os)
{
    VALUE of;

    of = (!rb_check_arity(argc, 0, 1) ? 0 : argv[0]);
    RETURN_ENUMERATOR(os, 1, &of);
    return os_obj_of(of);
}

/*
 *  call-seq:
 *     ObjectSpace.undefine_finalizer(obj)
 *
 *  Removes all finalizers for <i>obj</i>.
 *
 */

static VALUE
undefine_final(VALUE os, VALUE obj)
{
    return rb_undefine_finalizer(obj);
}

VALUE
rb_undefine_finalizer(VALUE obj)
{
    rb_objspace_t *objspace = &rb_objspace;
    st_data_t data = obj;
    rb_check_frozen(obj);
    st_delete(finalizer_table, &data, 0);
    FL_UNSET(obj, FL_FINALIZE);
    return obj;
}

static void
should_be_callable(VALUE block)
{
    if (!rb_obj_respond_to(block, idCall, TRUE)) {
	rb_raise(rb_eArgError, "wrong type argument %"PRIsVALUE" (should be callable)",
		 rb_obj_class(block));
    }
}

static void
should_be_finalizable(VALUE obj)
{
    if (!FL_ABLE(obj)) {
	rb_raise(rb_eArgError, "cannot define finalizer for %s",
		 rb_obj_classname(obj));
    }
    rb_check_frozen(obj);
}

/*
 *  call-seq:
 *     ObjectSpace.define_finalizer(obj, aProc=proc())
 *
 *  Adds <i>aProc</i> as a finalizer, to be called after <i>obj</i>
 *  was destroyed. The object ID of the <i>obj</i> will be passed
 *  as an argument to <i>aProc</i>. If <i>aProc</i> is a lambda or
 *  method, make sure it can be called with a single argument.
 *
 *  The return value is an array <code>[0, aProc]</code>.
 *
 *  The two recommended patterns are to either create the finaliser proc
 *  in a non-instance method where it can safely capture the needed state,
 *  or to use a custom callable object that stores the needed state
 *  explicitly as instance variables.
 *
 *      class Foo
 *        def initialize(data_needed_for_finalization)
 *          ObjectSpace.define_finalizer(self, self.class.create_finalizer(data_needed_for_finalization))
 *        end
 *
 *        def self.create_finalizer(data_needed_for_finalization)
 *          proc {
 *            puts "finalizing #{data_needed_for_finalization}"
 *          }
 *        end
 *      end
 *
 *      class Bar
 *       class Remover
 *          def initialize(data_needed_for_finalization)
 *            @data_needed_for_finalization = data_needed_for_finalization
 *          end
 *
 *          def call(id)
 *            puts "finalizing #{@data_needed_for_finalization}"
 *          end
 *        end
 *
 *        def initialize(data_needed_for_finalization)
 *          ObjectSpace.define_finalizer(self, Remover.new(data_needed_for_finalization))
 *        end
 *      end
 *
 *  Note that if your finalizer references the object to be
 *  finalized it will never be run on GC, although it will still be
 *  run at exit. You will get a warning if you capture the object
 *  to be finalized as the receiver of the finalizer.
 *
 *      class CapturesSelf
 *        def initialize(name)
 *          ObjectSpace.define_finalizer(self, proc {
 *            # this finalizer will only be run on exit
 *            puts "finalizing #{name}"
 *          })
 *        end
 *      end
 *
 *  Also note that finalization can be unpredictable and is never guaranteed
 *  to be run except on exit.
 */

static VALUE
define_final(int argc, VALUE *argv, VALUE os)
{
    VALUE obj, block;

    rb_scan_args(argc, argv, "11", &obj, &block);
    should_be_finalizable(obj);
    if (argc == 1) {
	block = rb_block_proc();
    }
    else {
	should_be_callable(block);
    }

    if (rb_callable_receiver(block) == obj) {
        rb_warn("finalizer references object to be finalized");
    }

    return define_final0(obj, block);
}

static VALUE
define_final0(VALUE obj, VALUE block)
{
    rb_objspace_t *objspace = &rb_objspace;
    VALUE table;
    st_data_t data;

    RBASIC(obj)->flags |= FL_FINALIZE;

    if (st_lookup(finalizer_table, obj, &data)) {
	table = (VALUE)data;

	/* avoid duplicate block, table is usually small */
	{
	    long len = RARRAY_LEN(table);
	    long i;

            for (i = 0; i < len; i++) {
                VALUE recv = RARRAY_AREF(table, i);
                if (rb_equal(recv, block)) {
                    block = recv;
                    goto end;
		}
	    }
	}

	rb_ary_push(table, block);
    }
    else {
	table = rb_ary_new3(1, block);
	RBASIC_CLEAR_CLASS(table);
	st_add_direct(finalizer_table, obj, table);
    }
  end:
    block = rb_ary_new3(2, INT2FIX(0), block);
    OBJ_FREEZE(block);
    return block;
}

VALUE
rb_define_finalizer(VALUE obj, VALUE block)
{
    should_be_finalizable(obj);
    should_be_callable(block);
    return define_final0(obj, block);
}

void
rb_gc_copy_finalizer(VALUE dest, VALUE obj)
{
    rb_objspace_t *objspace = &rb_objspace;
    VALUE table;
    st_data_t data;

    if (!FL_TEST(obj, FL_FINALIZE)) return;
    if (st_lookup(finalizer_table, obj, &data)) {
	table = (VALUE)data;
	st_insert(finalizer_table, dest, table);
    }
    FL_SET(dest, FL_FINALIZE);
}

static VALUE
run_single_final(VALUE cmd, VALUE objid)
{
    return rb_check_funcall(cmd, idCall, 1, &objid);
}

static void
warn_exception_in_finalizer(rb_execution_context_t *ec, VALUE final)
{
    if (final != Qundef && !NIL_P(ruby_verbose)) {
	VALUE errinfo = ec->errinfo;
	rb_warn("Exception in finalizer %+"PRIsVALUE, final);
	rb_ec_error_print(ec, errinfo);
    }
}

static void
run_finalizer(rb_objspace_t *objspace, VALUE obj, VALUE table)
{
    long i;
    enum ruby_tag_type state;
    volatile struct {
	VALUE errinfo;
	VALUE objid;
	VALUE final;
	rb_control_frame_t *cfp;
	long finished;
    } saved;
    rb_execution_context_t * volatile ec = GET_EC();
#define RESTORE_FINALIZER() (\
	ec->cfp = saved.cfp, \
	ec->errinfo = saved.errinfo)

    saved.errinfo = ec->errinfo;
    saved.objid = rb_obj_id(obj);
    saved.cfp = ec->cfp;
    saved.finished = 0;
    saved.final = Qundef;

    EC_PUSH_TAG(ec);
    state = EC_EXEC_TAG();
    if (state != TAG_NONE) {
	++saved.finished;	/* skip failed finalizer */
	warn_exception_in_finalizer(ec, ATOMIC_VALUE_EXCHANGE(saved.final, Qundef));
    }
    for (i = saved.finished;
	 RESTORE_FINALIZER(), i<RARRAY_LEN(table);
	 saved.finished = ++i) {
	run_single_final(saved.final = RARRAY_AREF(table, i), saved.objid);
    }
    EC_POP_TAG();
#undef RESTORE_FINALIZER
}

static void
run_final(rb_objspace_t *objspace, VALUE zombie)
{
    st_data_t key, table;

    if (RZOMBIE(zombie)->dfree) {
	RZOMBIE(zombie)->dfree(RZOMBIE(zombie)->data);
    }

    key = (st_data_t)zombie;
    if (st_delete(finalizer_table, &key, &table)) {
	run_finalizer(objspace, zombie, (VALUE)table);
    }
}

static void
finalize_list(rb_objspace_t *objspace, VALUE zombie)
{
    while (zombie) {
        VALUE next_zombie;
        asan_unpoison_object(zombie, false);
        next_zombie = RZOMBIE(zombie)->next;
#ifndef USE_THIRD_PARTY_HEAP
        struct heap_page *page;
        page = GET_HEAP_PAGE(zombie);
#endif

	run_final(objspace, zombie);

        RB_VM_LOCK_ENTER();
        {
#ifndef USE_THIRD_PARTY_HEAP
            // TODO: will probably need to re-enable this section when we
            // implement object/ID bijective mappings
            GC_ASSERT(BUILTIN_TYPE(zombie) == T_ZOMBIE);
            if (FL_TEST(zombie, FL_SEEN_OBJ_ID)) {
                obj_free_object_id(objspace, zombie);
            }

            GC_ASSERT(heap_pages_final_slots > 0);
            GC_ASSERT(page->final_slots > 0);

            heap_pages_final_slots--;
            page->final_slots--;
            page->free_slots++;
            heap_page_add_freeobj(objspace, page, zombie);
#endif
            objspace->profile.total_freed_objects++;
        }
        RB_VM_LOCK_LEAVE();

#ifdef USE_THIRD_PARTY_HEAP
        // When using MMTk, we allocated zombie with xmalloc.  It needs to be freed here.
        xfree((void*)zombie);
#endif // USE_THIRD_PARTY_HEAP

        zombie = next_zombie;
    }
}

static void
finalize_deferred(rb_objspace_t *objspace)
{
    VALUE zombie;
    rb_execution_context_t *ec = GET_EC();
    ec->interrupt_mask |= PENDING_INTERRUPT_MASK;

    while ((zombie = ATOMIC_VALUE_EXCHANGE(heap_pages_deferred_final, 0)) != 0) {
	finalize_list(objspace, zombie);
    }

    ec->interrupt_mask &= ~PENDING_INTERRUPT_MASK;
}

static void
gc_finalize_deferred(void *dmy)
{
    rb_objspace_t *objspace = dmy;
    if (ATOMIC_EXCHANGE(finalizing, 1)) return;

    finalize_deferred(objspace);
    ATOMIC_SET(finalizing, 0);
}

static void
gc_finalize_deferred_register(rb_objspace_t *objspace)
{
    if (rb_postponed_job_register_one(0, gc_finalize_deferred, objspace) == 0) {
	rb_bug("gc_finalize_deferred_register: can't register finalizer.");
    }
}

struct force_finalize_list {
    VALUE obj;
    VALUE table;
    struct force_finalize_list *next;
};

static int
force_chain_object(st_data_t key, st_data_t val, st_data_t arg)
{
    struct force_finalize_list **prev = (struct force_finalize_list **)arg;
    struct force_finalize_list *curr = ALLOC(struct force_finalize_list);
    curr->obj = key;
    curr->table = val;
    curr->next = *prev;
    *prev = curr;
    return ST_CONTINUE;
}

bool rb_obj_is_main_ractor(VALUE gv);

void
rb_objspace_call_finalizer(rb_objspace_t *objspace)
{
    size_t i;

#if RGENGC_CHECK_MODE >= 2
    gc_verify_internal_consistency(objspace);
#endif
    gc_rest(objspace);

    if (ATOMIC_EXCHANGE(finalizing, 1)) return;

    /* run finalizers */
    finalize_deferred(objspace);
    GC_ASSERT(heap_pages_deferred_final == 0);

    gc_rest(objspace);
    /* prohibit incremental GC */
    objspace->flags.dont_incremental = 1;

    /* force to run finalizer */
    while (finalizer_table->num_entries) {
	struct force_finalize_list *list = 0;
	st_foreach(finalizer_table, force_chain_object, (st_data_t)&list);
	while (list) {
	    struct force_finalize_list *curr = list;
	    st_data_t obj = (st_data_t)curr->obj;
	    run_finalizer(objspace, curr->obj, curr->table);
	    st_delete(finalizer_table, &obj, 0);
	    list = curr->next;
	    xfree(curr);
	}
    }

    /* prohibit GC because force T_DATA finalizers can break an object graph consistency */
    dont_gc_on();

    /* running data/file finalizers are part of garbage collection */
    unsigned int lock_lev;
    gc_enter(objspace, gc_enter_event_finalizer, &lock_lev);

    /* run data/file object's finalizers */
    for (i = 0; i < heap_allocated_pages; i++) {
        struct heap_page *page = heap_pages_sorted[i];
        short stride = page->slot_size;

        uintptr_t p = (uintptr_t)page->start;
        uintptr_t pend = p + page->total_slots * stride;
        for (; p < pend; p += stride) {
            VALUE vp = (VALUE)p;
            void *poisoned = asan_poisoned_object_p(vp);
            asan_unpoison_object(vp, false);
            switch (BUILTIN_TYPE(vp)) {
	      case T_DATA:
		if (!DATA_PTR(p) || !RANY(p)->as.data.dfree) break;
                if (rb_obj_is_thread(vp)) break;
                if (rb_obj_is_mutex(vp)) break;
                if (rb_obj_is_fiber(vp)) break;
                if (rb_obj_is_main_ractor(vp)) break;
                if (RTYPEDDATA_P(vp)) {
		    RDATA(p)->dfree = RANY(p)->as.typeddata.type->function.dfree;
		}
                RANY(p)->as.free.flags = 0;
		if (RANY(p)->as.data.dfree == RUBY_DEFAULT_FREE) {
		    xfree(DATA_PTR(p));
		}
		else if (RANY(p)->as.data.dfree) {
                    make_zombie(objspace, vp, RANY(p)->as.data.dfree, RANY(p)->as.data.data);
		}
		break;
	      case T_FILE:
		if (RANY(p)->as.file.fptr) {
                    make_io_zombie(objspace, vp);
		}
		break;
              default:
                break;
	    }
            if (poisoned) {
                GC_ASSERT(BUILTIN_TYPE(vp) == T_NONE);
                asan_poison_object(vp);
            }
	}
    }

    gc_exit(objspace, gc_enter_event_finalizer, &lock_lev);

#ifdef USE_THIRD_PARTY_HEAP
    void *resurrected;
    while ((resurrected = mmtk_poll_finalizable(true)) != NULL) {
        VALUE obj = (VALUE)resurrected;
        // VALUE klass = CLASS_OF(obj);
        // fprintf(stderr, "Resurrected for obj_free: %p: %s %s\n",
        //     resurrected,
        //     rb_type_str(RB_BUILTIN_TYPE(obj)),
        //     klass==0?"(null)":rb_class2name(klass)
        //     );
        if (rb_obj_is_thread(obj)) {
            // fprintf(stderr, "Skipped thread: %p: %s\n", resurrected, rb_type_str(RB_BUILTIN_TYPE(obj)));
            continue;
        }
        if (rb_obj_is_mutex(obj)) {
            // fprintf(stderr, "Skipped mutex: %p: %s\n", resurrected, rb_type_str(RB_BUILTIN_TYPE(obj)));
            continue;
        }
        if (rb_obj_is_fiber(obj)) {
            // fprintf(stderr, "Skipped fiber: %p: %s\n", resurrected, rb_type_str(RB_BUILTIN_TYPE(obj)));
            continue;
        }
        if (rb_obj_is_main_ractor(obj)) {
            // fprintf(stderr, "Skipped main ractor: %p: %s\n", resurrected, rb_type_str(RB_BUILTIN_TYPE(obj)));
            continue;
        }
        obj_free(objspace, obj);
        // fprintf(stderr, "Object freed: %p: %s\n", resurrected, rb_type_str(RB_BUILTIN_TYPE(obj)));
    }
#endif

    if (heap_pages_deferred_final) {
	finalize_list(objspace, heap_pages_deferred_final);
    }


    st_free_table(finalizer_table);
    finalizer_table = 0;
    ATOMIC_SET(finalizing, 0);
}

static inline int
is_swept_object(rb_objspace_t *objspace, VALUE ptr)
{
    struct heap_page *page = GET_HEAP_PAGE(ptr);
    return page->flags.before_sweep ? FALSE : TRUE;
}

/* garbage objects will be collected soon. */
static inline int
is_garbage_object(rb_objspace_t *objspace, VALUE ptr)
{
    if (!is_lazy_sweeping(objspace) ||
	is_swept_object(objspace, ptr) ||
	MARKED_IN_BITMAP(GET_HEAP_MARK_BITS(ptr), ptr)) {

	return FALSE;
    }
    else {
	return TRUE;
    }
}

static inline int
is_live_object(rb_objspace_t *objspace, VALUE ptr)
{
    switch (BUILTIN_TYPE(ptr)) {
      case T_NONE:
      case T_MOVED:
      case T_ZOMBIE:
	return FALSE;
      default:
        break;
    }

    if (!is_garbage_object(objspace, ptr)) {
	return TRUE;
    }
    else {
	return FALSE;
    }
}

static inline int
is_markable_object(rb_objspace_t *objspace, VALUE obj)
{
    if (rb_special_const_p(obj)) return FALSE; /* special const is not markable */
    check_rvalue_consistency(obj);
    return TRUE;
}

int
rb_objspace_markable_object_p(VALUE obj)
{
    rb_objspace_t *objspace = &rb_objspace;
    return is_markable_object(objspace, obj) && is_live_object(objspace, obj);
}

int
rb_objspace_garbage_object_p(VALUE obj)
{
    rb_objspace_t *objspace = &rb_objspace;
    return is_garbage_object(objspace, obj);
}

static VALUE
id2ref_obj_tbl(rb_objspace_t *objspace, VALUE objid)
{
    VALUE orig;
    if (st_lookup(objspace->id_to_obj_tbl, objid, &orig)) {
        return orig;
    }
    else {
        return Qundef;
    }
}

/*
 *  call-seq:
 *     ObjectSpace._id2ref(object_id) -> an_object
 *
 *  Converts an object id to a reference to the object. May not be
 *  called on an object id passed as a parameter to a finalizer.
 *
 *     s = "I am a string"                    #=> "I am a string"
 *     r = ObjectSpace._id2ref(s.object_id)   #=> "I am a string"
 *     r == s                                 #=> true
 *
 *  On multi-ractor mode, if the object is not shareable, it raises
 *  RangeError.
 */

static VALUE
id2ref(VALUE objid)
{
#if SIZEOF_LONG == SIZEOF_VOIDP
#define NUM2PTR(x) NUM2ULONG(x)
#elif SIZEOF_LONG_LONG == SIZEOF_VOIDP
#define NUM2PTR(x) NUM2ULL(x)
#endif
    rb_objspace_t *objspace = &rb_objspace;
    VALUE ptr;
    VALUE orig;
    void *p0;

    objid = rb_to_int(objid);
    if (FIXNUM_P(objid) || rb_big_size(objid) <= SIZEOF_VOIDP) {
        ptr = NUM2PTR(objid);
        if (ptr == Qtrue) return Qtrue;
        if (ptr == Qfalse) return Qfalse;
        if (NIL_P(ptr)) return Qnil;
        if (FIXNUM_P(ptr)) return (VALUE)ptr;
        if (FLONUM_P(ptr)) return (VALUE)ptr;

        ptr = obj_id_to_ref(objid);
        if ((ptr % sizeof(RVALUE)) == (4 << 2)) {
            ID symid = ptr / sizeof(RVALUE);
            p0 = (void *)ptr;
            if (rb_id2str(symid) == 0)
                rb_raise(rb_eRangeError, "%p is not symbol id value", p0);
            return ID2SYM(symid);
        }
    }

    if ((orig = id2ref_obj_tbl(objspace, objid)) != Qundef &&
        is_live_object(objspace, orig)) {

        if (!rb_multi_ractor_p() || rb_ractor_shareable_p(orig)) {
            return orig;
        }
        else {
            rb_raise(rb_eRangeError, "%+"PRIsVALUE" is id of the unshareable object on multi-ractor", rb_int2str(objid, 10));
        }
    }

    if (rb_int_ge(objid, objspace->next_object_id)) {
        rb_raise(rb_eRangeError, "%+"PRIsVALUE" is not id value", rb_int2str(objid, 10));
    }
    else {
        rb_raise(rb_eRangeError, "%+"PRIsVALUE" is recycled object", rb_int2str(objid, 10));
    }
}

static VALUE
os_id2ref(VALUE os, VALUE objid)
{
    return id2ref(objid);
}

static VALUE
rb_find_object_id(VALUE obj, VALUE (*get_heap_object_id)(VALUE))
{
    if (STATIC_SYM_P(obj)) {
        return (SYM2ID(obj) * sizeof(RVALUE) + (4 << 2)) | FIXNUM_FLAG;
    }
    else if (FLONUM_P(obj)) {
#if SIZEOF_LONG == SIZEOF_VOIDP
        return LONG2NUM((SIGNED_VALUE)obj);
#else
        return LL2NUM((SIGNED_VALUE)obj);
#endif
    }
    else if (SPECIAL_CONST_P(obj)) {
        return LONG2NUM((SIGNED_VALUE)obj);
    }

    return get_heap_object_id(obj);
}

static VALUE
cached_object_id(VALUE obj)
{
    VALUE id;
    rb_objspace_t *objspace = &rb_objspace;

    RB_VM_LOCK_ENTER();
    if (st_lookup(objspace->obj_to_id_tbl, (st_data_t)obj, &id)) {
        GC_ASSERT(FL_TEST(obj, FL_SEEN_OBJ_ID));
    }
    else {
        GC_ASSERT(!FL_TEST(obj, FL_SEEN_OBJ_ID));

        id = objspace->next_object_id;
        objspace->next_object_id = rb_int_plus(id, INT2FIX(OBJ_ID_INCREMENT));

        VALUE already_disabled = rb_gc_disable_no_rest();
        st_insert(objspace->obj_to_id_tbl, (st_data_t)obj, (st_data_t)id);
        st_insert(objspace->id_to_obj_tbl, (st_data_t)id, (st_data_t)obj);
        if (already_disabled == Qfalse) rb_objspace_gc_enable(objspace);
        FL_SET(obj, FL_SEEN_OBJ_ID);
    }
    RB_VM_LOCK_LEAVE();

    return id;
}

static VALUE
nonspecial_obj_id_(VALUE obj)
{
    return nonspecial_obj_id(obj);
}


VALUE
rb_memory_id(VALUE obj)
{
    return rb_find_object_id(obj, nonspecial_obj_id_);
}

/*
 *  Document-method: __id__
 *  Document-method: object_id
 *
 *  call-seq:
 *     obj.__id__       -> integer
 *     obj.object_id    -> integer
 *
 *  Returns an integer identifier for +obj+.
 *
 *  The same number will be returned on all calls to +object_id+ for a given
 *  object, and no two active objects will share an id.
 *
 *  Note: that some objects of builtin classes are reused for optimization.
 *  This is the case for immediate values and frozen string literals.
 *
 *  BasicObject implements +__id__+, Kernel implements +object_id+.
 *
 *  Immediate values are not passed by reference but are passed by value:
 *  +nil+, +true+, +false+, Fixnums, Symbols, and some Floats.
 *
 *      Object.new.object_id  == Object.new.object_id  # => false
 *      (21 * 2).object_id    == (21 * 2).object_id    # => true
 *      "hello".object_id     == "hello".object_id     # => false
 *      "hi".freeze.object_id == "hi".freeze.object_id # => true
 */

VALUE
rb_obj_id(VALUE obj)
{
    /*
     *                32-bit VALUE space
     *          MSB ------------------------ LSB
     *  false   00000000000000000000000000000000
     *  true    00000000000000000000000000000010
     *  nil     00000000000000000000000000000100
     *  undef   00000000000000000000000000000110
     *  symbol  ssssssssssssssssssssssss00001110
     *  object  oooooooooooooooooooooooooooooo00        = 0 (mod sizeof(RVALUE))
     *  fixnum  fffffffffffffffffffffffffffffff1
     *
     *                    object_id space
     *                                       LSB
     *  false   00000000000000000000000000000000
     *  true    00000000000000000000000000000010
     *  nil     00000000000000000000000000000100
     *  undef   00000000000000000000000000000110
     *  symbol   000SSSSSSSSSSSSSSSSSSSSSSSSSSS0        S...S % A = 4 (S...S = s...s * A + 4)
     *  object   oooooooooooooooooooooooooooooo0        o...o % A = 0
     *  fixnum  fffffffffffffffffffffffffffffff1        bignum if required
     *
     *  where A = sizeof(RVALUE)/4
     *
     *  sizeof(RVALUE) is
     *  20 if 32-bit, double is 4-byte aligned
     *  24 if 32-bit, double is 8-byte aligned
     *  40 if 64-bit
     */

    // TODO I need to make this work?
    return rb_find_object_id(obj, cached_object_id);
}

static enum rb_id_table_iterator_result
cc_table_memsize_i(VALUE ccs_ptr, void *data_ptr)
{
    size_t *total_size = data_ptr;
    struct rb_class_cc_entries *ccs = (struct rb_class_cc_entries *)ccs_ptr;
    *total_size += sizeof(*ccs);
    *total_size += sizeof(ccs->entries[0]) * ccs->capa;
    return ID_TABLE_CONTINUE;
}

static size_t
cc_table_memsize(struct rb_id_table *cc_table)
{
    size_t total = rb_id_table_memsize(cc_table);
    rb_id_table_foreach_values(cc_table, cc_table_memsize_i, &total);
    return total;
}

static size_t
obj_memsize_of(VALUE obj, int use_all_types)
{
    size_t size = 0;

    if (SPECIAL_CONST_P(obj)) {
	return 0;
    }

    if (FL_TEST(obj, FL_EXIVAR)) {
	size += rb_generic_ivar_memsize(obj);
    }

    switch (BUILTIN_TYPE(obj)) {
      case T_OBJECT:
	if (!(RBASIC(obj)->flags & ROBJECT_EMBED)) {
	    size += ROBJECT_NUMIV(obj) * sizeof(VALUE);
	}
	break;
      case T_MODULE:
      case T_CLASS:
	if (RCLASS_EXT(obj)) {
            if (RCLASS_M_TBL(obj)) {
                size += rb_id_table_memsize(RCLASS_M_TBL(obj));
            }
	    if (RCLASS_IV_TBL(obj)) {
		size += st_memsize(RCLASS_IV_TBL(obj));
	    }
	    if (RCLASS_CVC_TBL(obj)) {
		size += rb_id_table_memsize(RCLASS_CVC_TBL(obj));
	    }
	    if (RCLASS_IV_INDEX_TBL(obj)) {
                // TODO: more correct value
		size += st_memsize(RCLASS_IV_INDEX_TBL(obj));
	    }
            if (RCLASS_EXT(obj)->iv_tbl) {
                size += st_memsize(RCLASS_EXT(obj)->iv_tbl);
	    }
            if (RCLASS_EXT(obj)->const_tbl) {
                size += rb_id_table_memsize(RCLASS_EXT(obj)->const_tbl);
	    }
            if (RCLASS_CC_TBL(obj)) {
                size += cc_table_memsize(RCLASS_CC_TBL(obj));
            }
#if !USE_RVARGC
	    size += sizeof(rb_classext_t);
#endif
	}
	break;
      case T_ICLASS:
        if (RICLASS_OWNS_M_TBL_P(obj)) {
	    if (RCLASS_M_TBL(obj)) {
		size += rb_id_table_memsize(RCLASS_M_TBL(obj));
	    }
	}
        if (RCLASS_EXT(obj) && RCLASS_CC_TBL(obj)) {
            size += cc_table_memsize(RCLASS_CC_TBL(obj));
        }
	break;
      case T_STRING:
	size += rb_str_memsize(obj);
	break;
      case T_ARRAY:
	size += rb_ary_memsize(obj);
	break;
      case T_HASH:
        if (RHASH_AR_TABLE_P(obj)) {
            if (RHASH_AR_TABLE(obj) != NULL) {
                size_t rb_hash_ar_table_size(void);
                size += rb_hash_ar_table_size();
            }
	}
        else {
            VM_ASSERT(RHASH_ST_TABLE(obj) != NULL);
            size += st_memsize(RHASH_ST_TABLE(obj));
        }
	break;
      case T_REGEXP:
	if (RREGEXP_PTR(obj)) {
	    size += onig_memsize(RREGEXP_PTR(obj));
	}
	break;
      case T_DATA:
	if (use_all_types) size += rb_objspace_data_type_memsize(obj);
	break;
      case T_MATCH:
	if (RMATCH(obj)->rmatch) {
            struct rmatch *rm = RMATCH(obj)->rmatch;
	    size += onig_region_memsize(&rm->regs);
	    size += sizeof(struct rmatch_offset) * rm->char_offset_num_allocated;
	    size += sizeof(struct rmatch);
	}
	break;
      case T_FILE:
	if (RFILE(obj)->fptr) {
	    size += rb_io_memsize(RFILE(obj)->fptr);
	}
	break;
      case T_RATIONAL:
      case T_COMPLEX:
        break;
      case T_IMEMO:
        size += imemo_memsize(obj);
	break;

      case T_FLOAT:
      case T_SYMBOL:
	break;

      case T_BIGNUM:
	if (!(RBASIC(obj)->flags & BIGNUM_EMBED_FLAG) && BIGNUM_DIGITS(obj)) {
	    size += BIGNUM_LEN(obj) * sizeof(BDIGIT);
	}
	break;

      case T_NODE:
	UNEXPECTED_NODE(obj_memsize_of);
	break;

      case T_STRUCT:
	if ((RBASIC(obj)->flags & RSTRUCT_EMBED_LEN_MASK) == 0 &&
	    RSTRUCT(obj)->as.heap.ptr) {
	    size += sizeof(VALUE) * RSTRUCT_LEN(obj);
	}
	break;

      case T_ZOMBIE:
      case T_MOVED:
	break;

      default:
	rb_bug("objspace/memsize_of(): unknown data type 0x%x(%p)",
	       BUILTIN_TYPE(obj), (void*)obj);
    }

    return size + GET_HEAP_PAGE(obj)->slot_size;
}

size_t
rb_obj_memsize_of(VALUE obj)
{
    return obj_memsize_of(obj, TRUE);
}

static int
set_zero(st_data_t key, st_data_t val, st_data_t arg)
{
    VALUE k = (VALUE)key;
    VALUE hash = (VALUE)arg;
    rb_hash_aset(hash, k, INT2FIX(0));
    return ST_CONTINUE;
}

static VALUE
type_sym(size_t type)
{
    switch (type) {
#define COUNT_TYPE(t) case (t): return ID2SYM(rb_intern(#t)); break;
        COUNT_TYPE(T_NONE);
        COUNT_TYPE(T_OBJECT);
        COUNT_TYPE(T_CLASS);
        COUNT_TYPE(T_MODULE);
        COUNT_TYPE(T_FLOAT);
        COUNT_TYPE(T_STRING);
        COUNT_TYPE(T_REGEXP);
        COUNT_TYPE(T_ARRAY);
        COUNT_TYPE(T_HASH);
        COUNT_TYPE(T_STRUCT);
        COUNT_TYPE(T_BIGNUM);
        COUNT_TYPE(T_FILE);
        COUNT_TYPE(T_DATA);
        COUNT_TYPE(T_MATCH);
        COUNT_TYPE(T_COMPLEX);
        COUNT_TYPE(T_RATIONAL);
        COUNT_TYPE(T_NIL);
        COUNT_TYPE(T_TRUE);
        COUNT_TYPE(T_FALSE);
        COUNT_TYPE(T_SYMBOL);
        COUNT_TYPE(T_FIXNUM);
        COUNT_TYPE(T_IMEMO);
        COUNT_TYPE(T_UNDEF);
        COUNT_TYPE(T_NODE);
        COUNT_TYPE(T_ICLASS);
        COUNT_TYPE(T_ZOMBIE);
        COUNT_TYPE(T_MOVED);
#undef COUNT_TYPE
        default:              return SIZET2NUM(type); break;
    }
}

/*
 *  call-seq:
 *     ObjectSpace.count_objects([result_hash]) -> hash
 *
 *  Counts all objects grouped by type.
 *
 *  It returns a hash, such as:
 *	{
 *	  :TOTAL=>10000,
 *	  :FREE=>3011,
 *	  :T_OBJECT=>6,
 *	  :T_CLASS=>404,
 *	  # ...
 *	}
 *
 *  The contents of the returned hash are implementation specific.
 *  It may be changed in future.
 *
 *  The keys starting with +:T_+ means live objects.
 *  For example, +:T_ARRAY+ is the number of arrays.
 *  +:FREE+ means object slots which is not used now.
 *  +:TOTAL+ means sum of above.
 *
 *  If the optional argument +result_hash+ is given,
 *  it is overwritten and returned. This is intended to avoid probe effect.
 *
 *    h = {}
 *    ObjectSpace.count_objects(h)
 *    puts h
 *    # => { :TOTAL=>10000, :T_CLASS=>158280, :T_MODULE=>20672, :T_STRING=>527249 }
 *
 *  This method is only expected to work on C Ruby.
 *
 */

static VALUE
count_objects(int argc, VALUE *argv, VALUE os)
{
    rb_objspace_t *objspace = &rb_objspace;
    size_t counts[T_MASK+1];
    size_t freed = 0;
    size_t total = 0;
    size_t i;
    VALUE hash = Qnil;

    if (rb_check_arity(argc, 0, 1) == 1) {
        hash = argv[0];
        if (!RB_TYPE_P(hash, T_HASH))
            rb_raise(rb_eTypeError, "non-hash given");
    }

    for (i = 0; i <= T_MASK; i++) {
        counts[i] = 0;
    }

    for (i = 0; i < heap_allocated_pages; i++) {
	struct heap_page *page = heap_pages_sorted[i];
        short stride = page->slot_size;

        uintptr_t p = (uintptr_t)page->start;
        uintptr_t pend = p + page->total_slots * stride;
        for (;p < pend; p += stride) {
            VALUE vp = (VALUE)p;
            GC_ASSERT((NUM_IN_PAGE(vp) * BASE_SLOT_SIZE) % page->slot_size == 0);

            void *poisoned = asan_poisoned_object_p(vp);
            asan_unpoison_object(vp, false);
            if (RANY(p)->as.basic.flags) {
                counts[BUILTIN_TYPE(vp)]++;
	    }
	    else {
		freed++;
	    }
            if (poisoned) {
                GC_ASSERT(BUILTIN_TYPE(vp) == T_NONE);
                asan_poison_object(vp);
            }
	}
	total += page->total_slots;
    }

    if (NIL_P(hash)) {
        hash = rb_hash_new();
    }
    else if (!RHASH_EMPTY_P(hash)) {
        rb_hash_stlike_foreach(hash, set_zero, hash);
    }
    rb_hash_aset(hash, ID2SYM(rb_intern("TOTAL")), SIZET2NUM(total));
    rb_hash_aset(hash, ID2SYM(rb_intern("FREE")), SIZET2NUM(freed));

    for (i = 0; i <= T_MASK; i++) {
        VALUE type = type_sym(i);
        if (counts[i])
            rb_hash_aset(hash, type, SIZET2NUM(counts[i]));
    }

    return hash;
}

/*
  ------------------------ Garbage Collection ------------------------
*/

/* Sweeping */

static size_t
objspace_available_slots(rb_objspace_t *objspace)
{
#ifdef USE_THIRD_PARTY_HEAP
    return mmtk_total_bytes();
#else
    size_t total_slots = 0;
    for (int i = 0; i < SIZE_POOL_COUNT; i++) {
        rb_size_pool_t *size_pool = &size_pools[i];
        total_slots += SIZE_POOL_EDEN_HEAP(size_pool)->total_slots;
        total_slots += SIZE_POOL_TOMB_HEAP(size_pool)->total_slots;
    }
    return total_slots;
#endif
}

static size_t
objspace_live_slots(rb_objspace_t *objspace)
{
    return (objspace->total_allocated_objects - objspace->profile.total_freed_objects) - heap_pages_final_slots;
}

static size_t
objspace_free_slots(rb_objspace_t *objspace)
{
#ifdef USE_THIRD_PARTY_HEAP
    return mmtk_free_bytes();
#else
    return objspace_available_slots(objspace) - objspace_live_slots(objspace) - heap_pages_final_slots;
#endif
}

static void
gc_setup_mark_bits(struct heap_page *page)
{
    /* copy oldgen bitmap to mark bitmap */
    memcpy(&page->mark_bits[0], &page->uncollectible_bits[0], HEAP_PAGE_BITMAP_SIZE);
}

static int gc_is_moveable_obj(rb_objspace_t *objspace, VALUE obj);
static VALUE gc_move(rb_objspace_t *objspace, VALUE scan, VALUE free, size_t slot_size);

static void
lock_page_body(rb_objspace_t *objspace, struct heap_page_body *body)
{
#if defined(_WIN32)
    DWORD old_protect;

    if (!VirtualProtect(body, HEAP_PAGE_SIZE, PAGE_NOACCESS, &old_protect)) {
#else
    if (mprotect(body, HEAP_PAGE_SIZE, PROT_NONE)) {
#endif
        rb_bug("Couldn't protect page %p, errno: %s", (void *)body, strerror(errno));
    }
    else {
        gc_report(5, objspace, "Protecting page in move %p\n", (void *)body);
    }
}

static void
unlock_page_body(rb_objspace_t *objspace, struct heap_page_body *body)
{
#if defined(_WIN32)
    DWORD old_protect;

    if (!VirtualProtect(body, HEAP_PAGE_SIZE, PAGE_READWRITE, &old_protect)) {
#else
    if (mprotect(body, HEAP_PAGE_SIZE, PROT_READ | PROT_WRITE)) {
#endif
        rb_bug("Couldn't unprotect page %p, errno: %s", (void *)body, strerror(errno));
    }
    else {
        gc_report(5, objspace, "Unprotecting page in move %p\n", (void *)body);
    }
}

static inline bool
try_move_plane(rb_objspace_t *objspace, rb_heap_t *heap, struct heap_page *page, uintptr_t p, bits_t bits, VALUE dest)
{
    if (bits) {
        do {
            if (bits & 1) {
                /* We're trying to move "p" */
                objspace->rcompactor.considered_count_table[BUILTIN_TYPE((VALUE)p)]++;

                if (gc_is_moveable_obj(objspace, (VALUE)p)) {
                    /* We were able to move "p" */
                    objspace->rcompactor.moved_count_table[BUILTIN_TYPE((VALUE)p)]++;
                    objspace->rcompactor.total_moved++;

                    bool from_freelist = false;

                    if (BUILTIN_TYPE(dest) == T_NONE) {
                        from_freelist = true;
                    }

                    gc_move(objspace, (VALUE)p, dest, page->slot_size);
                    gc_pin(objspace, (VALUE)p);
                    heap->compact_cursor_index = p;
                    if (from_freelist) {
                        FL_SET((VALUE)p, FL_FROM_FREELIST);
                    }

                    return true;
                }
            }
            p += BASE_SLOT_SIZE;
            bits >>= 1;
        } while (bits);
    }

    return false;
}

static short
try_move(rb_objspace_t *objspace, rb_heap_t *heap, struct heap_page *sweep_page, VALUE dest)
{
    struct heap_page * cursor = heap->compact_cursor;

    GC_ASSERT(!MARKED_IN_BITMAP(GET_HEAP_MARK_BITS(dest), dest));

    /* T_NONE objects came from the free list.  If the object is *not* a
     * T_NONE, it is an object that just got freed but hasn't been
     * added to the freelist yet */

    while (1) {
        size_t index;

        bits_t *mark_bits = cursor->mark_bits;
        bits_t *pin_bits = cursor->pinned_bits;
        uintptr_t p;

        if (heap->compact_cursor_index) {
            index = BITMAP_INDEX(heap->compact_cursor_index);
            p = heap->compact_cursor_index;
            GC_ASSERT(cursor == GET_HEAP_PAGE(p));
        }
        else {
            index = 0;
            p = cursor->start;
        }

        bits_t bits = mark_bits[index] & ~pin_bits[index];

        int plane_offset = NUM_IN_PAGE(p) % BITS_BITLENGTH;
        bits >>= plane_offset;
        if (try_move_plane(objspace, heap, sweep_page, p, bits, dest)) return 1;

        p += (BITS_BITLENGTH - plane_offset) * BASE_SLOT_SIZE;

        /* Find an object to move and move it. Movable objects must be
         * marked, so we iterate using the marking bitmap */
        for (size_t i = index + 1; i < HEAP_PAGE_BITMAP_LIMIT; i++) {
            bits_t bits = mark_bits[i] & ~pin_bits[i];
            if (try_move_plane(objspace, heap, sweep_page, p, bits, dest)) return 1;
            p += BITS_BITLENGTH * BASE_SLOT_SIZE;
        }

        /* We couldn't find a movable object on the compact cursor, so lets
         * move to the next page (previous page since we are traveling in the
         * opposite direction of the sweep cursor) and look there. */

        struct heap_page * next;

        next = list_prev(&heap->pages, cursor, page_node);

        /* Protect the current cursor since it probably has T_MOVED slots. */
        lock_page_body(objspace, GET_PAGE_BODY(cursor->start));

        heap->compact_cursor = next;
        heap->compact_cursor_index = 0;
        cursor = next;

        // Cursors have met, lets quit.  We set `heap->compact_cursor` equal
        // to `heap->sweeping_page` so we know how far to iterate through
        // the heap when unprotecting pages.
        if (next == sweep_page) {
            break;
        }
    }

    return 0;
}

static void
gc_unprotect_pages(rb_objspace_t *objspace, rb_heap_t *heap)
{
    struct heap_page *cursor = heap->compact_cursor;

    while (cursor) {
        unlock_page_body(objspace, GET_PAGE_BODY(cursor->start));
        cursor = list_next(&heap->pages, cursor, page_node);
    }
}

static void gc_update_references(rb_objspace_t * objspace);
static void invalidate_moved_page(rb_objspace_t *objspace, struct heap_page *page);

#if defined(__wasi__) /* WebAssembly doesn't support signals */
# define GC_COMPACTION_SUPPORTED 0
#else
# define GC_COMPACTION_SUPPORTED 1
#endif

#if GC_COMPACTION_SUPPORTED
static void
read_barrier_handler(uintptr_t address)
{
    VALUE obj;
    rb_objspace_t * objspace = &rb_objspace;

    address -= address % BASE_SLOT_SIZE;

    obj = (VALUE)address;

    RB_VM_LOCK_ENTER();
    {
        unlock_page_body(objspace, GET_PAGE_BODY(obj));

        objspace->profile.read_barrier_faults++;

        invalidate_moved_page(objspace, GET_HEAP_PAGE(obj));
    }
    RB_VM_LOCK_LEAVE();
}
#endif

#if !GC_COMPACTION_SUPPORTED
static void
uninstall_handlers(void)
{
    /* no-op */
}

static void
install_handlers(void)
{
    /* no-op */
}
#elif defined(_WIN32)
static LPTOP_LEVEL_EXCEPTION_FILTER old_handler;
typedef void (*signal_handler)(int);
static signal_handler old_sigsegv_handler;

static LONG WINAPI
read_barrier_signal(EXCEPTION_POINTERS * info)
{
    /* EXCEPTION_ACCESS_VIOLATION is what's raised by access to protected pages */
    if (info->ExceptionRecord->ExceptionCode == EXCEPTION_ACCESS_VIOLATION) {
        /* > The second array element specifies the virtual address of the inaccessible data.
         * https://docs.microsoft.com/en-us/windows/win32/api/winnt/ns-winnt-exception_record
         *
         * Use this address to invalidate the page */
        read_barrier_handler((uintptr_t)info->ExceptionRecord->ExceptionInformation[1]);
        return EXCEPTION_CONTINUE_EXECUTION;
    }
    else {
        return EXCEPTION_CONTINUE_SEARCH;
    }
}

static void
uninstall_handlers(void)
{
    signal(SIGSEGV, old_sigsegv_handler);
    SetUnhandledExceptionFilter(old_handler);
}

static void
install_handlers(void)
{
    /* Remove SEGV handler so that the Unhandled Exception Filter handles it */
    old_sigsegv_handler = signal(SIGSEGV, NULL);
    /* Unhandled Exception Filter has access to the violation address similar
     * to si_addr from sigaction */
    old_handler = SetUnhandledExceptionFilter(read_barrier_signal);
}
#else
static struct sigaction old_sigbus_handler;
static struct sigaction old_sigsegv_handler;

static void
read_barrier_signal(int sig, siginfo_t * info, void * data)
{
    // setup SEGV/BUS handlers for errors
    struct sigaction prev_sigbus, prev_sigsegv;
    sigaction(SIGBUS, &old_sigbus_handler, &prev_sigbus);
    sigaction(SIGSEGV, &old_sigsegv_handler, &prev_sigsegv);

    // enable SIGBUS/SEGV
    sigset_t set, prev_set;
    sigemptyset(&set);
    sigaddset(&set, SIGBUS);
    sigaddset(&set, SIGSEGV);
    sigprocmask(SIG_UNBLOCK, &set, &prev_set);

    // run handler
    read_barrier_handler((uintptr_t)info->si_addr);

    // reset SEGV/BUS handlers
    sigaction(SIGBUS, &prev_sigbus, NULL);
    sigaction(SIGSEGV, &prev_sigsegv, NULL);
    sigprocmask(SIG_SETMASK, &prev_set, NULL);
}

static void
uninstall_handlers(void)
{
    sigaction(SIGBUS, &old_sigbus_handler, NULL);
    sigaction(SIGSEGV, &old_sigsegv_handler, NULL);
}

static void
install_handlers(void)
{
    struct sigaction action;
    memset(&action, 0, sizeof(struct sigaction));
    sigemptyset(&action.sa_mask);
    action.sa_sigaction = read_barrier_signal;
    action.sa_flags = SA_SIGINFO | SA_ONSTACK;

    sigaction(SIGBUS, &action, &old_sigbus_handler);
    sigaction(SIGSEGV, &action, &old_sigsegv_handler);
}
#endif

static void
revert_stack_objects(VALUE stack_obj, void *ctx)
{
    rb_objspace_t * objspace = (rb_objspace_t*)ctx;

    if (BUILTIN_TYPE(stack_obj) == T_MOVED) {
        /* For now we'll revert the whole page if the object made it to the
         * stack.  I think we can change this to move just the one object
         * back though */
        invalidate_moved_page(objspace, GET_HEAP_PAGE(stack_obj));
    }
}

static void
revert_machine_stack_references(rb_objspace_t *objspace, VALUE v)
{
    if (is_pointer_to_heap(objspace, (void *)v)) {
        if (BUILTIN_TYPE(v) == T_MOVED) {
            /* For now we'll revert the whole page if the object made it to the
             * stack.  I think we can change this to move just the one object
             * back though */
            invalidate_moved_page(objspace, GET_HEAP_PAGE(v));
        }
    }
}

static void each_machine_stack_value(const rb_execution_context_t *ec, void (*cb)(rb_objspace_t *, VALUE));

static void
check_stack_for_moved(rb_objspace_t *objspace)
{
    rb_execution_context_t *ec = GET_EC();
    rb_vm_t *vm = rb_ec_vm_ptr(ec);
    rb_vm_each_stack_value(vm, revert_stack_objects, (void*)objspace);
    each_machine_stack_value(ec, revert_machine_stack_references);
}

static void
gc_compact_finish(rb_objspace_t *objspace, rb_size_pool_t *pool, rb_heap_t *heap)
{
    for (int i = 0; i < SIZE_POOL_COUNT; i++) {
        rb_size_pool_t *size_pool = &size_pools[i];
        rb_heap_t *heap = SIZE_POOL_EDEN_HEAP(size_pool);
        gc_unprotect_pages(objspace, heap);
    }

    uninstall_handlers();

    /* The mutator is allowed to run during incremental sweeping. T_MOVED
     * objects can get pushed on the stack and when the compaction process
     * finishes up, it may remove the read barrier before anything has a
     * chance to read from the T_MOVED address. To fix this, we scan the stack
     * then revert any moved objects that made it to the stack. */
    check_stack_for_moved(objspace);

    gc_update_references(objspace);
    objspace->profile.compact_count++;

    for (int i = 0; i < SIZE_POOL_COUNT; i++) {
        rb_size_pool_t *size_pool = &size_pools[i];
        rb_heap_t *heap = SIZE_POOL_EDEN_HEAP(size_pool);
        heap->compact_cursor = NULL;
        heap->compact_cursor_index = 0;
    }

    if (gc_prof_enabled(objspace)) {
        gc_profile_record *record = gc_prof_record(objspace);
        record->moved_objects = objspace->rcompactor.total_moved - record->moved_objects;
    }
    objspace->flags.during_compacting = FALSE;
}

struct gc_sweep_context {
    struct heap_page *page;
    int final_slots;
    int freed_slots;
    int empty_slots;
};

static inline void
gc_fill_swept_plane(rb_objspace_t *objspace, rb_heap_t *heap, uintptr_t p, bits_t bitset, bool *finished_compacting, struct gc_sweep_context *ctx)
{
    struct heap_page * sweep_page = ctx->page;

    if (bitset) {
        short slot_size = sweep_page->slot_size;
        short slot_bits = slot_size / BASE_SLOT_SIZE;

        do {
            if (bitset & 1) {
                VALUE dest = (VALUE)p;

                GC_ASSERT(MARKED_IN_BITMAP(GET_HEAP_PINNED_BITS(dest), dest));
                GC_ASSERT(!MARKED_IN_BITMAP(GET_HEAP_MARK_BITS(dest), dest));

                CLEAR_IN_BITMAP(GET_HEAP_PINNED_BITS(dest), dest);

                if (*finished_compacting) {
                    if (BUILTIN_TYPE(dest) == T_NONE) {
                        ctx->empty_slots++;
                    }
                    else {
                        ctx->freed_slots++;
                    }
                    (void)VALGRIND_MAKE_MEM_UNDEFINED((void*)dest, BASE_SLOT_SIZE);
                    heap_page_add_freeobj(objspace, sweep_page, dest);
                }
                else {
                    /* Zombie slots don't get marked, but we can't reuse
                     * their memory until they have their finalizers run.*/
                    if (BUILTIN_TYPE(dest) != T_ZOMBIE) {
                        if (!try_move(objspace, heap, sweep_page, dest)) {
                            *finished_compacting = true;
                            (void)VALGRIND_MAKE_MEM_UNDEFINED((void*)p, BASE_SLOT_SIZE);
                            gc_report(5, objspace, "Quit compacting, couldn't find an object to move\n");
                            if (BUILTIN_TYPE(dest) == T_NONE) {
                                ctx->empty_slots++;
                            }
                            else {
                                ctx->freed_slots++;
                            }
                            heap_page_add_freeobj(objspace, sweep_page, dest);
                            gc_report(3, objspace, "page_sweep: %s is added to freelist\n", obj_info(dest));
                        }
                        else {
                            //moved_slots++;
                        }
                    }
                }
            }
            p += slot_size;
            bitset >>= slot_bits;
        } while (bitset);
    }
}

static bool
gc_fill_swept_page(rb_objspace_t *objspace, rb_heap_t *heap, struct heap_page *sweep_page, struct gc_sweep_context *ctx)
{
    /* Find any pinned but not marked objects and try to fill those slots */
    bool finished_compacting = false;
    bits_t *mark_bits, *pin_bits;
    bits_t bitset;
    uintptr_t p;

    mark_bits = sweep_page->mark_bits;
    pin_bits = sweep_page->pinned_bits;

    p = (uintptr_t)sweep_page->start;

    struct heap_page * cursor = heap->compact_cursor;

    unlock_page_body(objspace, GET_PAGE_BODY(cursor->start));

    /* *Want to move* objects are pinned but not marked. */
    bitset = pin_bits[0] & ~mark_bits[0];
    bitset >>= NUM_IN_PAGE(p); // Skip header / dead space bits
    gc_fill_swept_plane(objspace, heap, (uintptr_t)p, bitset, &finished_compacting, ctx);
    p += ((BITS_BITLENGTH - NUM_IN_PAGE(p)) * BASE_SLOT_SIZE);

    for (int i = 1; i < HEAP_PAGE_BITMAP_LIMIT; i++) {
        /* *Want to move* objects are pinned but not marked. */
        bitset = pin_bits[i] & ~mark_bits[i];
        gc_fill_swept_plane(objspace, heap, (uintptr_t)p, bitset, &finished_compacting, ctx);
        p += ((BITS_BITLENGTH) * BASE_SLOT_SIZE);
    }

    lock_page_body(objspace, GET_PAGE_BODY(heap->compact_cursor->start));

    return finished_compacting;
}

static inline void
gc_sweep_plane(rb_objspace_t *objspace, rb_heap_t *heap, uintptr_t p, bits_t bitset, struct gc_sweep_context *ctx)
{
    struct heap_page * sweep_page = ctx->page;
    short slot_size = sweep_page->slot_size;
    short slot_bits = slot_size / BASE_SLOT_SIZE;
    GC_ASSERT(slot_bits > 0);

    do {
        VALUE vp = (VALUE)p;
        GC_ASSERT(vp % BASE_SLOT_SIZE == 0);

        asan_unpoison_object(vp, false);
        if (bitset & 1) {
            switch (BUILTIN_TYPE(vp)) {
                default: /* majority case */
                    gc_report(2, objspace, "page_sweep: free %p\n", (void *)p);
#if RGENGC_CHECK_MODE
                    if (!is_full_marking(objspace)) {
                        if (RVALUE_OLD_P(vp)) rb_bug("page_sweep: %p - old while minor GC.", (void *)p);
                        if (rgengc_remembered_sweep(objspace, vp)) rb_bug("page_sweep: %p - remembered.", (void *)p);
                    }
#endif
                    if (obj_free(objspace, vp)) {
                        if (heap->compact_cursor) {
                            /* We *want* to fill this slot */
                            MARK_IN_BITMAP(GET_HEAP_PINNED_BITS(vp), vp);
                        }
                        else {
                            (void)VALGRIND_MAKE_MEM_UNDEFINED((void*)p, BASE_SLOT_SIZE);
                            heap_page_add_freeobj(objspace, sweep_page, vp);
                            gc_report(3, objspace, "page_sweep: %s is added to freelist\n", obj_info(vp));
                            ctx->freed_slots++;
                        }
                    }
                    else {
                        ctx->final_slots++;
                    }
                    break;

                case T_MOVED:
                    if (objspace->flags.during_compacting) {
                        /* The sweep cursor shouldn't have made it to any
                         * T_MOVED slots while the compact flag is enabled.
                         * The sweep cursor and compact cursor move in
                         * opposite directions, and when they meet references will
                         * get updated and "during_compacting" should get disabled */
                        rb_bug("T_MOVED shouldn't be seen until compaction is finished\n");
                    }
                    gc_report(3, objspace, "page_sweep: %s is added to freelist\n", obj_info(vp));
                    if (FL_TEST(vp, FL_FROM_FREELIST)) {
                        ctx->empty_slots++;
                    }
                    else {
                        ctx->freed_slots++;
                    }
                    heap_page_add_freeobj(objspace, sweep_page, vp);
                    break;
                case T_ZOMBIE:
                    /* already counted */
                    break;
                case T_NONE:
                    if (heap->compact_cursor) {
                        /* We *want* to fill this slot */
                        MARK_IN_BITMAP(GET_HEAP_PINNED_BITS(vp), vp);
                    }
                    else {
                        ctx->empty_slots++; /* already freed */
                    }
                    break;
            }
        }
        p += slot_size;
        bitset >>= slot_bits;
    } while (bitset);
}

static inline void
gc_sweep_page(rb_objspace_t *objspace, rb_size_pool_t *size_pool, rb_heap_t *heap, struct gc_sweep_context *ctx)
{
    struct heap_page *sweep_page = ctx->page;

    int i;

    uintptr_t p;
    bits_t *bits, bitset;

    gc_report(2, objspace, "page_sweep: start.\n");

    if (heap->compact_cursor) {
        if (sweep_page == heap->compact_cursor) {
            /* The compaction cursor and sweep page met, so we need to quit compacting */
            gc_report(5, objspace, "Quit compacting, mark and compact cursor met\n");
            gc_compact_finish(objspace, size_pool, heap);
        }
        else {
            /* We anticipate filling the page, so NULL out the freelist. */
            asan_unpoison_memory_region(&sweep_page->freelist, sizeof(RVALUE*), false);
            sweep_page->freelist = NULL;
            asan_poison_memory_region(&sweep_page->freelist, sizeof(RVALUE*));
        }
    }

    sweep_page->flags.before_sweep = FALSE;
    sweep_page->free_slots = 0;

    p = (uintptr_t)sweep_page->start;
    bits = sweep_page->mark_bits;

    int page_rvalue_count = sweep_page->total_slots * (size_pool->slot_size / BASE_SLOT_SIZE);
    int out_of_range_bits = (NUM_IN_PAGE(p) + page_rvalue_count) % BITS_BITLENGTH;
    if (out_of_range_bits != 0) { // sizeof(RVALUE) == 64
        bits[BITMAP_INDEX(p) + page_rvalue_count / BITS_BITLENGTH] |= ~(((bits_t)1 << out_of_range_bits) - 1);
    }

    // Skip out of range slots at the head of the page
    bitset = ~bits[0];
    bitset >>= NUM_IN_PAGE(p);
    if (bitset) {
        gc_sweep_plane(objspace, heap, p, bitset, ctx);
    }
    p += (BITS_BITLENGTH - NUM_IN_PAGE(p)) * BASE_SLOT_SIZE;

    for (i=1; i < HEAP_PAGE_BITMAP_LIMIT; i++) {
        bitset = ~bits[i];
        if (bitset) {
            gc_sweep_plane(objspace, heap, p, bitset, ctx);
        }
        p += BITS_BITLENGTH * BASE_SLOT_SIZE;
    }

    if (heap->compact_cursor) {
        if (gc_fill_swept_page(objspace, heap, sweep_page, ctx)) {
            gc_compact_finish(objspace, size_pool, heap);
        }
    }

    if (!heap->compact_cursor) {
        gc_setup_mark_bits(sweep_page);
    }

#if GC_PROFILE_MORE_DETAIL
    if (gc_prof_enabled(objspace)) {
	gc_profile_record *record = gc_prof_record(objspace);
	record->removing_objects += ctx->final_slots + ctx->freed_slots;
	record->empty_objects += ctx->empty_slots;
    }
#endif
    if (0) fprintf(stderr, "gc_sweep_page(%"PRIdSIZE"): total_slots: %d, freed_slots: %d, empty_slots: %d, final_slots: %d\n",
		   rb_gc_count(),
		   sweep_page->total_slots,
		   ctx->freed_slots, ctx->empty_slots, ctx->final_slots);

    sweep_page->free_slots += ctx->freed_slots + ctx->empty_slots;
    objspace->profile.total_freed_objects += ctx->freed_slots;

    if (heap_pages_deferred_final && !finalizing) {
        rb_thread_t *th = GET_THREAD();
        if (th) {
	    gc_finalize_deferred_register(objspace);
        }
    }

#if RGENGC_CHECK_MODE
    short freelist_len = 0;
    RVALUE *ptr = sweep_page->freelist;
    while (ptr) {
        freelist_len++;
        ptr = ptr->as.free.next;
    }
    if (freelist_len != sweep_page->free_slots) {
        rb_bug("inconsistent freelist length: expected %d but was %d", sweep_page->free_slots, freelist_len);
    }
#endif

    gc_report(2, objspace, "page_sweep: end.\n");
}

#if !USE_RVARGC
/* allocate additional minimum page to work */
static void
gc_heap_prepare_minimum_pages(rb_objspace_t *objspace, rb_size_pool_t *size_pool, rb_heap_t *heap)
{
    for (int i = 0; i < SIZE_POOL_COUNT; i++) {
        if (!heap->free_pages && heap_increment(objspace, size_pool, heap) == FALSE) {
            /* there is no free after page_sweep() */
            size_pool_allocatable_pages_set(objspace, size_pool, 1);
            if (!heap_increment(objspace, size_pool, heap)) { /* can't allocate additional free objects */
                rb_memerror();
            }
        }
    }
}
#endif

static const char *
gc_mode_name(enum gc_mode mode)
{
    switch (mode) {
      case gc_mode_none: return "none";
      case gc_mode_marking: return "marking";
      case gc_mode_sweeping: return "sweeping";
      default: rb_bug("gc_mode_name: unknown mode: %d", (int)mode);
    }
}

static void
gc_mode_transition(rb_objspace_t *objspace, enum gc_mode mode)
{
#if RGENGC_CHECK_MODE
    enum gc_mode prev_mode = gc_mode(objspace);
    switch (prev_mode) {
      case gc_mode_none:     GC_ASSERT(mode == gc_mode_marking); break;
      case gc_mode_marking:  GC_ASSERT(mode == gc_mode_sweeping); break;
      case gc_mode_sweeping: GC_ASSERT(mode == gc_mode_none); break;
    }
#endif
    if (0) fprintf(stderr, "gc_mode_transition: %s->%s\n", gc_mode_name(gc_mode(objspace)), gc_mode_name(mode));
    gc_mode_set(objspace, mode);
}

static void
heap_page_freelist_append(struct heap_page *page, RVALUE *freelist)
{
    if (freelist) {
        asan_unpoison_memory_region(&page->freelist, sizeof(RVALUE*), false);
        if (page->freelist) {
            RVALUE *p = page->freelist;
            asan_unpoison_object((VALUE)p, false);
            while (p->as.free.next) {
                RVALUE *prev = p;
                p = p->as.free.next;
                asan_poison_object((VALUE)prev);
                asan_unpoison_object((VALUE)p, false);
            }
            p->as.free.next = freelist;
            asan_poison_object((VALUE)p);
        }
        else {
            page->freelist = freelist;
        }
        asan_poison_memory_region(&page->freelist, sizeof(RVALUE*));
    }
}

static void
gc_sweep_start_heap(rb_objspace_t *objspace, rb_heap_t *heap)
{
    heap->sweeping_page = list_top(&heap->pages, struct heap_page, page_node);
    heap->free_pages = NULL;
#if GC_ENABLE_INCREMENTAL_MARK
    heap->pooled_pages = NULL;
#endif
}

#if defined(__GNUC__) && __GNUC__ == 4 && __GNUC_MINOR__ == 4
__attribute__((noinline))
#endif
static void
gc_sweep_start(rb_objspace_t *objspace)
{
    gc_mode_transition(objspace, gc_mode_sweeping);

#if GC_ENABLE_INCREMENTAL_MARK
    objspace->rincgc.pooled_slots = 0;
#endif

    for (int i = 0; i < SIZE_POOL_COUNT; i++) {
        rb_size_pool_t *size_pool = &size_pools[i];

        gc_sweep_start_heap(objspace, SIZE_POOL_EDEN_HEAP(size_pool));
    }

    rb_ractor_t *r = NULL;
    list_for_each(&GET_VM()->ractor.set, r, vmlr_node) {
        rb_gc_ractor_newobj_cache_clear(&r->newobj_cache);
    }
}

#if USE_RVARGC
static void
gc_sweep_finish_size_pool(rb_objspace_t *objspace, rb_size_pool_t *size_pool)
{
    rb_heap_t *heap = SIZE_POOL_EDEN_HEAP(size_pool);
    size_t total_slots = heap->total_slots + SIZE_POOL_TOMB_HEAP(size_pool)->total_slots;
    size_t total_pages = heap->total_pages + SIZE_POOL_TOMB_HEAP(size_pool)->total_pages;
    size_t swept_slots = size_pool->freed_slots + size_pool->empty_slots;

    size_t min_free_slots = (size_t)(total_slots * gc_params.heap_free_slots_min_ratio);

    if (swept_slots < min_free_slots) {
        bool grow_heap = is_full_marking(objspace);

        if (!is_full_marking(objspace)) {
            /* The heap is a growth heap if it freed more slots than had empty slots. */
            bool is_growth_heap = size_pool->empty_slots == 0 ||
                                    size_pool->freed_slots > size_pool->empty_slots;

            if (objspace->profile.count - objspace->rgengc.last_major_gc < RVALUE_OLD_AGE) {
                grow_heap = TRUE;
            }
            else if (is_growth_heap) { /* Only growth heaps are allowed to start a major GC. */
                objspace->rgengc.need_major_gc |= GPR_FLAG_MAJOR_BY_NOFREE;
                size_pool->force_major_gc_count++;
            }
        }

        if (grow_heap) {
            size_t extend_page_count = heap_extend_pages(objspace, swept_slots, total_slots, total_pages);

            if (extend_page_count > size_pool->allocatable_pages) {
                size_pool_allocatable_pages_set(objspace, size_pool, extend_page_count);
            }

            heap_increment(objspace, size_pool, SIZE_POOL_EDEN_HEAP(size_pool));
        }
    }
}
#endif

static void
gc_sweep_finish(rb_objspace_t *objspace)
{
    gc_report(1, objspace, "gc_sweep_finish\n");

    gc_prof_set_heap_info(objspace);
    heap_pages_free_unused_pages(objspace);

    for (int i = 0; i < SIZE_POOL_COUNT; i++) {
        rb_size_pool_t *size_pool = &size_pools[i];

        /* if heap_pages has unused pages, then assign them to increment */
        size_t tomb_pages = SIZE_POOL_TOMB_HEAP(size_pool)->total_pages;
        if (size_pool->allocatable_pages < tomb_pages) {
            size_pool->allocatable_pages = tomb_pages;
        }

#if USE_RVARGC
        size_pool->freed_slots = 0;
        size_pool->empty_slots = 0;

#if GC_ENABLE_INCREMENTAL_MARK
        if (!will_be_incremental_marking(objspace)) {
            rb_heap_t *eden_heap = SIZE_POOL_EDEN_HEAP(size_pool);
            struct heap_page *end_page = eden_heap->free_pages;
            if (end_page) {
                while (end_page->free_next) end_page = end_page->free_next;
                end_page->free_next = eden_heap->pooled_pages;
            }
            else {
                eden_heap->free_pages = eden_heap->pooled_pages;
            }
            eden_heap->pooled_pages = NULL;
            objspace->rincgc.pooled_slots = 0;
        }
#endif
#endif
    }
    heap_pages_expand_sorted(objspace);

    gc_event_hook(objspace, RUBY_INTERNAL_EVENT_GC_END_SWEEP, 0);
    gc_mode_transition(objspace, gc_mode_none);

#if RGENGC_CHECK_MODE >= 2
    gc_verify_internal_consistency(objspace);
#endif
}

static int
gc_sweep_step(rb_objspace_t *objspace, rb_size_pool_t *size_pool, rb_heap_t *heap)
{
    struct heap_page *sweep_page = heap->sweeping_page;
    int unlink_limit = 3;

#if GC_ENABLE_INCREMENTAL_MARK
    int swept_slots = 0;
#if USE_RVARGC
    bool need_pool = TRUE;
#else
    int need_pool = will_be_incremental_marking(objspace) ? TRUE : FALSE;
#endif

    gc_report(2, objspace, "gc_sweep_step (need_pool: %d)\n", need_pool);
#else
    gc_report(2, objspace, "gc_sweep_step\n");
#endif

    if (sweep_page == NULL) return FALSE;

#if GC_ENABLE_LAZY_SWEEP
    gc_prof_sweep_timer_start(objspace);
#endif

    do {
        RUBY_DEBUG_LOG("sweep_page:%p", (void *)sweep_page);

        struct gc_sweep_context ctx = {
            .page = sweep_page,
            .final_slots = 0,
            .freed_slots = 0,
            .empty_slots = 0,
        };
        gc_sweep_page(objspace, size_pool, heap, &ctx);
        int free_slots = ctx.freed_slots + ctx.empty_slots;

        heap->sweeping_page = list_next(&heap->pages, sweep_page, page_node);

	if (sweep_page->final_slots + free_slots == sweep_page->total_slots &&
	    heap_pages_freeable_pages > 0 &&
	    unlink_limit > 0) {
	    heap_pages_freeable_pages--;
	    unlink_limit--;
	    /* there are no living objects -> move this page to tomb heap */
	    heap_unlink_page(objspace, heap, sweep_page);
	    heap_add_page(objspace, size_pool, SIZE_POOL_TOMB_HEAP(size_pool), sweep_page);
	}
	else if (free_slots > 0) {
#if USE_RVARGC
            size_pool->freed_slots += ctx.freed_slots;
            size_pool->empty_slots += ctx.empty_slots;
#endif

#if GC_ENABLE_INCREMENTAL_MARK
	    if (need_pool) {
                heap_add_poolpage(objspace, heap, sweep_page);
                need_pool = FALSE;
	    }
	    else {
                heap_add_freepage(heap, sweep_page);
                swept_slots += free_slots;
                if (swept_slots > 2048) {
                    break;
                }
	    }
#else
            heap_add_freepage(heap, sweep_page);
            break;
#endif
	}
	else {
	    sweep_page->free_next = NULL;
	}
    } while ((sweep_page = heap->sweeping_page));

    if (!heap->sweeping_page) {
#if USE_RVARGC
        gc_sweep_finish_size_pool(objspace, size_pool);
#endif

        if (!has_sweeping_pages(objspace)) {
            gc_sweep_finish(objspace);
        }
    }

#if GC_ENABLE_LAZY_SWEEP
    gc_prof_sweep_timer_stop(objspace);
#endif

    return heap->free_pages != NULL;
}

static void
gc_sweep_rest(rb_objspace_t *objspace)
{
    for (int i = 0; i < SIZE_POOL_COUNT; i++) {
        rb_size_pool_t *size_pool = &size_pools[i];

        while (SIZE_POOL_EDEN_HEAP(size_pool)->sweeping_page) {
            gc_sweep_step(objspace, size_pool, SIZE_POOL_EDEN_HEAP(size_pool));
        }
    }
}

static void
gc_sweep_continue(rb_objspace_t *objspace, rb_size_pool_t *sweep_size_pool, rb_heap_t *heap)
{
    GC_ASSERT(dont_gc_val() == FALSE);
    if (!GC_ENABLE_LAZY_SWEEP) return;

    unsigned int lock_lev;
    gc_enter(objspace, gc_enter_event_sweep_continue, &lock_lev);

    for (int i = 0; i < SIZE_POOL_COUNT; i++) {
        rb_size_pool_t *size_pool = &size_pools[i];
        if (!gc_sweep_step(objspace, size_pool, SIZE_POOL_EDEN_HEAP(size_pool))) {
#if USE_RVARGC
            /* sweep_size_pool requires a free slot but sweeping did not yield any. */
            if (size_pool == sweep_size_pool) {
                if (size_pool->allocatable_pages > 0) {
                    heap_increment(objspace, size_pool, heap);
                }
                else {
                    /* Not allowed to create a new page so finish sweeping. */
                    gc_sweep_rest(objspace);
                    break;
                }
            }
#endif
        }
    }

    gc_exit(objspace, gc_enter_event_sweep_continue, &lock_lev);
}

static void
invalidate_moved_plane(rb_objspace_t *objspace, struct heap_page *page, uintptr_t p, bits_t bitset)
{
    if (bitset) {
        do {
            if (bitset & 1) {
                VALUE forwarding_object = (VALUE)p;
                VALUE object;

                if (BUILTIN_TYPE(forwarding_object) == T_MOVED) {
                    GC_ASSERT(MARKED_IN_BITMAP(GET_HEAP_PINNED_BITS(forwarding_object), forwarding_object));
                    GC_ASSERT(!MARKED_IN_BITMAP(GET_HEAP_MARK_BITS(forwarding_object), forwarding_object));

                    CLEAR_IN_BITMAP(GET_HEAP_PINNED_BITS(forwarding_object), forwarding_object);

                    bool from_freelist = FL_TEST_RAW(forwarding_object, FL_FROM_FREELIST);
                    object = rb_gc_location(forwarding_object);

                    gc_move(objspace, object, forwarding_object, page->slot_size);
                    /* forwarding_object is now our actual object, and "object"
                     * is the free slot for the original page */
                    struct heap_page *orig_page = GET_HEAP_PAGE(object);
                    orig_page->free_slots++;
                    if (!from_freelist) {
                        objspace->profile.total_freed_objects++;
                    }
                    heap_page_add_freeobj(objspace, orig_page, object);

                    GC_ASSERT(MARKED_IN_BITMAP(GET_HEAP_MARK_BITS(forwarding_object), forwarding_object));
                    GC_ASSERT(BUILTIN_TYPE(forwarding_object) != T_MOVED);
                    GC_ASSERT(BUILTIN_TYPE(forwarding_object) != T_NONE);
                }
            }
            p += BASE_SLOT_SIZE;
            bitset >>= 1;
        } while (bitset);
    }
}

static void
invalidate_moved_page(rb_objspace_t *objspace, struct heap_page *page)
{
    int i;
    bits_t *mark_bits, *pin_bits;
    bits_t bitset;

    mark_bits = page->mark_bits;
    pin_bits = page->pinned_bits;

    uintptr_t p = page->start;

    // Skip out of range slots at the head of the page
    bitset = pin_bits[0] & ~mark_bits[0];
    bitset >>= NUM_IN_PAGE(p);
    invalidate_moved_plane(objspace, page, p, bitset);
    p += (BITS_BITLENGTH - NUM_IN_PAGE(p)) * BASE_SLOT_SIZE;

    for (i=1; i < HEAP_PAGE_BITMAP_LIMIT; i++) {
        /* Moved objects are pinned but never marked. We reuse the pin bits
         * to indicate there is a moved object in this slot. */
        bitset = pin_bits[i] & ~mark_bits[i];

        invalidate_moved_plane(objspace, page, p, bitset);
        p += BITS_BITLENGTH * BASE_SLOT_SIZE;
    }
}

static void
gc_compact_start(rb_objspace_t *objspace)
{
    struct heap_page *page = NULL;

    for (int i = 0; i < SIZE_POOL_COUNT; i++) {
        rb_heap_t *heap = SIZE_POOL_EDEN_HEAP(&size_pools[i]);
        list_for_each(&heap->pages, page, page_node) {
            page->flags.before_sweep = TRUE;
        }

        heap->compact_cursor = list_tail(&heap->pages, struct heap_page, page_node);
        heap->compact_cursor_index = 0;
    }

    if (gc_prof_enabled(objspace)) {
        gc_profile_record *record = gc_prof_record(objspace);
        record->moved_objects = objspace->rcompactor.total_moved;
    }

    memset(objspace->rcompactor.considered_count_table, 0, T_MASK * sizeof(size_t));
    memset(objspace->rcompactor.moved_count_table, 0, T_MASK * sizeof(size_t));

    /* Set up read barrier for pages containing MOVED objects */
    install_handlers();
}

static void
gc_sweep(rb_objspace_t *objspace)
{
    const unsigned int immediate_sweep = objspace->flags.immediate_sweep;

    gc_report(1, objspace, "gc_sweep: immediate: %d\n", immediate_sweep);

    if (immediate_sweep) {
#if !GC_ENABLE_LAZY_SWEEP
	gc_prof_sweep_timer_start(objspace);
#endif
	gc_sweep_start(objspace);
        if (objspace->flags.during_compacting) {
            gc_compact_start(objspace);
        }

	gc_sweep_rest(objspace);
#if !GC_ENABLE_LAZY_SWEEP
	gc_prof_sweep_timer_stop(objspace);
#endif
    }
    else {
	struct heap_page *page = NULL;
	gc_sweep_start(objspace);

        if (ruby_enable_autocompact && is_full_marking(objspace)) {
            gc_compact_start(objspace);
        }

        for (int i = 0; i < SIZE_POOL_COUNT; i++) {
            list_for_each(&(SIZE_POOL_EDEN_HEAP(&size_pools[i])->pages), page, page_node) {
                page->flags.before_sweep = TRUE;
            }
        }

        /* Sweep every size pool. */
        for (int i = 0; i < SIZE_POOL_COUNT; i++) {
            rb_size_pool_t *size_pool = &size_pools[i];
            gc_sweep_step(objspace, size_pool, SIZE_POOL_EDEN_HEAP(size_pool));
        }
    }

#if !USE_RVARGC
    rb_size_pool_t *size_pool = &size_pools[0];
    gc_heap_prepare_minimum_pages(objspace, size_pool, SIZE_POOL_EDEN_HEAP(size_pool));
#endif
}

/* Marking - Marking stack */

static stack_chunk_t *
stack_chunk_alloc(void)
{
    stack_chunk_t *res;

    res = malloc(sizeof(stack_chunk_t));
    if (!res)
        rb_memerror();

    return res;
}

static inline int
is_mark_stack_empty(mark_stack_t *stack)
{
    return stack->chunk == NULL;
}

static size_t
mark_stack_size(mark_stack_t *stack)
{
    size_t size = stack->index;
    stack_chunk_t *chunk = stack->chunk ? stack->chunk->next : NULL;

    while (chunk) {
	size += stack->limit;
	chunk = chunk->next;
    }
    return size;
}

static void
add_stack_chunk_cache(mark_stack_t *stack, stack_chunk_t *chunk)
{
    chunk->next = stack->cache;
    stack->cache = chunk;
    stack->cache_size++;
}

static void
shrink_stack_chunk_cache(mark_stack_t *stack)
{
    stack_chunk_t *chunk;

    if (stack->unused_cache_size > (stack->cache_size/2)) {
        chunk = stack->cache;
        stack->cache = stack->cache->next;
        stack->cache_size--;
        free(chunk);
    }
    stack->unused_cache_size = stack->cache_size;
}

static void
push_mark_stack_chunk(mark_stack_t *stack)
{
    stack_chunk_t *next;

    GC_ASSERT(stack->index == stack->limit);

    if (stack->cache_size > 0) {
        next = stack->cache;
        stack->cache = stack->cache->next;
        stack->cache_size--;
        if (stack->unused_cache_size > stack->cache_size)
            stack->unused_cache_size = stack->cache_size;
    }
    else {
        next = stack_chunk_alloc();
    }
    next->next = stack->chunk;
    stack->chunk = next;
    stack->index = 0;
}

static void
pop_mark_stack_chunk(mark_stack_t *stack)
{
    stack_chunk_t *prev;

    prev = stack->chunk->next;
    GC_ASSERT(stack->index == 0);
    add_stack_chunk_cache(stack, stack->chunk);
    stack->chunk = prev;
    stack->index = stack->limit;
}

static void
free_stack_chunks(mark_stack_t *stack)
{
    stack_chunk_t *chunk = stack->chunk;
    stack_chunk_t *next = NULL;

    while (chunk != NULL) {
        next = chunk->next;
        free(chunk);
        chunk = next;
    }
}

static void
push_mark_stack(mark_stack_t *stack, VALUE data)
{
    VALUE obj = data;
    switch (BUILTIN_TYPE(obj)) {
      case T_OBJECT:
      case T_CLASS:
      case T_MODULE:
      case T_FLOAT:
      case T_STRING:
      case T_REGEXP:
      case T_ARRAY:
      case T_HASH:
      case T_STRUCT:
      case T_BIGNUM:
      case T_FILE:
      case T_DATA:
      case T_MATCH:
      case T_COMPLEX:
      case T_RATIONAL:
      case T_TRUE:
      case T_FALSE:
      case T_SYMBOL:
      case T_IMEMO:
      case T_ICLASS:
        if (stack->index == stack->limit) {
            push_mark_stack_chunk(stack);
        }
        stack->chunk->data[stack->index++] = data;
        return;

      case T_NONE:
      case T_NIL:
      case T_FIXNUM:
      case T_MOVED:
      case T_ZOMBIE:
      case T_UNDEF:
      case T_MASK:
	rb_bug("push_mark_stack() called for broken object");
	break;

      case T_NODE:
	UNEXPECTED_NODE(push_mark_stack);
        break;
    }

    rb_bug("rb_gc_mark(): unknown data type 0x%x(%p) %s",
            BUILTIN_TYPE(obj), (void *)data,
            is_pointer_to_heap(&rb_objspace, (void *)data) ? "corrupted object" : "non object");
}

static int
pop_mark_stack(mark_stack_t *stack, VALUE *data)
{
    if (is_mark_stack_empty(stack)) {
        return FALSE;
    }
    if (stack->index == 1) {
        *data = stack->chunk->data[--stack->index];
        pop_mark_stack_chunk(stack);
    }
    else {
	*data = stack->chunk->data[--stack->index];
    }
    return TRUE;
}

static void
init_mark_stack(mark_stack_t *stack)
{
    int i;

    MEMZERO(stack, mark_stack_t, 1);
    stack->index = stack->limit = STACK_CHUNK_SIZE;

    for (i=0; i < 4; i++) {
        add_stack_chunk_cache(stack, stack_chunk_alloc());
    }
    stack->unused_cache_size = stack->cache_size;
}

/* Marking */

#define SET_STACK_END SET_MACHINE_STACK_END(&ec->machine.stack_end)

#define STACK_START (ec->machine.stack_start)
#define STACK_END (ec->machine.stack_end)
#define STACK_LEVEL_MAX (ec->machine.stack_maxsize/sizeof(VALUE))

#if STACK_GROW_DIRECTION < 0
# define STACK_LENGTH  (size_t)(STACK_START - STACK_END)
#elif STACK_GROW_DIRECTION > 0
# define STACK_LENGTH  (size_t)(STACK_END - STACK_START + 1)
#else
# define STACK_LENGTH  ((STACK_END < STACK_START) ? (size_t)(STACK_START - STACK_END) \
			: (size_t)(STACK_END - STACK_START + 1))
#endif
#if !STACK_GROW_DIRECTION
int ruby_stack_grow_direction;
int
ruby_get_stack_grow_direction(volatile VALUE *addr)
{
    VALUE *end;
    SET_MACHINE_STACK_END(&end);

    if (end > addr) return ruby_stack_grow_direction = 1;
    return ruby_stack_grow_direction = -1;
}
#endif

size_t
ruby_stack_length(VALUE **p)
{
    rb_execution_context_t *ec = GET_EC();
    SET_STACK_END;
    if (p) *p = STACK_UPPER(STACK_END, STACK_START, STACK_END);
    return STACK_LENGTH;
}

#define PREVENT_STACK_OVERFLOW 1
#ifndef PREVENT_STACK_OVERFLOW
#if !(defined(POSIX_SIGNAL) && defined(SIGSEGV) && defined(HAVE_SIGALTSTACK))
# define PREVENT_STACK_OVERFLOW 1
#else
# define PREVENT_STACK_OVERFLOW 0
#endif
#endif
#if PREVENT_STACK_OVERFLOW && !defined(__EMSCRIPTEN__)
static int
stack_check(rb_execution_context_t *ec, int water_mark)
{
    SET_STACK_END;

    size_t length = STACK_LENGTH;
    size_t maximum_length = STACK_LEVEL_MAX - water_mark;

    return length > maximum_length;
}
#else
#define stack_check(ec, water_mark) FALSE
#endif

#define STACKFRAME_FOR_CALL_CFUNC 2048

MJIT_FUNC_EXPORTED int
rb_ec_stack_check(rb_execution_context_t *ec)
{
    return stack_check(ec, STACKFRAME_FOR_CALL_CFUNC);
}

int
ruby_stack_check(void)
{
    return stack_check(GET_EC(), STACKFRAME_FOR_CALL_CFUNC);
}

ATTRIBUTE_NO_ADDRESS_SAFETY_ANALYSIS(static void each_location(rb_objspace_t *objspace, register const VALUE *x, register long n, void (*cb)(rb_objspace_t *, VALUE)));
static void
each_location(rb_objspace_t *objspace, register const VALUE *x, register long n, void (*cb)(rb_objspace_t *, VALUE))
{
    VALUE v;
    while (n--) {
        v = *x;
        cb(objspace, v);
	x++;
    }
}

static void
gc_mark_locations(rb_objspace_t *objspace, const VALUE *start, const VALUE *end, void (*cb)(rb_objspace_t *, VALUE))
{
    long n;

    if (end <= start) return;
    n = end - start;
    each_location(objspace, start, n, cb);
}

void
rb_gc_mark_locations(const VALUE *start, const VALUE *end)
{
    gc_mark_locations(&rb_objspace, start, end, gc_mark_maybe);
}

static void
gc_mark_values(rb_objspace_t *objspace, long n, const VALUE *values)
{
    long i;

    for (i=0; i<n; i++) {
        gc_mark(objspace, values[i]);
    }
}

void
rb_gc_mark_values(long n, const VALUE *values)
{
    long i;
    rb_objspace_t *objspace = &rb_objspace;

    for (i=0; i<n; i++) {
        gc_mark_and_pin(objspace, values[i]);
    }
}

static void
gc_mark_stack_values(rb_objspace_t *objspace, long n, const VALUE *values)
{
    long i;

    for (i=0; i<n; i++) {
        if (is_markable_object(objspace, values[i])) {
            gc_mark_and_pin(objspace, values[i]);
        }
    }
}

void
rb_gc_mark_vm_stack_values(long n, const VALUE *values)
{
    rb_objspace_t *objspace = &rb_objspace;
    gc_mark_stack_values(objspace, n, values);
}

static int
mark_value(st_data_t key, st_data_t value, st_data_t data)
{
    rb_objspace_t *objspace = (rb_objspace_t *)data;
    gc_mark(objspace, (VALUE)value);
    return ST_CONTINUE;
}

static int
mark_value_pin(st_data_t key, st_data_t value, st_data_t data)
{
    rb_objspace_t *objspace = (rb_objspace_t *)data;
    gc_mark_and_pin(objspace, (VALUE)value);
    return ST_CONTINUE;
}

static void
mark_tbl_no_pin(rb_objspace_t *objspace, st_table *tbl)
{
    if (!tbl || tbl->num_entries == 0) return;
    st_foreach(tbl, mark_value, (st_data_t)objspace);
}

static void
mark_tbl(rb_objspace_t *objspace, st_table *tbl)
{
    if (!tbl || tbl->num_entries == 0) return;
    st_foreach(tbl, mark_value_pin, (st_data_t)objspace);
}

static int
mark_key(st_data_t key, st_data_t value, st_data_t data)
{
    rb_objspace_t *objspace = (rb_objspace_t *)data;
    gc_mark_and_pin(objspace, (VALUE)key);
    return ST_CONTINUE;
}

static void
mark_set(rb_objspace_t *objspace, st_table *tbl)
{
    if (!tbl) return;
    st_foreach(tbl, mark_key, (st_data_t)objspace);
}

static int
pin_value(st_data_t key, st_data_t value, st_data_t data)
{
    rb_objspace_t *objspace = (rb_objspace_t *)data;
    gc_mark_and_pin(objspace, (VALUE)value);
    return ST_CONTINUE;
}

static void
mark_finalizer_tbl(rb_objspace_t *objspace, st_table *tbl)
{
    if (!tbl) return;
    st_foreach(tbl, pin_value, (st_data_t)objspace);
}

void
rb_mark_set(st_table *tbl)
{
    mark_set(&rb_objspace, tbl);
}

static int
mark_keyvalue(st_data_t key, st_data_t value, st_data_t data)
{
    rb_objspace_t *objspace = (rb_objspace_t *)data;

    gc_mark(objspace, (VALUE)key);
    gc_mark(objspace, (VALUE)value);
    return ST_CONTINUE;
}

static int
pin_key_pin_value(st_data_t key, st_data_t value, st_data_t data)
{
    rb_objspace_t *objspace = (rb_objspace_t *)data;

    gc_mark_and_pin(objspace, (VALUE)key);
    gc_mark_and_pin(objspace, (VALUE)value);
    return ST_CONTINUE;
}

static int
pin_key_mark_value(st_data_t key, st_data_t value, st_data_t data)
{
    rb_objspace_t *objspace = (rb_objspace_t *)data;

    gc_mark_and_pin(objspace, (VALUE)key);
    gc_mark(objspace, (VALUE)value);
    return ST_CONTINUE;
}

static void
mark_hash(rb_objspace_t *objspace, VALUE hash)
{
    if (rb_hash_compare_by_id_p(hash)) {
        rb_hash_stlike_foreach(hash, pin_key_mark_value, (st_data_t)objspace);
    }
    else {
        rb_hash_stlike_foreach(hash, mark_keyvalue, (st_data_t)objspace);
    }

    if (RHASH_AR_TABLE_P(hash)) {
        if (LIKELY(during_gc) && RHASH_TRANSIENT_P(hash)) {
            rb_transient_heap_mark(hash, RHASH_AR_TABLE(hash));
        }
    }
    else {
        VM_ASSERT(!RHASH_TRANSIENT_P(hash));
    }
    gc_mark(objspace, RHASH(hash)->ifnone);
}

static void
mark_st(rb_objspace_t *objspace, st_table *tbl)
{
    if (!tbl) return;
    st_foreach(tbl, pin_key_pin_value, (st_data_t)objspace);
}

void
rb_mark_hash(st_table *tbl)
{
    mark_st(&rb_objspace, tbl);
}

static void
mark_method_entry(rb_objspace_t *objspace, const rb_method_entry_t *me)
{
    const rb_method_definition_t *def = me->def;

    gc_mark(objspace, me->owner);
    gc_mark(objspace, me->defined_class);

    if (def) {
	switch (def->type) {
          case VM_METHOD_TYPE_ISEQ:
            if (def->body.iseq.iseqptr) gc_mark(objspace, (VALUE)def->body.iseq.iseqptr);
            gc_mark(objspace, (VALUE)def->body.iseq.cref);

            if (def->iseq_overload && me->defined_class) {
                // it can be a key of "overloaded_cme" table
                // so it should be pinned.
                gc_mark_and_pin(objspace, (VALUE)me);
            }
            break;
	  case VM_METHOD_TYPE_ATTRSET:
	  case VM_METHOD_TYPE_IVAR:
	    gc_mark(objspace, def->body.attr.location);
	    break;
	  case VM_METHOD_TYPE_BMETHOD:
            gc_mark(objspace, def->body.bmethod.proc);
            if (def->body.bmethod.hooks) rb_hook_list_mark(def->body.bmethod.hooks);
	    break;
	  case VM_METHOD_TYPE_ALIAS:
	    gc_mark(objspace, (VALUE)def->body.alias.original_me);
	    return;
	  case VM_METHOD_TYPE_REFINED:
	    gc_mark(objspace, (VALUE)def->body.refined.orig_me);
	    gc_mark(objspace, (VALUE)def->body.refined.owner);
	    break;
	  case VM_METHOD_TYPE_CFUNC:
	  case VM_METHOD_TYPE_ZSUPER:
	  case VM_METHOD_TYPE_MISSING:
	  case VM_METHOD_TYPE_OPTIMIZED:
	  case VM_METHOD_TYPE_UNDEF:
	  case VM_METHOD_TYPE_NOTIMPLEMENTED:
	    break;
	}
    }
}

static enum rb_id_table_iterator_result
mark_method_entry_i(VALUE me, void *data)
{
    rb_objspace_t *objspace = (rb_objspace_t *)data;

    gc_mark(objspace, me);
    return ID_TABLE_CONTINUE;
}

static void
mark_m_tbl(rb_objspace_t *objspace, struct rb_id_table *tbl)
{
    if (tbl) {
	rb_id_table_foreach_values(tbl, mark_method_entry_i, objspace);
    }
}

static enum rb_id_table_iterator_result
mark_const_entry_i(VALUE value, void *data)
{
    const rb_const_entry_t *ce = (const rb_const_entry_t *)value;
    rb_objspace_t *objspace = data;

    gc_mark(objspace, ce->value);
    gc_mark(objspace, ce->file);
    return ID_TABLE_CONTINUE;
}

static void
mark_const_tbl(rb_objspace_t *objspace, struct rb_id_table *tbl)
{
    if (!tbl) return;
    rb_id_table_foreach_values(tbl, mark_const_entry_i, objspace);
}

#if STACK_GROW_DIRECTION < 0
#define GET_STACK_BOUNDS(start, end, appendix) ((start) = STACK_END, (end) = STACK_START)
#elif STACK_GROW_DIRECTION > 0
#define GET_STACK_BOUNDS(start, end, appendix) ((start) = STACK_START, (end) = STACK_END+(appendix))
#else
#define GET_STACK_BOUNDS(start, end, appendix) \
    ((STACK_END < STACK_START) ? \
     ((start) = STACK_END, (end) = STACK_START) : ((start) = STACK_START, (end) = STACK_END+(appendix)))
#endif

static void each_stack_location(rb_objspace_t *objspace, const rb_execution_context_t *ec,
                                 const VALUE *stack_start, const VALUE *stack_end, void (*cb)(rb_objspace_t *, VALUE));

#if defined(__wasm__)


static VALUE *rb_stack_range_tmp[2];

static void
rb_mark_locations(void *begin, void *end)
{
    rb_stack_range_tmp[0] = begin;
    rb_stack_range_tmp[1] = end;
}

# if defined(__EMSCRIPTEN__)

static void
mark_current_machine_context(rb_objspace_t *objspace, rb_execution_context_t *ec)
{
    emscripten_scan_stack(rb_mark_locations);
    each_stack_location(objspace, ec, rb_stack_range_tmp[0], rb_stack_range_tmp[1], gc_mark_maybe);

    emscripten_scan_registers(rb_mark_locations);
    each_stack_location(objspace, ec, rb_stack_range_tmp[0], rb_stack_range_tmp[1], gc_mark_maybe);
}
# else // use Asyncify version

static void
mark_current_machine_context(rb_objspace_t *objspace, rb_execution_context_t *ec)
{
    rb_wasm_scan_stack(rb_mark_locations);
    each_stack_location(objspace, ec, rb_stack_range_tmp[0], rb_stack_range_tmp[1], gc_mark_maybe);

    rb_wasm_scan_locals(rb_mark_locations);
    each_stack_location(objspace, ec, rb_stack_range_tmp[0], rb_stack_range_tmp[1], gc_mark_maybe);
}

# endif

#else // !defined(__wasm__)

static void
mark_current_machine_context(rb_objspace_t *objspace, rb_execution_context_t *ec)
{
    union {
	rb_jmp_buf j;
	VALUE v[sizeof(rb_jmp_buf) / (sizeof(VALUE))];
    } save_regs_gc_mark;
    VALUE *stack_start, *stack_end;

    FLUSH_REGISTER_WINDOWS;
    memset(&save_regs_gc_mark, 0, sizeof(save_regs_gc_mark));
    /* This assumes that all registers are saved into the jmp_buf (and stack) */
    rb_setjmp(save_regs_gc_mark.j);

    /* SET_STACK_END must be called in this function because
     * the stack frame of this function may contain
     * callee save registers and they should be marked. */
    SET_STACK_END;
    GET_STACK_BOUNDS(stack_start, stack_end, 1);

    each_location(objspace, save_regs_gc_mark.v, numberof(save_regs_gc_mark.v), gc_mark_maybe);

    each_stack_location(objspace, ec, stack_start, stack_end, gc_mark_maybe);
}
#endif

static void
each_machine_stack_value(const rb_execution_context_t *ec, void (*cb)(rb_objspace_t *, VALUE))
{
    rb_objspace_t *objspace = &rb_objspace;
    VALUE *stack_start, *stack_end;

    GET_STACK_BOUNDS(stack_start, stack_end, 0);
    each_stack_location(objspace, ec, stack_start, stack_end, cb);
}

void
rb_gc_mark_machine_stack(const rb_execution_context_t *ec)
{
    each_machine_stack_value(ec, gc_mark_maybe);
}

static void
each_stack_location(rb_objspace_t *objspace, const rb_execution_context_t *ec,
		     const VALUE *stack_start, const VALUE *stack_end, void (*cb)(rb_objspace_t *, VALUE))
{

    gc_mark_locations(objspace, stack_start, stack_end, cb);

#if defined(__mc68000__)
    gc_mark_locations(objspace,
		      (VALUE*)((char*)stack_start + 2),
		      (VALUE*)((char*)stack_end - 2), cb);
#endif
}

void
rb_mark_tbl(st_table *tbl)
{
    mark_tbl(&rb_objspace, tbl);
}

void
rb_mark_tbl_no_pin(st_table *tbl)
{
    mark_tbl_no_pin(&rb_objspace, tbl);
}

static void
gc_mark_maybe(rb_objspace_t *objspace, VALUE obj)
{
    (void)VALGRIND_MAKE_MEM_DEFINED(&obj, sizeof(obj));

    if (is_pointer_to_heap(objspace, (void *)obj)) {
        void *ptr = __asan_region_is_poisoned((void *)obj, SIZEOF_VALUE);
        asan_unpoison_object(obj, false);

        /* Garbage can live on the stack, so do not mark or pin */
        switch (BUILTIN_TYPE(obj)) {
          case T_ZOMBIE:
          case T_NONE:
            break;
          default:
            gc_mark_and_pin(objspace, obj);
            break;
        }

        if (ptr) {
            GC_ASSERT(BUILTIN_TYPE(obj) == T_NONE);
            asan_poison_object(obj);
        }
    }
}

void
rb_gc_mark_maybe(VALUE obj)
{
    gc_mark_maybe(&rb_objspace, obj);
}

static inline int
gc_mark_set(rb_objspace_t *objspace, VALUE obj)
{
    ASSERT_vm_locking();
    if (RVALUE_MARKED(obj)) return 0;
    MARK_IN_BITMAP(GET_HEAP_MARK_BITS(obj), obj);
    return 1;
}

static int
gc_remember_unprotected(rb_objspace_t *objspace, VALUE obj)
{
    struct heap_page *page = GET_HEAP_PAGE(obj);
    bits_t *uncollectible_bits = &page->uncollectible_bits[0];

    if (!MARKED_IN_BITMAP(uncollectible_bits, obj)) {
	page->flags.has_uncollectible_shady_objects = TRUE;
	MARK_IN_BITMAP(uncollectible_bits, obj);
	objspace->rgengc.uncollectible_wb_unprotected_objects++;

#if RGENGC_PROFILE > 0
	objspace->profile.total_remembered_shady_object_count++;
#if RGENGC_PROFILE >= 2
	objspace->profile.remembered_shady_object_count_types[BUILTIN_TYPE(obj)]++;
#endif
#endif
	return TRUE;
    }
    else {
	return FALSE;
    }
}

static void
rgengc_check_relation(rb_objspace_t *objspace, VALUE obj)
{
    const VALUE old_parent = objspace->rgengc.parent_object;

    if (old_parent) { /* parent object is old */
	if (RVALUE_WB_UNPROTECTED(obj)) {
	    if (gc_remember_unprotected(objspace, obj)) {
		gc_report(2, objspace, "relation: (O->S) %s -> %s\n", obj_info(old_parent), obj_info(obj));
	    }
	}
	else {
	    if (!RVALUE_OLD_P(obj)) {
		if (RVALUE_MARKED(obj)) {
		    /* An object pointed from an OLD object should be OLD. */
		    gc_report(2, objspace, "relation: (O->unmarked Y) %s -> %s\n", obj_info(old_parent), obj_info(obj));
		    RVALUE_AGE_SET_OLD(objspace, obj);
		    if (is_incremental_marking(objspace)) {
			if (!RVALUE_MARKING(obj)) {
			    gc_grey(objspace, obj);
			}
		    }
		    else {
			rgengc_remember(objspace, obj);
		    }
		}
		else {
		    gc_report(2, objspace, "relation: (O->Y) %s -> %s\n", obj_info(old_parent), obj_info(obj));
		    RVALUE_AGE_SET_CANDIDATE(objspace, obj);
		}
	    }
	}
    }

    GC_ASSERT(old_parent == objspace->rgengc.parent_object);
}

static void
gc_grey(rb_objspace_t *objspace, VALUE obj)
{
#if RGENGC_CHECK_MODE
    if (RVALUE_MARKED(obj) == FALSE) rb_bug("gc_grey: %s is not marked.", obj_info(obj));
    if (RVALUE_MARKING(obj) == TRUE) rb_bug("gc_grey: %s is marking/remembered.", obj_info(obj));
#endif

#if GC_ENABLE_INCREMENTAL_MARK
    if (is_incremental_marking(objspace)) {
	MARK_IN_BITMAP(GET_HEAP_MARKING_BITS(obj), obj);
    }
#endif

    push_mark_stack(&objspace->mark_stack, obj);
}

static void
gc_aging(rb_objspace_t *objspace, VALUE obj)
{
    struct heap_page *page = GET_HEAP_PAGE(obj);

    GC_ASSERT(RVALUE_MARKING(obj) == FALSE);
    check_rvalue_consistency(obj);

    if (!RVALUE_PAGE_WB_UNPROTECTED(page, obj)) {
	if (!RVALUE_OLD_P(obj)) {
	    gc_report(3, objspace, "gc_aging: YOUNG: %s\n", obj_info(obj));
	    RVALUE_AGE_INC(objspace, obj);
	}
	else if (is_full_marking(objspace)) {
	    GC_ASSERT(RVALUE_PAGE_UNCOLLECTIBLE(page, obj) == FALSE);
	    RVALUE_PAGE_OLD_UNCOLLECTIBLE_SET(objspace, page, obj);
	}
    }
    check_rvalue_consistency(obj);

    objspace->marked_slots++;
}

NOINLINE(static void gc_mark_ptr(rb_objspace_t *objspace, VALUE obj));
static void reachable_objects_from_callback(VALUE obj);

static void
gc_mark_ptr(rb_objspace_t *objspace, VALUE obj)
{
    if (LIKELY(during_gc)) {
	rgengc_check_relation(objspace, obj);
	if (!gc_mark_set(objspace, obj)) return; /* already marked */

        if (0) { // for debug GC marking miss
            if (objspace->rgengc.parent_object) {
                RUBY_DEBUG_LOG("%p (%s) parent:%p (%s)",
                               (void *)obj, obj_type_name(obj),
                               (void *)objspace->rgengc.parent_object, obj_type_name(objspace->rgengc.parent_object));
            }
            else {
                RUBY_DEBUG_LOG("%p (%s)", (void *)obj, obj_type_name(obj));
            }
        }

        if (UNLIKELY(RB_TYPE_P(obj, T_NONE))) {
            rp(obj);
            rb_bug("try to mark T_NONE object"); /* check here will help debugging */
        }
	gc_aging(objspace, obj);
	gc_grey(objspace, obj);
    }
    else {
        reachable_objects_from_callback(obj);
    }
}

static inline void
gc_pin(rb_objspace_t *objspace, VALUE obj)
{
    GC_ASSERT(is_markable_object(objspace, obj));
    if (UNLIKELY(objspace->flags.during_compacting)) {
        if (LIKELY(during_gc)) {
            MARK_IN_BITMAP(GET_HEAP_PINNED_BITS(obj), obj);
        }
    }
}

static inline void
gc_mark_and_pin(rb_objspace_t *objspace, VALUE obj)
{
    if (!is_markable_object(objspace, obj)) return;
    gc_pin(objspace, obj);
    gc_mark_ptr(objspace, obj);
}

static inline void
gc_mark(rb_objspace_t *objspace, VALUE obj)
{
    if (!is_markable_object(objspace, obj)) return;
    gc_mark_ptr(objspace, obj);
}

void
rb_gc_mark_movable(VALUE ptr)
{
    gc_mark(&rb_objspace, ptr);
}

void
rb_gc_mark(VALUE ptr)
{
    gc_mark_and_pin(&rb_objspace, ptr);
}

/* CAUTION: THIS FUNCTION ENABLE *ONLY BEFORE* SWEEPING.
 * This function is only for GC_END_MARK timing.
 */

int
rb_objspace_marked_object_p(VALUE obj)
{
    return RVALUE_MARKED(obj) ? TRUE : FALSE;
}

static inline void
gc_mark_set_parent(rb_objspace_t *objspace, VALUE obj)
{
    if (RVALUE_OLD_P(obj)) {
	objspace->rgengc.parent_object = obj;
    }
    else {
	objspace->rgengc.parent_object = Qfalse;
    }
}

static void
gc_mark_imemo(rb_objspace_t *objspace, VALUE obj)
{
    switch (imemo_type(obj)) {
      case imemo_env:
	{
	    const rb_env_t *env = (const rb_env_t *)obj;

            if (LIKELY(env->ep)) {
                // just after newobj() can be NULL here.
                GC_ASSERT(env->ep[VM_ENV_DATA_INDEX_ENV] == obj);
                GC_ASSERT(VM_ENV_ESCAPED_P(env->ep));
                gc_mark_values(objspace, (long)env->env_size, env->env);
                VM_ENV_FLAGS_SET(env->ep, VM_ENV_FLAG_WB_REQUIRED);
                gc_mark(objspace, (VALUE)rb_vm_env_prev_env(env));
                gc_mark(objspace, (VALUE)env->iseq);
            }
	}
	return;
      case imemo_cref:
	gc_mark(objspace, RANY(obj)->as.imemo.cref.klass_or_self);
	gc_mark(objspace, (VALUE)RANY(obj)->as.imemo.cref.next);
	gc_mark(objspace, RANY(obj)->as.imemo.cref.refinements);
	return;
      case imemo_svar:
	gc_mark(objspace, RANY(obj)->as.imemo.svar.cref_or_me);
	gc_mark(objspace, RANY(obj)->as.imemo.svar.lastline);
	gc_mark(objspace, RANY(obj)->as.imemo.svar.backref);
	gc_mark(objspace, RANY(obj)->as.imemo.svar.others);
	return;
      case imemo_throw_data:
	gc_mark(objspace, RANY(obj)->as.imemo.throw_data.throw_obj);
	return;
      case imemo_ifunc:
	gc_mark_maybe(objspace, (VALUE)RANY(obj)->as.imemo.ifunc.data);
	return;
      case imemo_memo:
	gc_mark(objspace, RANY(obj)->as.imemo.memo.v1);
	gc_mark(objspace, RANY(obj)->as.imemo.memo.v2);
	gc_mark_maybe(objspace, RANY(obj)->as.imemo.memo.u3.value);
	return;
      case imemo_ment:
	mark_method_entry(objspace, &RANY(obj)->as.imemo.ment);
	return;
      case imemo_iseq:
	rb_iseq_mark((rb_iseq_t *)obj);
	return;
      case imemo_tmpbuf:
	{
	    const rb_imemo_tmpbuf_t *m = &RANY(obj)->as.imemo.alloc;
	    do {
		rb_gc_mark_locations(m->ptr, m->ptr + m->cnt);
	    } while ((m = m->next) != NULL);
	}
	return;
      case imemo_ast:
	rb_ast_mark(&RANY(obj)->as.imemo.ast);
	return;
      case imemo_parser_strterm:
	rb_strterm_mark(obj);
	return;
      case imemo_callinfo:
        return;
      case imemo_callcache:
        {
            const struct rb_callcache *cc = (const struct rb_callcache *)obj;
            // should not mark klass here
            gc_mark(objspace, (VALUE)vm_cc_cme(cc));
        }
        return;
      case imemo_constcache:
        {
            const struct iseq_inline_constant_cache_entry *ice = (struct iseq_inline_constant_cache_entry *)obj;
            gc_mark(objspace, ice->value);
        }
        return;
#if VM_CHECK_MODE > 0
      default:
	VM_UNREACHABLE(gc_mark_imemo);
#endif
    }
}

static void
gc_mark_children(rb_objspace_t *objspace, VALUE obj)
{
    register RVALUE *any = RANY(obj);
    gc_mark_set_parent(objspace, obj);

    if (FL_TEST(obj, FL_EXIVAR)) {
	rb_mark_generic_ivar(obj);
    }

    switch (BUILTIN_TYPE(obj)) {
      case T_FLOAT:
      case T_BIGNUM:
      case T_SYMBOL:
        /* Not immediates, but does not have references and singleton
         * class */
        return;

      case T_NIL:
      case T_FIXNUM:
	rb_bug("rb_gc_mark() called for broken object");
	break;

      case T_NODE:
	UNEXPECTED_NODE(rb_gc_mark);
	break;

      case T_IMEMO:
	gc_mark_imemo(objspace, obj);
	return;

      default:
        break;
    }

    gc_mark(objspace, any->as.basic.klass);

    switch (BUILTIN_TYPE(obj)) {
      case T_CLASS:
      case T_MODULE:
        if (RCLASS_SUPER(obj)) {
            gc_mark(objspace, RCLASS_SUPER(obj));
        }
	if (!RCLASS_EXT(obj)) break;

        mark_m_tbl(objspace, RCLASS_M_TBL(obj));
        cc_table_mark(objspace, obj);
        mark_tbl_no_pin(objspace, RCLASS_IV_TBL(obj));
	mark_const_tbl(objspace, RCLASS_CONST_TBL(obj));
	break;

      case T_ICLASS:
        if (RICLASS_OWNS_M_TBL_P(obj)) {
	    mark_m_tbl(objspace, RCLASS_M_TBL(obj));
	}
        if (RCLASS_SUPER(obj)) {
            gc_mark(objspace, RCLASS_SUPER(obj));
        }
	if (!RCLASS_EXT(obj)) break;
	mark_m_tbl(objspace, RCLASS_CALLABLE_M_TBL(obj));
        cc_table_mark(objspace, obj);
	break;

      case T_ARRAY:
        if (FL_TEST(obj, ELTS_SHARED)) {
            VALUE root = any->as.array.as.heap.aux.shared_root;
            gc_mark(objspace, root);
	}
	else {
	    long i, len = RARRAY_LEN(obj);
            const VALUE *ptr = RARRAY_CONST_PTR_TRANSIENT(obj);
	    for (i=0; i < len; i++) {
                gc_mark(objspace, ptr[i]);
	    }

            if (LIKELY(during_gc)) {
                if (!FL_TEST_RAW(obj, RARRAY_EMBED_FLAG) &&
                    RARRAY_TRANSIENT_P(obj)) {
                    rb_transient_heap_mark(obj, ptr);
                }
            }
        }
	break;

      case T_HASH:
        mark_hash(objspace, obj);
	break;

      case T_STRING:
	if (STR_SHARED_P(obj)) {
	    gc_mark(objspace, any->as.string.as.heap.aux.shared);
	}
	break;

      case T_DATA:
	{
	    void *const ptr = DATA_PTR(obj);
	    if (ptr) {
		RUBY_DATA_FUNC mark_func = RTYPEDDATA_P(obj) ?
		    any->as.typeddata.type->function.dmark :
		    any->as.data.dmark;
		if (mark_func) (*mark_func)(ptr);
	    }
	}
	break;

      case T_OBJECT:
        {
            const VALUE * const ptr = ROBJECT_IVPTR(obj);

            uint32_t i, len = ROBJECT_NUMIV(obj);
            for (i  = 0; i < len; i++) {
                gc_mark(objspace, ptr[i]);
            }

            if (LIKELY(during_gc) &&
                    ROBJ_TRANSIENT_P(obj)) {
                rb_transient_heap_mark(obj, ptr);
            }
        }
	break;

      case T_FILE:
        if (any->as.file.fptr) {
            gc_mark(objspace, any->as.file.fptr->self);
            gc_mark(objspace, any->as.file.fptr->pathv);
            gc_mark(objspace, any->as.file.fptr->tied_io_for_writing);
            gc_mark(objspace, any->as.file.fptr->writeconv_asciicompat);
            gc_mark(objspace, any->as.file.fptr->writeconv_pre_ecopts);
            gc_mark(objspace, any->as.file.fptr->encs.ecopts);
            gc_mark(objspace, any->as.file.fptr->write_lock);
        }
        break;

      case T_REGEXP:
        gc_mark(objspace, any->as.regexp.src);
	break;

      case T_MATCH:
	gc_mark(objspace, any->as.match.regexp);
	if (any->as.match.str) {
	    gc_mark(objspace, any->as.match.str);
	}
	break;

      case T_RATIONAL:
	gc_mark(objspace, any->as.rational.num);
	gc_mark(objspace, any->as.rational.den);
	break;

      case T_COMPLEX:
	gc_mark(objspace, any->as.complex.real);
	gc_mark(objspace, any->as.complex.imag);
	break;

      case T_STRUCT:
	{
            long i;
            const long len = RSTRUCT_LEN(obj);
            const VALUE * const ptr = RSTRUCT_CONST_PTR(obj);

            for (i=0; i<len; i++) {
                gc_mark(objspace, ptr[i]);
            }

            if (LIKELY(during_gc) &&
                RSTRUCT_TRANSIENT_P(obj)) {
                rb_transient_heap_mark(obj, ptr);
            }
	}
	break;

      default:
#if GC_DEBUG
	rb_gcdebug_print_obj_condition((VALUE)obj);
#endif
        if (BUILTIN_TYPE(obj) == T_MOVED)   rb_bug("rb_gc_mark(): %p is T_MOVED", (void *)obj);
	if (BUILTIN_TYPE(obj) == T_NONE)   rb_bug("rb_gc_mark(): %p is T_NONE", (void *)obj);
	if (BUILTIN_TYPE(obj) == T_ZOMBIE) rb_bug("rb_gc_mark(): %p is T_ZOMBIE", (void *)obj);
	rb_bug("rb_gc_mark(): unknown data type 0x%x(%p) %s",
	       BUILTIN_TYPE(obj), (void *)any,
	       is_pointer_to_heap(objspace, any) ? "corrupted object" : "non object");
    }
}

/**
 * incremental: 0 -> not incremental (do all)
 * incremental: n -> mark at most `n' objects
 */
static inline int
gc_mark_stacked_objects(rb_objspace_t *objspace, int incremental, size_t count)
{
    mark_stack_t *mstack = &objspace->mark_stack;
    VALUE obj;
#if GC_ENABLE_INCREMENTAL_MARK
    size_t marked_slots_at_the_beginning = objspace->marked_slots;
    size_t popped_count = 0;
#endif

    while (pop_mark_stack(mstack, &obj)) {
	if (obj == Qundef) continue; /* skip */

	if (RGENGC_CHECK_MODE && !RVALUE_MARKED(obj)) {
	    rb_bug("gc_mark_stacked_objects: %s is not marked.", obj_info(obj));
	}
        gc_mark_children(objspace, obj);

#if GC_ENABLE_INCREMENTAL_MARK
	if (incremental) {
	    if (RGENGC_CHECK_MODE && !RVALUE_MARKING(obj)) {
		rb_bug("gc_mark_stacked_objects: incremental, but marking bit is 0");
	    }
	    CLEAR_IN_BITMAP(GET_HEAP_MARKING_BITS(obj), obj);
	    popped_count++;

	    if (popped_count + (objspace->marked_slots - marked_slots_at_the_beginning) > count) {
		break;
	    }
	}
	else {
	    /* just ignore marking bits */
	}
#endif
    }

    if (RGENGC_CHECK_MODE >= 3) gc_verify_internal_consistency(objspace);

    if (is_mark_stack_empty(mstack)) {
	shrink_stack_chunk_cache(mstack);
	return TRUE;
    }
    else {
	return FALSE;
    }
}

static int
gc_mark_stacked_objects_incremental(rb_objspace_t *objspace, size_t count)
{
    return gc_mark_stacked_objects(objspace, TRUE, count);
}

static int
gc_mark_stacked_objects_all(rb_objspace_t *objspace)
{
    return gc_mark_stacked_objects(objspace, FALSE, 0);
}

#if PRINT_ROOT_TICKS
#define MAX_TICKS 0x100
static tick_t mark_ticks[MAX_TICKS];
static const char *mark_ticks_categories[MAX_TICKS];

static void
show_mark_ticks(void)
{
    int i;
    fprintf(stderr, "mark ticks result:\n");
    for (i=0; i<MAX_TICKS; i++) {
	const char *category = mark_ticks_categories[i];
	if (category) {
	    fprintf(stderr, "%s\t%8lu\n", category, (unsigned long)mark_ticks[i]);
	}
	else {
	    break;
	}
    }
}

#endif /* PRINT_ROOT_TICKS */

static void
gc_mark_roots(rb_objspace_t *objspace, const char **categoryp)
{
    struct gc_list *list;
    rb_execution_context_t *ec = GET_EC();
    rb_vm_t *vm = rb_ec_vm_ptr(ec);

#if PRINT_ROOT_TICKS
    tick_t start_tick = tick();
    int tick_count = 0;
    const char *prev_category = 0;

    if (mark_ticks_categories[0] == 0) {
	atexit(show_mark_ticks);
    }
#endif

    if (categoryp) *categoryp = "xxx";

    objspace->rgengc.parent_object = Qfalse;

#if PRINT_ROOT_TICKS
#define MARK_CHECKPOINT_PRINT_TICK(category) do { \
    if (prev_category) { \
	tick_t t = tick(); \
	mark_ticks[tick_count] = t - start_tick; \
	mark_ticks_categories[tick_count] = prev_category; \
	tick_count++; \
    } \
    prev_category = category; \
    start_tick = tick(); \
} while (0)
#else /* PRINT_ROOT_TICKS */
#define MARK_CHECKPOINT_PRINT_TICK(category)
#endif

#define MARK_CHECKPOINT(category) do { \
    if (categoryp) *categoryp = category; \
    MARK_CHECKPOINT_PRINT_TICK(category); \
} while (0)

    MARK_CHECKPOINT("vm");
    SET_STACK_END;
    rb_vm_mark(vm);
    if (vm->self) gc_mark(objspace, vm->self);

    MARK_CHECKPOINT("finalizers");
    mark_finalizer_tbl(objspace, finalizer_table);

    MARK_CHECKPOINT("machine_context");
    mark_current_machine_context(objspace, ec);

    /* mark protected global variables */
    MARK_CHECKPOINT("global_list");
    for (list = global_list; list; list = list->next) {
        gc_mark_maybe(objspace, *list->varptr);
    }

    MARK_CHECKPOINT("end_proc");
    rb_mark_end_proc();

    MARK_CHECKPOINT("global_tbl");
    rb_gc_mark_global_tbl();

    MARK_CHECKPOINT("object_id");
    rb_gc_mark(objspace->next_object_id);
    mark_tbl_no_pin(objspace, objspace->obj_to_id_tbl); /* Only mark ids */

    if (stress_to_class) rb_gc_mark(stress_to_class);

    MARK_CHECKPOINT("finish");
#undef MARK_CHECKPOINT
}

#if RGENGC_CHECK_MODE >= 4

#define MAKE_ROOTSIG(obj) (((VALUE)(obj) << 1) | 0x01)
#define IS_ROOTSIG(obj)   ((VALUE)(obj) & 0x01)
#define GET_ROOTSIG(obj)  ((const char *)((VALUE)(obj) >> 1))

struct reflist {
    VALUE *list;
    int pos;
    int size;
};

static struct reflist *
reflist_create(VALUE obj)
{
    struct reflist *refs = xmalloc(sizeof(struct reflist));
    refs->size = 1;
    refs->list = ALLOC_N(VALUE, refs->size);
    refs->list[0] = obj;
    refs->pos = 1;
    return refs;
}

static void
reflist_destruct(struct reflist *refs)
{
    xfree(refs->list);
    xfree(refs);
}

static void
reflist_add(struct reflist *refs, VALUE obj)
{
    if (refs->pos == refs->size) {
	refs->size *= 2;
	SIZED_REALLOC_N(refs->list, VALUE, refs->size, refs->size/2);
    }

    refs->list[refs->pos++] = obj;
}

static void
reflist_dump(struct reflist *refs)
{
    int i;
    for (i=0; i<refs->pos; i++) {
	VALUE obj = refs->list[i];
	if (IS_ROOTSIG(obj)) { /* root */
	    fprintf(stderr, "<root@%s>", GET_ROOTSIG(obj));
	}
	else {
	    fprintf(stderr, "<%s>", obj_info(obj));
	}
	if (i+1 < refs->pos) fprintf(stderr, ", ");
    }
}

static int
reflist_referred_from_machine_context(struct reflist *refs)
{
    int i;
    for (i=0; i<refs->pos; i++) {
	VALUE obj = refs->list[i];
	if (IS_ROOTSIG(obj) && strcmp(GET_ROOTSIG(obj), "machine_context") == 0) return 1;
    }
    return 0;
}

struct allrefs {
    rb_objspace_t *objspace;
    /* a -> obj1
     * b -> obj1
     * c -> obj1
     * c -> obj2
     * d -> obj3
     * #=> {obj1 => [a, b, c], obj2 => [c, d]}
     */
    struct st_table *references;
    const char *category;
    VALUE root_obj;
    mark_stack_t mark_stack;
};

static int
allrefs_add(struct allrefs *data, VALUE obj)
{
    struct reflist *refs;
    st_data_t r;

    if (st_lookup(data->references, obj, &r)) {
        refs = (struct reflist *)r;
	reflist_add(refs, data->root_obj);
	return 0;
    }
    else {
	refs = reflist_create(data->root_obj);
	st_insert(data->references, obj, (st_data_t)refs);
	return 1;
    }
}

static void
allrefs_i(VALUE obj, void *ptr)
{
    struct allrefs *data = (struct allrefs *)ptr;

    if (allrefs_add(data, obj)) {
	push_mark_stack(&data->mark_stack, obj);
    }
}

static void
allrefs_roots_i(VALUE obj, void *ptr)
{
    struct allrefs *data = (struct allrefs *)ptr;
    if (strlen(data->category) == 0) rb_bug("!!!");
    data->root_obj = MAKE_ROOTSIG(data->category);

    if (allrefs_add(data, obj)) {
	push_mark_stack(&data->mark_stack, obj);
    }
}
#define PUSH_MARK_FUNC_DATA(v) do { \
    struct gc_mark_func_data_struct *prev_mark_func_data = GET_RACTOR()->mfd; \
    GET_RACTOR()->mfd = (v);

#define POP_MARK_FUNC_DATA() GET_RACTOR()->mfd = prev_mark_func_data;} while (0)

static st_table *
objspace_allrefs(rb_objspace_t *objspace)
{
    struct allrefs data;
    struct gc_mark_func_data_struct mfd;
    VALUE obj;
    int prev_dont_gc = dont_gc_val();
    dont_gc_on();

    data.objspace = objspace;
    data.references = st_init_numtable();
    init_mark_stack(&data.mark_stack);

    mfd.mark_func = allrefs_roots_i;
    mfd.data = &data;

    /* traverse root objects */
    PUSH_MARK_FUNC_DATA(&mfd);
    GET_RACTOR()->mfd = &mfd;
    gc_mark_roots(objspace, &data.category);
    POP_MARK_FUNC_DATA();

    /* traverse rest objects reachable from root objects */
    while (pop_mark_stack(&data.mark_stack, &obj)) {
	rb_objspace_reachable_objects_from(data.root_obj = obj, allrefs_i, &data);
    }
    free_stack_chunks(&data.mark_stack);

    dont_gc_set(prev_dont_gc);
    return data.references;
}

static int
objspace_allrefs_destruct_i(st_data_t key, st_data_t value, st_data_t ptr)
{
    struct reflist *refs = (struct reflist *)value;
    reflist_destruct(refs);
    return ST_CONTINUE;
}

static void
objspace_allrefs_destruct(struct st_table *refs)
{
    st_foreach(refs, objspace_allrefs_destruct_i, 0);
    st_free_table(refs);
}

#if RGENGC_CHECK_MODE >= 5
static int
allrefs_dump_i(st_data_t k, st_data_t v, st_data_t ptr)
{
    VALUE obj = (VALUE)k;
    struct reflist *refs = (struct reflist *)v;
    fprintf(stderr, "[allrefs_dump_i] %s <- ", obj_info(obj));
    reflist_dump(refs);
    fprintf(stderr, "\n");
    return ST_CONTINUE;
}

static void
allrefs_dump(rb_objspace_t *objspace)
{
    VALUE size = objspace->rgengc.allrefs_table->num_entries;
    fprintf(stderr, "[all refs] (size: %"PRIuVALUE")\n", size);
    st_foreach(objspace->rgengc.allrefs_table, allrefs_dump_i, 0);
}
#endif

static int
gc_check_after_marks_i(st_data_t k, st_data_t v, st_data_t ptr)
{
    VALUE obj = k;
    struct reflist *refs = (struct reflist *)v;
    rb_objspace_t *objspace = (rb_objspace_t *)ptr;

    /* object should be marked or oldgen */
    if (!MARKED_IN_BITMAP(GET_HEAP_MARK_BITS(obj), obj)) {
	fprintf(stderr, "gc_check_after_marks_i: %s is not marked and not oldgen.\n", obj_info(obj));
	fprintf(stderr, "gc_check_after_marks_i: %p is referred from ", (void *)obj);
	reflist_dump(refs);

	if (reflist_referred_from_machine_context(refs)) {
	    fprintf(stderr, " (marked from machine stack).\n");
	    /* marked from machine context can be false positive */
	}
	else {
	    objspace->rgengc.error_count++;
	    fprintf(stderr, "\n");
	}
    }
    return ST_CONTINUE;
}

static void
gc_marks_check(rb_objspace_t *objspace, st_foreach_callback_func *checker_func, const char *checker_name)
{
    size_t saved_malloc_increase = objspace->malloc_params.increase;
#if RGENGC_ESTIMATE_OLDMALLOC
    size_t saved_oldmalloc_increase = objspace->rgengc.oldmalloc_increase;
#endif
    VALUE already_disabled = rb_objspace_gc_disable(objspace);

    objspace->rgengc.allrefs_table = objspace_allrefs(objspace);

    if (checker_func) {
	st_foreach(objspace->rgengc.allrefs_table, checker_func, (st_data_t)objspace);
    }

    if (objspace->rgengc.error_count > 0) {
#if RGENGC_CHECK_MODE >= 5
	allrefs_dump(objspace);
#endif
	if (checker_name) rb_bug("%s: GC has problem.", checker_name);
    }

    objspace_allrefs_destruct(objspace->rgengc.allrefs_table);
    objspace->rgengc.allrefs_table = 0;

    if (already_disabled == Qfalse) rb_objspace_gc_enable(objspace);
    objspace->malloc_params.increase = saved_malloc_increase;
#if RGENGC_ESTIMATE_OLDMALLOC
    objspace->rgengc.oldmalloc_increase = saved_oldmalloc_increase;
#endif
}
#endif /* RGENGC_CHECK_MODE >= 4 */

struct verify_internal_consistency_struct {
    rb_objspace_t *objspace;
    int err_count;
    size_t live_object_count;
    size_t zombie_object_count;

    VALUE parent;
    size_t old_object_count;
    size_t remembered_shady_count;
};

static void
check_generation_i(const VALUE child, void *ptr)
{
    struct verify_internal_consistency_struct *data = (struct verify_internal_consistency_struct *)ptr;
    const VALUE parent = data->parent;

    if (RGENGC_CHECK_MODE) GC_ASSERT(RVALUE_OLD_P(parent));

    if (!RVALUE_OLD_P(child)) {
	if (!RVALUE_REMEMBERED(parent) &&
	    !RVALUE_REMEMBERED(child) &&
	    !RVALUE_UNCOLLECTIBLE(child)) {
	    fprintf(stderr, "verify_internal_consistency_reachable_i: WB miss (O->Y) %s -> %s\n", obj_info(parent), obj_info(child));
	    data->err_count++;
	}
    }
}

static void
check_color_i(const VALUE child, void *ptr)
{
    struct verify_internal_consistency_struct *data = (struct verify_internal_consistency_struct *)ptr;
    const VALUE parent = data->parent;

    if (!RVALUE_WB_UNPROTECTED(parent) && RVALUE_WHITE_P(child)) {
	fprintf(stderr, "verify_internal_consistency_reachable_i: WB miss (B->W) - %s -> %s\n",
		obj_info(parent), obj_info(child));
	data->err_count++;
    }
}

static void
check_children_i(const VALUE child, void *ptr)
{
    struct verify_internal_consistency_struct *data = (struct verify_internal_consistency_struct *)ptr;
    if (check_rvalue_consistency_force(child, FALSE) != 0) {
        fprintf(stderr, "check_children_i: %s has error (referenced from %s)",
                obj_info(child), obj_info(data->parent));
        rb_print_backtrace(); /* C backtrace will help to debug */

        data->err_count++;
    }
}

static int
verify_internal_consistency_i(void *page_start, void *page_end, size_t stride,
                              struct verify_internal_consistency_struct *data)
{
    VALUE obj;
    rb_objspace_t *objspace = data->objspace;

    for (obj = (VALUE)page_start; obj != (VALUE)page_end; obj += stride) {
        void *poisoned = asan_poisoned_object_p(obj);
        asan_unpoison_object(obj, false);

	if (is_live_object(objspace, obj)) {
	    /* count objects */
	    data->live_object_count++;
            data->parent = obj;

            /* Normally, we don't expect T_MOVED objects to be in the heap.
             * But they can stay alive on the stack, */
            if (!gc_object_moved_p(objspace, obj)) {
                /* moved slots don't have children */
                rb_objspace_reachable_objects_from(obj, check_children_i, (void *)data);
            }

	    /* check health of children */
	    if (RVALUE_OLD_P(obj)) data->old_object_count++;
	    if (RVALUE_WB_UNPROTECTED(obj) && RVALUE_UNCOLLECTIBLE(obj)) data->remembered_shady_count++;

	    if (!is_marking(objspace) && RVALUE_OLD_P(obj)) {
		/* reachable objects from an oldgen object should be old or (young with remember) */
		data->parent = obj;
		rb_objspace_reachable_objects_from(obj, check_generation_i, (void *)data);
	    }

	    if (is_incremental_marking(objspace)) {
		if (RVALUE_BLACK_P(obj)) {
		    /* reachable objects from black objects should be black or grey objects */
		    data->parent = obj;
		    rb_objspace_reachable_objects_from(obj, check_color_i, (void *)data);
		}
	    }
	}
	else {
	    if (BUILTIN_TYPE(obj) == T_ZOMBIE) {
		GC_ASSERT((RBASIC(obj)->flags & ~FL_SEEN_OBJ_ID) == T_ZOMBIE);
		data->zombie_object_count++;
	    }
	}
        if (poisoned) {
            GC_ASSERT(BUILTIN_TYPE(obj) == T_NONE);
            asan_poison_object(obj);
        }
    }

    return 0;
}

static int
gc_verify_heap_page(rb_objspace_t *objspace, struct heap_page *page, VALUE obj)
{
    unsigned int has_remembered_shady = FALSE;
    unsigned int has_remembered_old = FALSE;
    int remembered_old_objects = 0;
    int free_objects = 0;
    int zombie_objects = 0;

    short slot_size = page->slot_size;
    uintptr_t start = (uintptr_t)page->start;
    uintptr_t end = start + page->total_slots * slot_size;

    for (uintptr_t ptr = start; ptr < end; ptr += slot_size) {
        VALUE val = (VALUE)ptr;
        void *poisoned = asan_poisoned_object_p(val);
        asan_unpoison_object(val, false);

	if (RBASIC(val) == 0) free_objects++;
	if (BUILTIN_TYPE(val) == T_ZOMBIE) zombie_objects++;
	if (RVALUE_PAGE_UNCOLLECTIBLE(page, val) && RVALUE_PAGE_WB_UNPROTECTED(page, val)) {
	    has_remembered_shady = TRUE;
	}
	if (RVALUE_PAGE_MARKING(page, val)) {
	    has_remembered_old = TRUE;
	    remembered_old_objects++;
	}

        if (poisoned) {
            GC_ASSERT(BUILTIN_TYPE(val) == T_NONE);
            asan_poison_object(val);
        }
    }

    if (!is_incremental_marking(objspace) &&
	page->flags.has_remembered_objects == FALSE && has_remembered_old == TRUE) {

        for (uintptr_t ptr = start; ptr < end; ptr += slot_size) {
            VALUE val = (VALUE)ptr;
	    if (RVALUE_PAGE_MARKING(page, val)) {
		fprintf(stderr, "marking -> %s\n", obj_info(val));
	    }
	}
	rb_bug("page %p's has_remembered_objects should be false, but there are remembered old objects (%d). %s",
	       (void *)page, remembered_old_objects, obj ? obj_info(obj) : "");
    }

    if (page->flags.has_uncollectible_shady_objects == FALSE && has_remembered_shady == TRUE) {
	rb_bug("page %p's has_remembered_shady should be false, but there are remembered shady objects. %s",
	       (void *)page, obj ? obj_info(obj) : "");
    }

    if (0) {
	/* free_slots may not equal to free_objects */
	if (page->free_slots != free_objects) {
	    rb_bug("page %p's free_slots should be %d, but %d\n", (void *)page, page->free_slots, free_objects);
	}
    }
    if (page->final_slots != zombie_objects) {
	rb_bug("page %p's final_slots should be %d, but %d\n", (void *)page, page->final_slots, zombie_objects);
    }

    return remembered_old_objects;
}

static int
gc_verify_heap_pages_(rb_objspace_t *objspace, struct list_head *head)
{
    int remembered_old_objects = 0;
    struct heap_page *page = 0;

    list_for_each(head, page, page_node) {
        asan_unpoison_memory_region(&page->freelist, sizeof(RVALUE*), false);
        RVALUE *p = page->freelist;
        while (p) {
            VALUE vp = (VALUE)p;
            VALUE prev = vp;
            asan_unpoison_object(vp, false);
            if (BUILTIN_TYPE(vp) != T_NONE) {
                fprintf(stderr, "freelist slot expected to be T_NONE but was: %s\n", obj_info(vp));
            }
            p = p->as.free.next;
            asan_poison_object(prev);
        }
        asan_poison_memory_region(&page->freelist, sizeof(RVALUE*));

	if (page->flags.has_remembered_objects == FALSE) {
	    remembered_old_objects += gc_verify_heap_page(objspace, page, Qfalse);
	}
    }

    return remembered_old_objects;
}

static int
gc_verify_heap_pages(rb_objspace_t *objspace)
{
    int remembered_old_objects = 0;
    for (int i = 0; i < SIZE_POOL_COUNT; i++) {
        remembered_old_objects += gc_verify_heap_pages_(objspace, &(SIZE_POOL_EDEN_HEAP(&size_pools[i])->pages));
        remembered_old_objects += gc_verify_heap_pages_(objspace, &(SIZE_POOL_TOMB_HEAP(&size_pools[i])->pages));
    }
    return remembered_old_objects;
}

/*
 *  call-seq:
 *     GC.verify_internal_consistency                  -> nil
 *
 *  Verify internal consistency.
 *
 *  This method is implementation specific.
 *  Now this method checks generational consistency
 *  if RGenGC is supported.
 */
static VALUE
gc_verify_internal_consistency_m(VALUE dummy)
{
    gc_verify_internal_consistency(&rb_objspace);
    return Qnil;
}

static void
gc_verify_internal_consistency_(rb_objspace_t *objspace)
{
#ifdef USE_THIRD_PARTY_HEAP
    return;
#endif
    struct verify_internal_consistency_struct data = {0};

    data.objspace = objspace;
    gc_report(5, objspace, "gc_verify_internal_consistency: start\n");

    /* check relations */
    for (size_t i = 0; i < heap_allocated_pages; i++) {
        struct heap_page *page = heap_pages_sorted[i];
        short slot_size = page->slot_size;

        uintptr_t start = (uintptr_t)page->start;
        uintptr_t end = start + page->total_slots * slot_size;

        verify_internal_consistency_i((void *)start, (void *)end, slot_size, &data);
    }

    if (data.err_count != 0) {
#if RGENGC_CHECK_MODE >= 5
	objspace->rgengc.error_count = data.err_count;
	gc_marks_check(objspace, NULL, NULL);
	allrefs_dump(objspace);
#endif
	rb_bug("gc_verify_internal_consistency: found internal inconsistency.");
    }

    /* check heap_page status */
    gc_verify_heap_pages(objspace);

    /* check counters */

    if (!is_lazy_sweeping(objspace) &&
        !finalizing &&
        ruby_single_main_ractor != NULL) {
	if (objspace_live_slots(objspace) != data.live_object_count) {
	    fprintf(stderr, "heap_pages_final_slots: %"PRIdSIZE", "
                    "objspace->profile.total_freed_objects: %"PRIdSIZE"\n",
		    heap_pages_final_slots, objspace->profile.total_freed_objects);
	    rb_bug("inconsistent live slot number: expect %"PRIuSIZE", but %"PRIuSIZE".",
                   objspace_live_slots(objspace), data.live_object_count);
	}
    }

    if (!is_marking(objspace)) {
	if (objspace->rgengc.old_objects != data.old_object_count) {
	    rb_bug("inconsistent old slot number: expect %"PRIuSIZE", but %"PRIuSIZE".",
                   objspace->rgengc.old_objects, data.old_object_count);
	}
	if (objspace->rgengc.uncollectible_wb_unprotected_objects != data.remembered_shady_count) {
            rb_bug("inconsistent number of wb unprotected objects: expect %"PRIuSIZE", but %"PRIuSIZE".",
                   objspace->rgengc.uncollectible_wb_unprotected_objects, data.remembered_shady_count);
	}
    }

    if (!finalizing) {
	size_t list_count = 0;

	{
	    VALUE z = heap_pages_deferred_final;
	    while (z) {
		list_count++;
		z = RZOMBIE(z)->next;
	    }
	}

	if (heap_pages_final_slots != data.zombie_object_count ||
	    heap_pages_final_slots != list_count) {

            rb_bug("inconsistent finalizing object count:\n"
                    "  expect %"PRIuSIZE"\n"
                    "  but    %"PRIuSIZE" zombies\n"
                    "  heap_pages_deferred_final list has %"PRIuSIZE" items.",
                    heap_pages_final_slots,
                    data.zombie_object_count,
                    list_count);
	}
    }

    gc_report(5, objspace, "gc_verify_internal_consistency: OK\n");
}

static void
gc_verify_internal_consistency(rb_objspace_t *objspace)
{
    RB_VM_LOCK_ENTER();
    {
        rb_vm_barrier(); // stop other ractors

        unsigned int prev_during_gc = during_gc;
        during_gc = FALSE; // stop gc here
        {
            gc_verify_internal_consistency_(objspace);
        }
        during_gc = prev_during_gc;
    }
    RB_VM_LOCK_LEAVE();
}

void
rb_gc_verify_internal_consistency(void)
{
    gc_verify_internal_consistency(&rb_objspace);
}

static VALUE
gc_verify_transient_heap_internal_consistency(VALUE dmy)
{
    rb_transient_heap_verify();
    return Qnil;
}

/* marks */

static void
gc_marks_start(rb_objspace_t *objspace, int full_mark)
{
    /* start marking */
    gc_report(1, objspace, "gc_marks_start: (%s)\n", full_mark ? "full" : "minor");
    gc_mode_transition(objspace, gc_mode_marking);

    if (full_mark) {
#if GC_ENABLE_INCREMENTAL_MARK
	objspace->rincgc.step_slots = (objspace->marked_slots * 2) / ((objspace->rincgc.pooled_slots / HEAP_PAGE_OBJ_LIMIT) + 1);

	if (0) fprintf(stderr, "objspace->marked_slots: %"PRIdSIZE", "
                       "objspace->rincgc.pooled_page_num: %"PRIdSIZE", "
                       "objspace->rincgc.step_slots: %"PRIdSIZE", \n",
                       objspace->marked_slots, objspace->rincgc.pooled_slots, objspace->rincgc.step_slots);
#endif
	objspace->flags.during_minor_gc = FALSE;
        if (ruby_enable_autocompact) {
            objspace->flags.during_compacting |= TRUE;
        }
	objspace->profile.major_gc_count++;
	objspace->rgengc.uncollectible_wb_unprotected_objects = 0;
	objspace->rgengc.old_objects = 0;
	objspace->rgengc.last_major_gc = objspace->profile.count;
	objspace->marked_slots = 0;

        for (int i = 0; i < SIZE_POOL_COUNT; i++) {
            rgengc_mark_and_rememberset_clear(objspace, SIZE_POOL_EDEN_HEAP(&size_pools[i]));
        }
    }
    else {
	objspace->flags.during_minor_gc = TRUE;
	objspace->marked_slots =
	  objspace->rgengc.old_objects + objspace->rgengc.uncollectible_wb_unprotected_objects; /* uncollectible objects are marked already */
	objspace->profile.minor_gc_count++;

        for (int i = 0; i < SIZE_POOL_COUNT; i++) {
            rgengc_rememberset_mark(objspace, SIZE_POOL_EDEN_HEAP(&size_pools[i]));
        }
    }

    gc_mark_roots(objspace, NULL);

    gc_report(1, objspace, "gc_marks_start: (%s) end, stack in %"PRIdSIZE"\n",
              full_mark ? "full" : "minor", mark_stack_size(&objspace->mark_stack));
}

#if GC_ENABLE_INCREMENTAL_MARK
static inline void
gc_marks_wb_unprotected_objects_plane(rb_objspace_t *objspace, uintptr_t p, bits_t bits)
{
    if (bits) {
        do {
            if (bits & 1) {
                gc_report(2, objspace, "gc_marks_wb_unprotected_objects: marked shady: %s\n", obj_info((VALUE)p));
                GC_ASSERT(RVALUE_WB_UNPROTECTED((VALUE)p));
                GC_ASSERT(RVALUE_MARKED((VALUE)p));
                gc_mark_children(objspace, (VALUE)p);
            }
            p += BASE_SLOT_SIZE;
            bits >>= 1;
        } while (bits);
    }
}

static void
gc_marks_wb_unprotected_objects(rb_objspace_t *objspace, rb_heap_t *heap)
{
    struct heap_page *page = 0;

    list_for_each(&heap->pages, page, page_node) {
	bits_t *mark_bits = page->mark_bits;
	bits_t *wbun_bits = page->wb_unprotected_bits;
        uintptr_t p = page->start;
	size_t j;

        bits_t bits = mark_bits[0] & wbun_bits[0];
        bits >>= NUM_IN_PAGE(p);
        gc_marks_wb_unprotected_objects_plane(objspace, p, bits);
        p += (BITS_BITLENGTH - NUM_IN_PAGE(p)) * BASE_SLOT_SIZE;

	for (j=1; j<HEAP_PAGE_BITMAP_LIMIT; j++) {
	    bits_t bits = mark_bits[j] & wbun_bits[j];

            gc_marks_wb_unprotected_objects_plane(objspace, p, bits);
            p += BITS_BITLENGTH * BASE_SLOT_SIZE;
	}
    }

    gc_mark_stacked_objects_all(objspace);
}

static struct heap_page *
heap_move_pooled_pages_to_free_pages(rb_heap_t *heap)
{
    struct heap_page *page = heap->pooled_pages;

    if (page) {
	heap->pooled_pages = page->free_next;
        heap_add_freepage(heap, page);
    }

    return page;
}
#endif

static int
gc_marks_finish(rb_objspace_t *objspace)
{
#if GC_ENABLE_INCREMENTAL_MARK
    /* finish incremental GC */
    if (is_incremental_marking(objspace)) {
        for (int i = 0; i < SIZE_POOL_COUNT; i++) {
            rb_heap_t *heap = SIZE_POOL_EDEN_HEAP(&size_pools[i]);
            if (heap->pooled_pages) {
                heap_move_pooled_pages_to_free_pages(heap);
                gc_report(1, objspace, "gc_marks_finish: pooled pages are exists. retry.\n");
                return FALSE; /* continue marking phase */
            }
        }

	if (RGENGC_CHECK_MODE && is_mark_stack_empty(&objspace->mark_stack) == 0) {
	    rb_bug("gc_marks_finish: mark stack is not empty (%"PRIdSIZE").",
                   mark_stack_size(&objspace->mark_stack));
	}

	gc_mark_roots(objspace, 0);

	if (is_mark_stack_empty(&objspace->mark_stack) == FALSE) {
	    gc_report(1, objspace, "gc_marks_finish: not empty (%"PRIdSIZE"). retry.\n",
                      mark_stack_size(&objspace->mark_stack));
	    return FALSE;
	}

#if RGENGC_CHECK_MODE >= 2
	if (gc_verify_heap_pages(objspace) != 0) {
	    rb_bug("gc_marks_finish (incremental): there are remembered old objects.");
	}
#endif

	objspace->flags.during_incremental_marking = FALSE;
	/* check children of all marked wb-unprotected objects */
        for (int i = 0; i < SIZE_POOL_COUNT; i++) {
            gc_marks_wb_unprotected_objects(objspace, SIZE_POOL_EDEN_HEAP(&size_pools[i]));
        }
    }
#endif /* GC_ENABLE_INCREMENTAL_MARK */

#if RGENGC_CHECK_MODE >= 2
    gc_verify_internal_consistency(objspace);
#endif

    if (is_full_marking(objspace)) {
	/* See the comment about RUBY_GC_HEAP_OLDOBJECT_LIMIT_FACTOR */
	const double r = gc_params.oldobject_limit_factor;
	objspace->rgengc.uncollectible_wb_unprotected_objects_limit = (size_t)(objspace->rgengc.uncollectible_wb_unprotected_objects * r);
	objspace->rgengc.old_objects_limit = (size_t)(objspace->rgengc.old_objects * r);
    }

#if RGENGC_CHECK_MODE >= 4
    during_gc = FALSE;
    gc_marks_check(objspace, gc_check_after_marks_i, "after_marks");
    during_gc = TRUE;
#endif

    {
	/* decide full GC is needed or not */
        size_t total_slots = heap_allocatable_slots(objspace) + heap_eden_total_slots(objspace);
	size_t sweep_slots = total_slots - objspace->marked_slots; /* will be swept slots */
	size_t max_free_slots = (size_t)(total_slots * gc_params.heap_free_slots_max_ratio);
	size_t min_free_slots = (size_t)(total_slots * gc_params.heap_free_slots_min_ratio);
	int full_marking = is_full_marking(objspace);
        const int r_cnt = GET_VM()->ractor.cnt;
        const int r_mul = r_cnt > 8 ? 8 : r_cnt; // upto 8

        GC_ASSERT(heap_eden_total_slots(objspace) >= objspace->marked_slots);

	/* setup free-able page counts */
        if (max_free_slots < gc_params.heap_init_slots * r_mul) {
            max_free_slots = gc_params.heap_init_slots * r_mul;
        }

	if (sweep_slots > max_free_slots) {
	    heap_pages_freeable_pages = (sweep_slots - max_free_slots) / HEAP_PAGE_OBJ_LIMIT;
	}
	else {
	    heap_pages_freeable_pages = 0;
	}

        /* check free_min */
        if (min_free_slots < gc_params.heap_free_slots * r_mul) {
            min_free_slots = gc_params.heap_free_slots * r_mul;
        }

	if (sweep_slots < min_free_slots) {
	    if (!full_marking) {
		if (objspace->profile.count - objspace->rgengc.last_major_gc < RVALUE_OLD_AGE) {
		    full_marking = TRUE;
		    /* do not update last_major_gc, because full marking is not done. */
                    /* goto increment; */
		}
		else {
		    gc_report(1, objspace, "gc_marks_finish: next is full GC!!)\n");
		    objspace->rgengc.need_major_gc |= GPR_FLAG_MAJOR_BY_NOFREE;
		}
	    }

#if !USE_RVARGC
            if (full_marking) {
              /* increment: */
		gc_report(1, objspace, "gc_marks_finish: heap_set_increment!!\n");
                rb_size_pool_t *size_pool = &size_pools[0];
                size_pool_allocatable_pages_set(objspace, size_pool, heap_extend_pages(objspace, sweep_slots, total_slots, heap_allocated_pages + heap_allocatable_pages(objspace)));

                heap_increment(objspace, size_pool, SIZE_POOL_EDEN_HEAP(size_pool));
	    }
#endif
	}

	if (full_marking) {
	    /* See the comment about RUBY_GC_HEAP_OLDOBJECT_LIMIT_FACTOR */
	    const double r = gc_params.oldobject_limit_factor;
	    objspace->rgengc.uncollectible_wb_unprotected_objects_limit = (size_t)(objspace->rgengc.uncollectible_wb_unprotected_objects * r);
	    objspace->rgengc.old_objects_limit = (size_t)(objspace->rgengc.old_objects * r);
	}

	if (objspace->rgengc.uncollectible_wb_unprotected_objects > objspace->rgengc.uncollectible_wb_unprotected_objects_limit) {
	    objspace->rgengc.need_major_gc |= GPR_FLAG_MAJOR_BY_SHADY;
	}
	if (objspace->rgengc.old_objects > objspace->rgengc.old_objects_limit) {
	    objspace->rgengc.need_major_gc |= GPR_FLAG_MAJOR_BY_OLDGEN;
	}
	if (RGENGC_FORCE_MAJOR_GC) {
	    objspace->rgengc.need_major_gc = GPR_FLAG_MAJOR_BY_FORCE;
	}

	gc_report(1, objspace, "gc_marks_finish (marks %"PRIdSIZE" objects, "
                  "old %"PRIdSIZE" objects, total %"PRIdSIZE" slots, "
                  "sweep %"PRIdSIZE" slots, increment: %"PRIdSIZE", next GC: %s)\n",
                  objspace->marked_slots, objspace->rgengc.old_objects, heap_eden_total_slots(objspace), sweep_slots, heap_allocatable_pages(objspace),
		  objspace->rgengc.need_major_gc ? "major" : "minor");
    }

    rb_transient_heap_finish_marking();
    rb_ractor_finish_marking();

    gc_event_hook(objspace, RUBY_INTERNAL_EVENT_GC_END_MARK, 0);

    return TRUE;
}

#if GC_ENABLE_INCREMENTAL_MARK
static void
gc_marks_step(rb_objspace_t *objspace, size_t slots)
{
    GC_ASSERT(is_marking(objspace));

    if (gc_mark_stacked_objects_incremental(objspace, slots)) {
	if (gc_marks_finish(objspace)) {
	    /* finish */
	    gc_sweep(objspace);
	}
    }
    if (0) fprintf(stderr, "objspace->marked_slots: %"PRIdSIZE"\n", objspace->marked_slots);
}
#endif

static void
gc_marks_rest(rb_objspace_t *objspace)
{
    gc_report(1, objspace, "gc_marks_rest\n");

#if GC_ENABLE_INCREMENTAL_MARK
    for (int i = 0; i < SIZE_POOL_COUNT; i++) {
        SIZE_POOL_EDEN_HEAP(&size_pools[i])->pooled_pages = NULL;
    }
#endif

    if (is_incremental_marking(objspace)) {
	do {
	    while (gc_mark_stacked_objects_incremental(objspace, INT_MAX) == FALSE);
	} while (gc_marks_finish(objspace) == FALSE);
    }
    else {
	gc_mark_stacked_objects_all(objspace);
	gc_marks_finish(objspace);
    }

    /* move to sweep */
    gc_sweep(objspace);
}

static void
gc_marks_continue(rb_objspace_t *objspace, rb_size_pool_t *size_pool, rb_heap_t *heap)
{
    GC_ASSERT(dont_gc_val() == FALSE);
#if GC_ENABLE_INCREMENTAL_MARK

    unsigned int lock_lev;
    gc_enter(objspace, gc_enter_event_mark_continue, &lock_lev);

    int slots = 0;
    const char *from;

    if (heap->pooled_pages) {
        while (heap->pooled_pages && slots < HEAP_PAGE_OBJ_LIMIT) {
            struct heap_page *page = heap_move_pooled_pages_to_free_pages(heap);
            slots += page->free_slots;
        }
        from = "pooled-pages";
    }
    else if (heap_increment(objspace, size_pool, heap)) {
        slots = heap->free_pages->free_slots;
        from = "incremented-pages";
    }

    if (slots > 0) {
        gc_report(2, objspace, "gc_marks_continue: provide %d slots from %s.\n",
                  slots, from);
        gc_marks_step(objspace, objspace->rincgc.step_slots);
    }
    else {
        gc_report(2, objspace, "gc_marks_continue: no more pooled pages (stack depth: %"PRIdSIZE").\n",
                  mark_stack_size(&objspace->mark_stack));
        gc_marks_rest(objspace);
    }

    gc_exit(objspace, gc_enter_event_mark_continue, &lock_lev);
#endif
}

static void
gc_marks(rb_objspace_t *objspace, int full_mark)
{
    gc_prof_mark_timer_start(objspace);

    /* setup marking */

    gc_marks_start(objspace, full_mark);
    if (!is_incremental_marking(objspace)) {
        gc_marks_rest(objspace);
    }

#if RGENGC_PROFILE > 0
    if (gc_prof_record(objspace)) {
        gc_profile_record *record = gc_prof_record(objspace);
        record->old_objects = objspace->rgengc.old_objects;
    }
#endif
    gc_prof_mark_timer_stop(objspace);
}

/* RGENGC */

static void
gc_report_body(int level, rb_objspace_t *objspace, const char *fmt, ...)
{
    if (level <= RGENGC_DEBUG) {
	char buf[1024];
	FILE *out = stderr;
	va_list args;
	const char *status = " ";

	if (during_gc) {
	    status = is_full_marking(objspace) ? "+" : "-";
	}
	else {
	    if (is_lazy_sweeping(objspace)) {
		status = "S";
	    }
	    if (is_incremental_marking(objspace)) {
		status = "M";
	    }
	}

	va_start(args, fmt);
	vsnprintf(buf, 1024, fmt, args);
	va_end(args);

	fprintf(out, "%s|", status);
	fputs(buf, out);
    }
}

/* bit operations */

static int
rgengc_remembersetbits_get(rb_objspace_t *objspace, VALUE obj)
{
    return RVALUE_REMEMBERED(obj);
}

static int
rgengc_remembersetbits_set(rb_objspace_t *objspace, VALUE obj)
{
    struct heap_page *page = GET_HEAP_PAGE(obj);
    bits_t *bits = &page->marking_bits[0];

    GC_ASSERT(!is_incremental_marking(objspace));

    if (MARKED_IN_BITMAP(bits, obj)) {
	return FALSE;
    }
    else {
	page->flags.has_remembered_objects = TRUE;
	MARK_IN_BITMAP(bits, obj);
	return TRUE;
    }
}

/* wb, etc */

/* return FALSE if already remembered */
static int
rgengc_remember(rb_objspace_t *objspace, VALUE obj)
{
    gc_report(6, objspace, "rgengc_remember: %s %s\n", obj_info(obj),
	      rgengc_remembersetbits_get(objspace, obj) ? "was already remembered" : "is remembered now");

    check_rvalue_consistency(obj);

    if (RGENGC_CHECK_MODE) {
	if (RVALUE_WB_UNPROTECTED(obj)) rb_bug("rgengc_remember: %s is not wb protected.", obj_info(obj));
    }

#if RGENGC_PROFILE > 0
    if (!rgengc_remembered(objspace, obj)) {
	if (RVALUE_WB_UNPROTECTED(obj) == 0) {
	    objspace->profile.total_remembered_normal_object_count++;
#if RGENGC_PROFILE >= 2
	    objspace->profile.remembered_normal_object_count_types[BUILTIN_TYPE(obj)]++;
#endif
	}
    }
#endif /* RGENGC_PROFILE > 0 */

    return rgengc_remembersetbits_set(objspace, obj);
}

static int
rgengc_remembered_sweep(rb_objspace_t *objspace, VALUE obj)
{
    int result = rgengc_remembersetbits_get(objspace, obj);
    check_rvalue_consistency(obj);
    return result;
}

static int
rgengc_remembered(rb_objspace_t *objspace, VALUE obj)
{
    gc_report(6, objspace, "rgengc_remembered: %s\n", obj_info(obj));
    return rgengc_remembered_sweep(objspace, obj);
}

#ifndef PROFILE_REMEMBERSET_MARK
#define PROFILE_REMEMBERSET_MARK 0
#endif

static inline void
rgengc_rememberset_mark_plane(rb_objspace_t *objspace, uintptr_t p, bits_t bitset)
{
    if (bitset) {
        do {
            if (bitset & 1) {
                VALUE obj = (VALUE)p;
                gc_report(2, objspace, "rgengc_rememberset_mark: mark %s\n", obj_info(obj));
                GC_ASSERT(RVALUE_UNCOLLECTIBLE(obj));
                GC_ASSERT(RVALUE_OLD_P(obj) || RVALUE_WB_UNPROTECTED(obj));

                gc_mark_children(objspace, obj);
            }
            p += BASE_SLOT_SIZE;
            bitset >>= 1;
        } while (bitset);
    }
}

static void
rgengc_rememberset_mark(rb_objspace_t *objspace, rb_heap_t *heap)
{
    size_t j;
    struct heap_page *page = 0;
#if PROFILE_REMEMBERSET_MARK
    int has_old = 0, has_shady = 0, has_both = 0, skip = 0;
#endif
    gc_report(1, objspace, "rgengc_rememberset_mark: start\n");

    list_for_each(&heap->pages, page, page_node) {
	if (page->flags.has_remembered_objects | page->flags.has_uncollectible_shady_objects) {
            uintptr_t p = page->start;
	    bits_t bitset, bits[HEAP_PAGE_BITMAP_LIMIT];
	    bits_t *marking_bits = page->marking_bits;
	    bits_t *uncollectible_bits = page->uncollectible_bits;
	    bits_t *wb_unprotected_bits = page->wb_unprotected_bits;
#if PROFILE_REMEMBERSET_MARK
	    if (page->flags.has_remembered_objects && page->flags.has_uncollectible_shady_objects) has_both++;
	    else if (page->flags.has_remembered_objects) has_old++;
	    else if (page->flags.has_uncollectible_shady_objects) has_shady++;
#endif
	    for (j=0; j<HEAP_PAGE_BITMAP_LIMIT; j++) {
		bits[j] = marking_bits[j] | (uncollectible_bits[j] & wb_unprotected_bits[j]);
		marking_bits[j] = 0;
	    }
	    page->flags.has_remembered_objects = FALSE;

            bitset = bits[0];
            bitset >>= NUM_IN_PAGE(p);
            rgengc_rememberset_mark_plane(objspace, p, bitset);
            p += (BITS_BITLENGTH - NUM_IN_PAGE(p)) * BASE_SLOT_SIZE;

	    for (j=1; j < HEAP_PAGE_BITMAP_LIMIT; j++) {
		bitset = bits[j];
                rgengc_rememberset_mark_plane(objspace, p, bitset);
                p += BITS_BITLENGTH * BASE_SLOT_SIZE;
	    }
	}
#if PROFILE_REMEMBERSET_MARK
	else {
	    skip++;
	}
#endif
    }

#if PROFILE_REMEMBERSET_MARK
    fprintf(stderr, "%d\t%d\t%d\t%d\n", has_both, has_old, has_shady, skip);
#endif
    gc_report(1, objspace, "rgengc_rememberset_mark: finished\n");
}

static void
rgengc_mark_and_rememberset_clear(rb_objspace_t *objspace, rb_heap_t *heap)
{
    struct heap_page *page = 0;

    list_for_each(&heap->pages, page, page_node) {
	memset(&page->mark_bits[0],       0, HEAP_PAGE_BITMAP_SIZE);
	memset(&page->uncollectible_bits[0], 0, HEAP_PAGE_BITMAP_SIZE);
        memset(&page->marking_bits[0],    0, HEAP_PAGE_BITMAP_SIZE);
        memset(&page->pinned_bits[0],     0, HEAP_PAGE_BITMAP_SIZE);
	page->flags.has_uncollectible_shady_objects = FALSE;
	page->flags.has_remembered_objects = FALSE;
    }
}

/* RGENGC: APIs */
// TODO: Go through all of the below and disable things that need to be disabled?

NOINLINE(static void gc_writebarrier_generational(VALUE a, VALUE b, rb_objspace_t *objspace));

static void
gc_writebarrier_generational(VALUE a, VALUE b, rb_objspace_t *objspace)
{
    if (RGENGC_CHECK_MODE) {
	if (!RVALUE_OLD_P(a)) rb_bug("gc_writebarrier_generational: %s is not an old object.", obj_info(a));
	if ( RVALUE_OLD_P(b)) rb_bug("gc_writebarrier_generational: %s is an old object.", obj_info(b));
	if (is_incremental_marking(objspace)) rb_bug("gc_writebarrier_generational: called while incremental marking: %s -> %s", obj_info(a), obj_info(b));
    }

#if 1
    /* mark `a' and remember (default behavior) */
    if (!rgengc_remembered(objspace, a)) {
        RB_VM_LOCK_ENTER_NO_BARRIER();
        {
            rgengc_remember(objspace, a);
        }
        RB_VM_LOCK_LEAVE_NO_BARRIER();
	gc_report(1, objspace, "gc_writebarrier_generational: %s (remembered) -> %s\n", obj_info(a), obj_info(b));
    }
#else
    /* mark `b' and remember */
    MARK_IN_BITMAP(GET_HEAP_MARK_BITS(b), b);
    if (RVALUE_WB_UNPROTECTED(b)) {
	gc_remember_unprotected(objspace, b);
    }
    else {
	RVALUE_AGE_SET_OLD(objspace, b);
	rgengc_remember(objspace, b);
    }

    gc_report(1, objspace, "gc_writebarrier_generational: %s -> %s (remembered)\n", obj_info(a), obj_info(b));
#endif

    check_rvalue_consistency(a);
    check_rvalue_consistency(b);
}

#if GC_ENABLE_INCREMENTAL_MARK
static void
gc_mark_from(rb_objspace_t *objspace, VALUE obj, VALUE parent)
{
    gc_mark_set_parent(objspace, parent);
    rgengc_check_relation(objspace, obj);
    if (gc_mark_set(objspace, obj) == FALSE) return;
    gc_aging(objspace, obj);
    gc_grey(objspace, obj);
}

NOINLINE(static void gc_writebarrier_incremental(VALUE a, VALUE b, rb_objspace_t *objspace));

static void
gc_writebarrier_incremental(VALUE a, VALUE b, rb_objspace_t *objspace)
{
    gc_report(2, objspace, "gc_writebarrier_incremental: [LG] %p -> %s\n", (void *)a, obj_info(b));

    if (RVALUE_BLACK_P(a)) {
	if (RVALUE_WHITE_P(b)) {
	    if (!RVALUE_WB_UNPROTECTED(a)) {
		gc_report(2, objspace, "gc_writebarrier_incremental: [IN] %p -> %s\n", (void *)a, obj_info(b));
		gc_mark_from(objspace, b, a);
	    }
	}
	else if (RVALUE_OLD_P(a) && !RVALUE_OLD_P(b)) {
	    if (!RVALUE_WB_UNPROTECTED(b)) {
		gc_report(1, objspace, "gc_writebarrier_incremental: [GN] %p -> %s\n", (void *)a, obj_info(b));
		RVALUE_AGE_SET_OLD(objspace, b);

		if (RVALUE_BLACK_P(b)) {
		    gc_grey(objspace, b);
		}
	    }
	    else {
		gc_report(1, objspace, "gc_writebarrier_incremental: [LL] %p -> %s\n", (void *)a, obj_info(b));
		gc_remember_unprotected(objspace, b);
	    }
	}

        if (UNLIKELY(objspace->flags.during_compacting)) {
            MARK_IN_BITMAP(GET_HEAP_PINNED_BITS(b), b);
        }
    }
}
#else
#define gc_writebarrier_incremental(a, b, objspace)
#endif

void
rb_gc_writebarrier(VALUE a, VALUE b)
{
    rb_objspace_t *objspace = &rb_objspace;

    if (RGENGC_CHECK_MODE && SPECIAL_CONST_P(a)) rb_bug("rb_gc_writebarrier: a is special const");
    if (RGENGC_CHECK_MODE && SPECIAL_CONST_P(b)) rb_bug("rb_gc_writebarrier: b is special const");

  retry:
    if (!is_incremental_marking(objspace)) {
        if (!RVALUE_OLD_P(a) || RVALUE_OLD_P(b)) {
            // do nothing
        }
        else {
            gc_writebarrier_generational(a, b, objspace);
        }
    }
    else {
        bool retry = false;
        /* slow path */
        RB_VM_LOCK_ENTER_NO_BARRIER();
        {
            if (is_incremental_marking(objspace)) {
                gc_writebarrier_incremental(a, b, objspace);
            }
            else {
                retry = true;
            }
        }
        RB_VM_LOCK_LEAVE_NO_BARRIER();

        if (retry) goto retry;
    }
    return;
}

#ifdef USE_THIRD_PARTY_HEAP
void
rb_gc_writebarrier_unprotect(VALUE obj)
{
    return;
}
#else
void
rb_gc_writebarrier_unprotect(VALUE obj)
{
    if (RVALUE_WB_UNPROTECTED(obj)) {
	return;
    }
    else {
	rb_objspace_t *objspace = &rb_objspace;

	gc_report(2, objspace, "rb_gc_writebarrier_unprotect: %s %s\n", obj_info(obj),
		  rgengc_remembered(objspace, obj) ? " (already remembered)" : "");

	if (RVALUE_OLD_P(obj)) {
	    gc_report(1, objspace, "rb_gc_writebarrier_unprotect: %s\n", obj_info(obj));
	    RVALUE_DEMOTE(objspace, obj);
	    gc_mark_set(objspace, obj);
	    gc_remember_unprotected(objspace, obj);

#if RGENGC_PROFILE
	    objspace->profile.total_shade_operation_count++;
#if RGENGC_PROFILE >= 2
	    objspace->profile.shade_operation_count_types[BUILTIN_TYPE(obj)]++;
#endif /* RGENGC_PROFILE >= 2 */
#endif /* RGENGC_PROFILE */
	}
	else {
	    RVALUE_AGE_RESET(obj);
	}

        RB_DEBUG_COUNTER_INC(obj_wb_unprotect);
	MARK_IN_BITMAP(GET_HEAP_WB_UNPROTECTED_BITS(obj), obj);
    }
}
#endif

/*
 * remember `obj' if needed.
 */
MJIT_FUNC_EXPORTED void
rb_gc_writebarrier_remember(VALUE obj)
{
    rb_objspace_t *objspace = &rb_objspace;

    gc_report(1, objspace, "rb_gc_writebarrier_remember: %s\n", obj_info(obj));

    if (is_incremental_marking(objspace)) {
	if (RVALUE_BLACK_P(obj)) {
	    gc_grey(objspace, obj);
	}
    }
    else {
	if (RVALUE_OLD_P(obj)) {
	    rgengc_remember(objspace, obj);
	}
    }
}

static st_table *rgengc_unprotect_logging_table;

static int
rgengc_unprotect_logging_exit_func_i(st_data_t key, st_data_t val, st_data_t arg)
{
    fprintf(stderr, "%s\t%"PRIuVALUE"\n", (char *)key, (VALUE)val);
    return ST_CONTINUE;
}

static void
rgengc_unprotect_logging_exit_func(void)
{
    st_foreach(rgengc_unprotect_logging_table, rgengc_unprotect_logging_exit_func_i, 0);
}

void
rb_gc_unprotect_logging(void *objptr, const char *filename, int line)
{
    VALUE obj = (VALUE)objptr;

    if (rgengc_unprotect_logging_table == 0) {
	rgengc_unprotect_logging_table = st_init_strtable();
	atexit(rgengc_unprotect_logging_exit_func);
    }

    if (RVALUE_WB_UNPROTECTED(obj) == 0) {
	char buff[0x100];
	st_data_t cnt = 1;
	char *ptr = buff;

	snprintf(ptr, 0x100 - 1, "%s|%s:%d", obj_info(obj), filename, line);

	if (st_lookup(rgengc_unprotect_logging_table, (st_data_t)ptr, &cnt)) {
	    cnt++;
	}
	else {
	    ptr = (strdup)(buff);
	    if (!ptr) rb_memerror();
	}
	st_insert(rgengc_unprotect_logging_table, (st_data_t)ptr, cnt);
    }
}

void
rb_copy_wb_protected_attribute(VALUE dest, VALUE obj)
{
    rb_objspace_t *objspace = &rb_objspace;

    if (RVALUE_WB_UNPROTECTED(obj) && !RVALUE_WB_UNPROTECTED(dest)) {
	if (!RVALUE_OLD_P(dest)) {
	    MARK_IN_BITMAP(GET_HEAP_WB_UNPROTECTED_BITS(dest), dest);
	    RVALUE_AGE_RESET_RAW(dest);
	}
	else {
	    RVALUE_DEMOTE(objspace, dest);
	}
    }

    check_rvalue_consistency(dest);
}

/* RGENGC analysis information */

VALUE
rb_obj_rgengc_writebarrier_protected_p(VALUE obj)
{
    return RBOOL(!RVALUE_WB_UNPROTECTED(obj));
}

VALUE
rb_obj_rgengc_promoted_p(VALUE obj)
{
    return RBOOL(OBJ_PROMOTED(obj));
}

size_t
rb_obj_gc_flags(VALUE obj, ID* flags, size_t max)
{
    size_t n = 0;
    static ID ID_marked;
    static ID ID_wb_protected, ID_old, ID_marking, ID_uncollectible, ID_pinned;

    if (!ID_marked) {
#define I(s) ID_##s = rb_intern(#s);
	I(marked);
	I(wb_protected);
	I(old);
	I(marking);
	I(uncollectible);
        I(pinned);
#undef I
    }

    if (RVALUE_WB_UNPROTECTED(obj) == 0 && n<max)                   flags[n++] = ID_wb_protected;
    if (RVALUE_OLD_P(obj) && n<max)                                 flags[n++] = ID_old;
    if (RVALUE_UNCOLLECTIBLE(obj) && n<max)                         flags[n++] = ID_uncollectible;
    if (MARKED_IN_BITMAP(GET_HEAP_MARKING_BITS(obj), obj) && n<max) flags[n++] = ID_marking;
    if (MARKED_IN_BITMAP(GET_HEAP_MARK_BITS(obj), obj) && n<max)    flags[n++] = ID_marked;
    if (MARKED_IN_BITMAP(GET_HEAP_PINNED_BITS(obj), obj) && n<max)  flags[n++] = ID_pinned;
    return n;
}

/* GC */

void
rb_gc_ractor_newobj_cache_clear(rb_ractor_newobj_cache_t *newobj_cache)
{
    for (size_t size_pool_idx = 0; size_pool_idx < SIZE_POOL_COUNT; size_pool_idx++) {
        rb_ractor_newobj_size_pool_cache_t *cache = &newobj_cache->size_pool_caches[size_pool_idx];

        struct heap_page *page = cache->using_page;
        RVALUE *freelist = cache->freelist;
        RUBY_DEBUG_LOG("ractor using_page:%p freelist:%p", (void *)page, (void *)freelist);

        heap_page_freelist_append(page, freelist);

        cache->using_page = NULL;
        cache->freelist = NULL;
    }
}

void
rb_gc_force_recycle(VALUE obj)
{
    /* no-op */
}

#ifndef MARK_OBJECT_ARY_BUCKET_SIZE
#define MARK_OBJECT_ARY_BUCKET_SIZE 1024
#endif

void
rb_gc_register_mark_object(VALUE obj)
{
    if (!is_pointer_to_heap(&rb_objspace, (void *)obj))
        return;

    RB_VM_LOCK_ENTER();
    {
        VALUE ary_ary = GET_VM()->mark_object_ary;
        VALUE ary = rb_ary_last(0, 0, ary_ary);

        if (NIL_P(ary) || RARRAY_LEN(ary) >= MARK_OBJECT_ARY_BUCKET_SIZE) {
            ary = rb_ary_tmp_new(MARK_OBJECT_ARY_BUCKET_SIZE);
            rb_ary_push(ary_ary, ary);
        }

        rb_ary_push(ary, obj);
    }
    RB_VM_LOCK_LEAVE();
}

void
rb_gc_register_address(VALUE *addr)
{
    rb_objspace_t *objspace = &rb_objspace;
    struct gc_list *tmp;

    tmp = ALLOC(struct gc_list);
    tmp->next = global_list;
    tmp->varptr = addr;
    global_list = tmp;
}

void
rb_gc_unregister_address(VALUE *addr)
{
    rb_objspace_t *objspace = &rb_objspace;
    struct gc_list *tmp = global_list;

    if (tmp->varptr == addr) {
	global_list = tmp->next;
	xfree(tmp);
	return;
    }
    while (tmp->next) {
	if (tmp->next->varptr == addr) {
	    struct gc_list *t = tmp->next;

	    tmp->next = tmp->next->next;
	    xfree(t);
	    break;
	}
	tmp = tmp->next;
    }
}

void
rb_global_variable(VALUE *var)
{
    rb_gc_register_address(var);
}

#define GC_NOTIFY 0

enum {
    gc_stress_no_major,
    gc_stress_no_immediate_sweep,
    gc_stress_full_mark_after_malloc,
    gc_stress_max
};

#define gc_stress_full_mark_after_malloc_p() \
    (FIXNUM_P(ruby_gc_stress_mode) && (FIX2LONG(ruby_gc_stress_mode) & (1<<gc_stress_full_mark_after_malloc)))

static void
heap_ready_to_gc(rb_objspace_t *objspace, rb_size_pool_t *size_pool, rb_heap_t *heap)
{
    if (!heap->free_pages) {
        if (!heap_increment(objspace, size_pool, heap)) {
            size_pool_allocatable_pages_set(objspace, size_pool, 1);
            heap_increment(objspace, size_pool, heap);
        }
    }
}

static int
ready_to_gc(rb_objspace_t *objspace)
{
    if (dont_gc_val() || during_gc || ruby_disable_gc) {
        for (int i = 0; i < SIZE_POOL_COUNT; i++) {
            rb_size_pool_t *size_pool = &size_pools[i];
            heap_ready_to_gc(objspace, size_pool, SIZE_POOL_EDEN_HEAP(size_pool));
        }
        return FALSE;
    }
    else {
	return TRUE;
    }
}

static void
gc_reset_malloc_info(rb_objspace_t *objspace, bool full_mark)
{
    gc_prof_set_malloc_info(objspace);
    {
	size_t inc = ATOMIC_SIZE_EXCHANGE(malloc_increase, 0);
	size_t old_limit = malloc_limit;

	if (inc > malloc_limit) {
	    malloc_limit = (size_t)(inc * gc_params.malloc_limit_growth_factor);
	    if (malloc_limit > gc_params.malloc_limit_max) {
		malloc_limit = gc_params.malloc_limit_max;
	    }
	}
	else {
	    malloc_limit = (size_t)(malloc_limit * 0.98); /* magic number */
	    if (malloc_limit < gc_params.malloc_limit_min) {
		malloc_limit = gc_params.malloc_limit_min;
	    }
	}

	if (0) {
	    if (old_limit != malloc_limit) {
		fprintf(stderr, "[%"PRIuSIZE"] malloc_limit: %"PRIuSIZE" -> %"PRIuSIZE"\n",
			rb_gc_count(), old_limit, malloc_limit);
	    }
	    else {
		fprintf(stderr, "[%"PRIuSIZE"] malloc_limit: not changed (%"PRIuSIZE")\n",
			rb_gc_count(), malloc_limit);
	    }
	}
    }

    /* reset oldmalloc info */
#if RGENGC_ESTIMATE_OLDMALLOC
    if (!full_mark) {
	if (objspace->rgengc.oldmalloc_increase > objspace->rgengc.oldmalloc_increase_limit) {
	    objspace->rgengc.need_major_gc |= GPR_FLAG_MAJOR_BY_OLDMALLOC;
	    objspace->rgengc.oldmalloc_increase_limit =
	      (size_t)(objspace->rgengc.oldmalloc_increase_limit * gc_params.oldmalloc_limit_growth_factor);

	    if (objspace->rgengc.oldmalloc_increase_limit > gc_params.oldmalloc_limit_max) {
		objspace->rgengc.oldmalloc_increase_limit = gc_params.oldmalloc_limit_max;
	    }
	}

	if (0) fprintf(stderr, "%"PRIdSIZE"\t%d\t%"PRIuSIZE"\t%"PRIuSIZE"\t%"PRIdSIZE"\n",
		       rb_gc_count(),
		       objspace->rgengc.need_major_gc,
		       objspace->rgengc.oldmalloc_increase,
		       objspace->rgengc.oldmalloc_increase_limit,
		       gc_params.oldmalloc_limit_max);
    }
    else {
	/* major GC */
	objspace->rgengc.oldmalloc_increase = 0;

	if ((objspace->profile.latest_gc_info & GPR_FLAG_MAJOR_BY_OLDMALLOC) == 0) {
	    objspace->rgengc.oldmalloc_increase_limit =
	      (size_t)(objspace->rgengc.oldmalloc_increase_limit / ((gc_params.oldmalloc_limit_growth_factor - 1)/10 + 1));
	    if (objspace->rgengc.oldmalloc_increase_limit < gc_params.oldmalloc_limit_min) {
		objspace->rgengc.oldmalloc_increase_limit = gc_params.oldmalloc_limit_min;
	    }
	}
    }
#endif
}

static int
garbage_collect(rb_objspace_t *objspace, unsigned int reason)
{
    int ret;

    RB_VM_LOCK_ENTER();
    {
#if GC_PROFILE_MORE_DETAIL
        objspace->profile.prepare_time = getrusage_time();
#endif

        gc_rest(objspace);

#if GC_PROFILE_MORE_DETAIL
        objspace->profile.prepare_time = getrusage_time() - objspace->profile.prepare_time;
#endif

        ret = gc_start(objspace, reason);
    }
    RB_VM_LOCK_LEAVE();

    return ret;
}

static int
gc_start(rb_objspace_t *objspace, unsigned int reason)
{
    unsigned int do_full_mark = !!(reason & GPR_FLAG_FULL_MARK);
#if GC_ENABLE_INCREMENTAL_MARK
    unsigned int immediate_mark = reason & GPR_FLAG_IMMEDIATE_MARK;
#endif

    /* reason may be clobbered, later, so keep set immediate_sweep here */
    objspace->flags.immediate_sweep = !!(reason & GPR_FLAG_IMMEDIATE_SWEEP);

    /* Explicitly enable compaction (GC.compact) */
    objspace->flags.during_compacting = !!(reason & GPR_FLAG_COMPACT);

    if (!heap_allocated_pages) return FALSE; /* heap is not ready */
    if (!(reason & GPR_FLAG_METHOD) && !ready_to_gc(objspace)) return TRUE; /* GC is not allowed */

    GC_ASSERT(gc_mode(objspace) == gc_mode_none);
    GC_ASSERT(!is_lazy_sweeping(objspace));
    GC_ASSERT(!is_incremental_marking(objspace));

    unsigned int lock_lev;
    gc_enter(objspace, gc_enter_event_start, &lock_lev);

#if RGENGC_CHECK_MODE >= 2
    gc_verify_internal_consistency(objspace);
#endif

    if (ruby_gc_stressful) {
	int flag = FIXNUM_P(ruby_gc_stress_mode) ? FIX2INT(ruby_gc_stress_mode) : 0;

	if ((flag & (1<<gc_stress_no_major)) == 0) {
	    do_full_mark = TRUE;
	}

	objspace->flags.immediate_sweep = !(flag & (1<<gc_stress_no_immediate_sweep));
    }
    else {
	if (objspace->rgengc.need_major_gc) {
	    reason |= objspace->rgengc.need_major_gc;
	    do_full_mark = TRUE;
	}
	else if (RGENGC_FORCE_MAJOR_GC) {
	    reason = GPR_FLAG_MAJOR_BY_FORCE;
	    do_full_mark = TRUE;
	}

	objspace->rgengc.need_major_gc = GPR_FLAG_NONE;
    }

    if (do_full_mark && (reason & GPR_FLAG_MAJOR_MASK) == 0) {
	reason |= GPR_FLAG_MAJOR_BY_FORCE; /* GC by CAPI, METHOD, and so on. */
    }

#if GC_ENABLE_INCREMENTAL_MARK
    if (!GC_ENABLE_INCREMENTAL_MARK || objspace->flags.dont_incremental || immediate_mark) {
	objspace->flags.during_incremental_marking = FALSE;
    }
    else {
	objspace->flags.during_incremental_marking = do_full_mark;
    }
#endif

    if (!GC_ENABLE_LAZY_SWEEP || objspace->flags.dont_incremental) {
	objspace->flags.immediate_sweep = TRUE;
    }

    if (objspace->flags.immediate_sweep) reason |= GPR_FLAG_IMMEDIATE_SWEEP;

    gc_report(1, objspace, "gc_start(reason: %x) => %u, %d, %d\n",
	      reason,
	      do_full_mark, !is_incremental_marking(objspace), objspace->flags.immediate_sweep);

#if USE_DEBUG_COUNTER
    RB_DEBUG_COUNTER_INC(gc_count);

    if (reason & GPR_FLAG_MAJOR_MASK) {
        (void)RB_DEBUG_COUNTER_INC_IF(gc_major_nofree, reason & GPR_FLAG_MAJOR_BY_NOFREE);
        (void)RB_DEBUG_COUNTER_INC_IF(gc_major_oldgen, reason & GPR_FLAG_MAJOR_BY_OLDGEN);
        (void)RB_DEBUG_COUNTER_INC_IF(gc_major_shady,  reason & GPR_FLAG_MAJOR_BY_SHADY);
        (void)RB_DEBUG_COUNTER_INC_IF(gc_major_force,  reason & GPR_FLAG_MAJOR_BY_FORCE);
#if RGENGC_ESTIMATE_OLDMALLOC
        (void)RB_DEBUG_COUNTER_INC_IF(gc_major_oldmalloc, reason & GPR_FLAG_MAJOR_BY_OLDMALLOC);
#endif
    }
    else {
        (void)RB_DEBUG_COUNTER_INC_IF(gc_minor_newobj, reason & GPR_FLAG_NEWOBJ);
        (void)RB_DEBUG_COUNTER_INC_IF(gc_minor_malloc, reason & GPR_FLAG_MALLOC);
        (void)RB_DEBUG_COUNTER_INC_IF(gc_minor_method, reason & GPR_FLAG_METHOD);
        (void)RB_DEBUG_COUNTER_INC_IF(gc_minor_capi,   reason & GPR_FLAG_CAPI);
        (void)RB_DEBUG_COUNTER_INC_IF(gc_minor_stress, reason & GPR_FLAG_STRESS);
    }
#endif

    objspace->profile.count++;
    objspace->profile.latest_gc_info = reason;
    objspace->profile.total_allocated_objects_at_gc_start = objspace->total_allocated_objects;
    objspace->profile.heap_used_at_gc_start = heap_allocated_pages;
    gc_prof_setup_new_record(objspace, reason);
    gc_reset_malloc_info(objspace, do_full_mark);
    rb_transient_heap_start_marking(do_full_mark);

    gc_event_hook(objspace, RUBY_INTERNAL_EVENT_GC_START, 0 /* TODO: pass minor/immediate flag? */);
    GC_ASSERT(during_gc);

    gc_prof_timer_start(objspace);
    {
	gc_marks(objspace, do_full_mark);
    }
    gc_prof_timer_stop(objspace);

    gc_exit(objspace, gc_enter_event_start, &lock_lev);
    return TRUE;
}

static void
gc_rest(rb_objspace_t *objspace)
{
    int marking = is_incremental_marking(objspace);
    int sweeping = is_lazy_sweeping(objspace);

    if (marking || sweeping) {
        unsigned int lock_lev;
	gc_enter(objspace, gc_enter_event_rest, &lock_lev);

        if (RGENGC_CHECK_MODE >= 2) gc_verify_internal_consistency(objspace);

	if (is_incremental_marking(objspace)) {
            gc_marks_rest(objspace);
        }
	if (is_lazy_sweeping(objspace)) {
	    gc_sweep_rest(objspace);
	}
	gc_exit(objspace, gc_enter_event_rest, &lock_lev);
    }
}

struct objspace_and_reason {
    rb_objspace_t *objspace;
    unsigned int reason;
};

static void
gc_current_status_fill(rb_objspace_t *objspace, char *buff)
{
    int i = 0;
    if (is_marking(objspace)) {
	buff[i++] = 'M';
	if (is_full_marking(objspace))        buff[i++] = 'F';
#if GC_ENABLE_INCREMENTAL_MARK
	if (is_incremental_marking(objspace)) buff[i++] = 'I';
#endif
    }
    else if (is_sweeping(objspace)) {
	buff[i++] = 'S';
	if (is_lazy_sweeping(objspace))      buff[i++] = 'L';
    }
    else {
	buff[i++] = 'N';
    }
    buff[i] = '\0';
}

static const char *
gc_current_status(rb_objspace_t *objspace)
{
    static char buff[0x10];
    gc_current_status_fill(objspace, buff);
    return buff;
}

#if PRINT_ENTER_EXIT_TICK

static tick_t last_exit_tick;
static tick_t enter_tick;
static int enter_count = 0;
static char last_gc_status[0x10];

static inline void
gc_record(rb_objspace_t *objspace, int direction, const char *event)
{
    if (direction == 0) { /* enter */
	enter_count++;
	enter_tick = tick();
	gc_current_status_fill(objspace, last_gc_status);
    }
    else { /* exit */
	tick_t exit_tick = tick();
	char current_gc_status[0x10];
	gc_current_status_fill(objspace, current_gc_status);
#if 1
	/* [last mutator time] [gc time] [event] */
	fprintf(stderr, "%"PRItick"\t%"PRItick"\t%s\t[%s->%s|%c]\n",
		enter_tick - last_exit_tick,
		exit_tick - enter_tick,
		event,
		last_gc_status, current_gc_status,
		(objspace->profile.latest_gc_info & GPR_FLAG_MAJOR_MASK) ? '+' : '-');
	last_exit_tick = exit_tick;
#else
	/* [enter_tick] [gc time] [event] */
	fprintf(stderr, "%"PRItick"\t%"PRItick"\t%s\t[%s->%s|%c]\n",
		enter_tick,
		exit_tick - enter_tick,
		event,
		last_gc_status, current_gc_status,
		(objspace->profile.latest_gc_info & GPR_FLAG_MAJOR_MASK) ? '+' : '-');
#endif
    }
}
#else /* PRINT_ENTER_EXIT_TICK */
static inline void
gc_record(rb_objspace_t *objspace, int direction, const char *event)
{
    /* null */
}
#endif /* PRINT_ENTER_EXIT_TICK */

static const char *
gc_enter_event_cstr(enum gc_enter_event event)
{
    switch (event) {
      case gc_enter_event_start: return "start";
      case gc_enter_event_mark_continue: return "mark_continue";
      case gc_enter_event_sweep_continue: return "sweep_continue";
      case gc_enter_event_rest: return "rest";
      case gc_enter_event_finalizer: return "finalizer";
      case gc_enter_event_rb_memerror: return "rb_memerror";
    }
    return NULL;
}

static void
gc_enter_count(enum gc_enter_event event)
{
    switch (event) {
      case gc_enter_event_start:          RB_DEBUG_COUNTER_INC(gc_enter_start); break;
      case gc_enter_event_mark_continue:  RB_DEBUG_COUNTER_INC(gc_enter_mark_continue); break;
      case gc_enter_event_sweep_continue: RB_DEBUG_COUNTER_INC(gc_enter_sweep_continue); break;
      case gc_enter_event_rest:           RB_DEBUG_COUNTER_INC(gc_enter_rest); break;
      case gc_enter_event_finalizer:      RB_DEBUG_COUNTER_INC(gc_enter_finalizer); break;
      case gc_enter_event_rb_memerror:    /* nothing */ break;
    }
}

#ifndef MEASURE_GC
#define MEASURE_GC (objspace->flags.measure_gc)
#endif

static bool
gc_enter_event_measure_p(rb_objspace_t *objspace, enum gc_enter_event event)
{
    if (!MEASURE_GC) return false;

    switch (event) {
      case gc_enter_event_start:
      case gc_enter_event_mark_continue:
      case gc_enter_event_sweep_continue:
      case gc_enter_event_rest:
        return true;

      default:
        // case gc_enter_event_finalizer:
        // case gc_enter_event_rb_memerror:
        return false;
    }
}

static bool current_process_time(struct timespec *ts);

static void
gc_enter_clock(rb_objspace_t *objspace, enum gc_enter_event event)
{
    if (gc_enter_event_measure_p(objspace, event)) {
        if (!current_process_time(&objspace->profile.start_time)) {
            objspace->profile.start_time.tv_sec = 0;
            objspace->profile.start_time.tv_nsec = 0;
        }
    }
}

static void
gc_exit_clock(rb_objspace_t *objspace, enum gc_enter_event event)
{
    if (gc_enter_event_measure_p(objspace, event)) {
        struct timespec end_time;

        if ((objspace->profile.start_time.tv_sec > 0 ||
             objspace->profile.start_time.tv_nsec > 0) &&
            current_process_time(&end_time)) {

            if (end_time.tv_sec < objspace->profile.start_time.tv_sec) {
                return; // ignore
            }
            else {
                uint64_t ns =
                  (uint64_t)(end_time.tv_sec - objspace->profile.start_time.tv_sec) * (1000 * 1000 * 1000) +
                            (end_time.tv_nsec - objspace->profile.start_time.tv_nsec);
                objspace->profile.total_time_ns += ns;
            }
        }
    }
}

static inline void
gc_enter(rb_objspace_t *objspace, enum gc_enter_event event, unsigned int *lock_lev)
{
    RB_VM_LOCK_ENTER_LEV(lock_lev);

    gc_enter_clock(objspace, event);

    switch (event) {
      case gc_enter_event_rest:
        if (!is_marking(objspace)) break;
        // fall through
      case gc_enter_event_start:
      case gc_enter_event_mark_continue:
        // stop other ractors
        rb_vm_barrier();
        break;
      default:
        break;
    }

    gc_enter_count(event);
    if (UNLIKELY(during_gc != 0)) rb_bug("during_gc != 0");
    if (RGENGC_CHECK_MODE >= 3) gc_verify_internal_consistency(objspace);

    mjit_gc_start_hook();

    during_gc = TRUE;
    RUBY_DEBUG_LOG("%s (%s)",gc_enter_event_cstr(event), gc_current_status(objspace));
    gc_report(1, objspace, "gc_enter: %s [%s]\n", gc_enter_event_cstr(event), gc_current_status(objspace));
    gc_record(objspace, 0, gc_enter_event_cstr(event));
    gc_event_hook(objspace, RUBY_INTERNAL_EVENT_GC_ENTER, 0); /* TODO: which parameter should be passed? */
}

static inline void
gc_exit(rb_objspace_t *objspace, enum gc_enter_event event, unsigned int *lock_lev)
{
    GC_ASSERT(during_gc != 0);

    gc_event_hook(objspace, RUBY_INTERNAL_EVENT_GC_EXIT, 0); /* TODO: which parameter should be passsed? */
    gc_record(objspace, 1, gc_enter_event_cstr(event));
    RUBY_DEBUG_LOG("%s (%s)", gc_enter_event_cstr(event), gc_current_status(objspace));
    gc_report(1, objspace, "gc_exit: %s [%s]\n", gc_enter_event_cstr(event), gc_current_status(objspace));
    during_gc = FALSE;

    mjit_gc_exit_hook();
    gc_exit_clock(objspace, event);
    RB_VM_LOCK_LEAVE_LEV(lock_lev);
}

static void *
gc_with_gvl(void *ptr)
{
    struct objspace_and_reason *oar = (struct objspace_and_reason *)ptr;
    return (void *)(VALUE)garbage_collect(oar->objspace, oar->reason);
}

static int
garbage_collect_with_gvl(rb_objspace_t *objspace, unsigned int reason)
{
    if (dont_gc_val()) return TRUE;
    if (ruby_thread_has_gvl_p()) {
	return garbage_collect(objspace, reason);
    }
    else {
	if (ruby_native_thread_p()) {
	    struct objspace_and_reason oar;
	    oar.objspace = objspace;
	    oar.reason = reason;
	    return (int)(VALUE)rb_thread_call_with_gvl(gc_with_gvl, (void *)&oar);
	}
	else {
	    /* no ruby thread */
	    fprintf(stderr, "[FATAL] failed to allocate memory\n");
	    exit(EXIT_FAILURE);
	}
    }
}

static VALUE
gc_start_internal(rb_execution_context_t *ec, VALUE self, VALUE full_mark, VALUE immediate_mark, VALUE immediate_sweep, VALUE compact)
{
    rb_objspace_t *objspace = &rb_objspace;
    unsigned int reason = (GPR_FLAG_FULL_MARK |
                           GPR_FLAG_IMMEDIATE_MARK |
                           GPR_FLAG_IMMEDIATE_SWEEP |
                           GPR_FLAG_METHOD);

    /* For now, compact implies full mark / sweep, so ignore other flags */
    if (RTEST(compact)) {
        /* If not MinGW, Windows, or does not have mmap, we cannot use mprotect for
         * the read barrier, so we must disable compaction. */
#if !defined(__MINGW32__) && !defined(_WIN32)
        if (!USE_MMAP_ALIGNED_ALLOC) {
            rb_raise(rb_eNotImpError, "Compaction isn't available on this platform");
        }
#endif

#if !GC_COMPACTION_SUPPORTED
        rb_raise(rb_eNotImpError, "Compaction isn't available on this platform");
#endif

        reason |= GPR_FLAG_COMPACT;
    }
    else {
        if (!RTEST(full_mark))       reason &= ~GPR_FLAG_FULL_MARK;
        if (!RTEST(immediate_mark))  reason &= ~GPR_FLAG_IMMEDIATE_MARK;
        if (!RTEST(immediate_sweep)) reason &= ~GPR_FLAG_IMMEDIATE_SWEEP;
    }

    garbage_collect(objspace, reason);
    gc_finalize_deferred(objspace);

    return Qnil;
}

static int
gc_is_moveable_obj(rb_objspace_t *objspace, VALUE obj)
{
    GC_ASSERT(!SPECIAL_CONST_P(obj));

    switch (BUILTIN_TYPE(obj)) {
      case T_NONE:
      case T_NIL:
      case T_MOVED:
      case T_ZOMBIE:
        return FALSE;
      case T_SYMBOL:
        if (DYNAMIC_SYM_P(obj) && (RSYMBOL(obj)->id & ~ID_SCOPE_MASK)) {
            return FALSE;
        }
        /* fall through */
      case T_STRING:
      case T_OBJECT:
      case T_FLOAT:
      case T_IMEMO:
      case T_ARRAY:
      case T_BIGNUM:
      case T_ICLASS:
      case T_MODULE:
      case T_REGEXP:
      case T_DATA:
      case T_MATCH:
      case T_STRUCT:
      case T_HASH:
      case T_FILE:
      case T_COMPLEX:
      case T_RATIONAL:
      case T_NODE:
      case T_CLASS:
        if (FL_TEST(obj, FL_FINALIZE)) {
            /* The finalizer table is a numtable. It looks up objects by address.
             * We can't mark the keys in the finalizer table because that would
             * prevent the objects from being collected.  This check prevents
             * objects that are keys in the finalizer table from being moved
             * without directly pinning them. */
            if (st_is_member(finalizer_table, obj)) {
                return FALSE;
            }
        }
        GC_ASSERT(RVALUE_MARKED(obj));
        GC_ASSERT(!RVALUE_PINNED(obj));

        return TRUE;

      default:
        rb_bug("gc_is_moveable_obj: unreachable (%d)", (int)BUILTIN_TYPE(obj));
        break;
    }

    return FALSE;
}

static VALUE
gc_move(rb_objspace_t *objspace, VALUE scan, VALUE free, size_t slot_size)
{
    int marked;
    int wb_unprotected;
    int uncollectible;
    int marking;
    RVALUE *dest = (RVALUE *)free;
    RVALUE *src = (RVALUE *)scan;

    gc_report(4, objspace, "Moving object: %p -> %p\n", (void*)scan, (void *)free);

    GC_ASSERT(BUILTIN_TYPE(scan) != T_NONE);
    GC_ASSERT(!MARKED_IN_BITMAP(GET_HEAP_MARK_BITS(free), free));

    /* Save off bits for current object. */
    marked = rb_objspace_marked_object_p((VALUE)src);
    wb_unprotected = RVALUE_WB_UNPROTECTED((VALUE)src);
    uncollectible = RVALUE_UNCOLLECTIBLE((VALUE)src);
    marking = RVALUE_MARKING((VALUE)src);

    /* Clear bits for eventual T_MOVED */
    CLEAR_IN_BITMAP(GET_HEAP_MARK_BITS((VALUE)src), (VALUE)src);
    CLEAR_IN_BITMAP(GET_HEAP_WB_UNPROTECTED_BITS((VALUE)src), (VALUE)src);
    CLEAR_IN_BITMAP(GET_HEAP_UNCOLLECTIBLE_BITS((VALUE)src), (VALUE)src);
    CLEAR_IN_BITMAP(GET_HEAP_MARKING_BITS((VALUE)src), (VALUE)src);

    if (FL_TEST((VALUE)src, FL_EXIVAR)) {
        /* Same deal as below. Generic ivars are held in st tables.
         * Resizing the table could cause a GC to happen and we can't allow it */
        VALUE already_disabled = rb_gc_disable_no_rest();
        rb_mv_generic_ivar((VALUE)src, (VALUE)dest);
        if (already_disabled == Qfalse) rb_objspace_gc_enable(objspace);
    }

    st_data_t srcid = (st_data_t)src, id;

    /* If the source object's object_id has been seen, we need to update
     * the object to object id mapping. */
    if (st_lookup(objspace->obj_to_id_tbl, srcid, &id)) {
        gc_report(4, objspace, "Moving object with seen id: %p -> %p\n", (void *)src, (void *)dest);
        /* inserting in the st table can cause the GC to run. We need to
         * prevent re-entry in to the GC since `gc_move` is running in the GC,
         * so temporarily disable the GC around the st table mutation */
        VALUE already_disabled = rb_gc_disable_no_rest();
        st_delete(objspace->obj_to_id_tbl, &srcid, 0);
        st_insert(objspace->obj_to_id_tbl, (st_data_t)dest, id);
        if (already_disabled == Qfalse) rb_objspace_gc_enable(objspace);
    }

    /* Move the object */
    memcpy(dest, src, slot_size);
    memset(src, 0, slot_size);

    /* Set bits for object in new location */
    if (marking) {
        MARK_IN_BITMAP(GET_HEAP_MARKING_BITS((VALUE)dest), (VALUE)dest);
    }
    else {
        CLEAR_IN_BITMAP(GET_HEAP_MARKING_BITS((VALUE)dest), (VALUE)dest);
    }

    if (marked) {
        MARK_IN_BITMAP(GET_HEAP_MARK_BITS((VALUE)dest), (VALUE)dest);
    }
    else {
        CLEAR_IN_BITMAP(GET_HEAP_MARK_BITS((VALUE)dest), (VALUE)dest);
    }

    if (wb_unprotected) {
        MARK_IN_BITMAP(GET_HEAP_WB_UNPROTECTED_BITS((VALUE)dest), (VALUE)dest);
    }
    else {
        CLEAR_IN_BITMAP(GET_HEAP_WB_UNPROTECTED_BITS((VALUE)dest), (VALUE)dest);
    }

    if (uncollectible) {
        MARK_IN_BITMAP(GET_HEAP_UNCOLLECTIBLE_BITS((VALUE)dest), (VALUE)dest);
    }
    else {
        CLEAR_IN_BITMAP(GET_HEAP_UNCOLLECTIBLE_BITS((VALUE)dest), (VALUE)dest);
    }

    /* Assign forwarding address */
    src->as.moved.flags = T_MOVED;
    src->as.moved.dummy = Qundef;
    src->as.moved.destination = (VALUE)dest;
    GC_ASSERT(BUILTIN_TYPE((VALUE)dest) != T_NONE);

    return (VALUE)src;
}

static int
compare_free_slots(const void *left, const void *right, void *dummy)
{
    struct heap_page *left_page;
    struct heap_page *right_page;

    left_page = *(struct heap_page * const *)left;
    right_page = *(struct heap_page * const *)right;

    return left_page->free_slots - right_page->free_slots;
}

static void
gc_sort_heap_by_empty_slots(rb_objspace_t *objspace)
{
    for (int j = 0; j < SIZE_POOL_COUNT; j++) {
        rb_size_pool_t *size_pool = &size_pools[j];

        size_t total_pages = SIZE_POOL_EDEN_HEAP(size_pool)->total_pages;
        size_t size = size_mul_or_raise(total_pages, sizeof(struct heap_page *), rb_eRuntimeError);
        struct heap_page *page = 0, **page_list = malloc(size);
        size_t i = 0;

        list_for_each(&SIZE_POOL_EDEN_HEAP(size_pool)->pages, page, page_node) {
            page_list[i++] = page;
            GC_ASSERT(page);
        }

        GC_ASSERT((size_t)i == total_pages);

        /* Sort the heap so "filled pages" are first. `heap_add_page` adds to the
         * head of the list, so empty pages will end up at the start of the heap */
        ruby_qsort(page_list, total_pages, sizeof(struct heap_page *), compare_free_slots, NULL);

        /* Reset the eden heap */
        list_head_init(&SIZE_POOL_EDEN_HEAP(size_pool)->pages);

        for (i = 0; i < total_pages; i++) {
            list_add(&SIZE_POOL_EDEN_HEAP(size_pool)->pages, &page_list[i]->page_node);
            if (page_list[i]->free_slots != 0) {
                heap_add_freepage(SIZE_POOL_EDEN_HEAP(size_pool), page_list[i]);
            }
        }

        free(page_list);
    }
}

static void
gc_ref_update_array(rb_objspace_t * objspace, VALUE v)
{
    long i, len;

    if (FL_TEST(v, ELTS_SHARED))
        return;

    len = RARRAY_LEN(v);
    if (len > 0) {
        VALUE *ptr = (VALUE *)RARRAY_CONST_PTR_TRANSIENT(v);
        for (i = 0; i < len; i++) {
            UPDATE_IF_MOVED(objspace, ptr[i]);
        }
    }
}

static void
gc_ref_update_object(rb_objspace_t * objspace, VALUE v)
{
    VALUE *ptr = ROBJECT_IVPTR(v);

    uint32_t i, len = ROBJECT_NUMIV(v);
    for (i = 0; i < len; i++) {
        UPDATE_IF_MOVED(objspace, ptr[i]);
    }
}

static int
hash_replace_ref(st_data_t *key, st_data_t *value, st_data_t argp, int existing)
{
    rb_objspace_t *objspace = (rb_objspace_t *)argp;

    if (gc_object_moved_p(objspace, (VALUE)*key)) {
        *key = rb_gc_location((VALUE)*key);
    }

    if (gc_object_moved_p(objspace, (VALUE)*value)) {
        *value = rb_gc_location((VALUE)*value);
    }

    return ST_CONTINUE;
}

static int
hash_foreach_replace(st_data_t key, st_data_t value, st_data_t argp, int error)
{
    rb_objspace_t *objspace;

    objspace = (rb_objspace_t *)argp;

    if (gc_object_moved_p(objspace, (VALUE)key)) {
        return ST_REPLACE;
    }

    if (gc_object_moved_p(objspace, (VALUE)value)) {
        return ST_REPLACE;
    }
    return ST_CONTINUE;
}

static int
hash_replace_ref_value(st_data_t *key, st_data_t *value, st_data_t argp, int existing)
{
    rb_objspace_t *objspace = (rb_objspace_t *)argp;

    if (gc_object_moved_p(objspace, (VALUE)*value)) {
        *value = rb_gc_location((VALUE)*value);
    }

    return ST_CONTINUE;
}

static int
hash_foreach_replace_value(st_data_t key, st_data_t value, st_data_t argp, int error)
{
    rb_objspace_t *objspace;

    objspace = (rb_objspace_t *)argp;

    if (gc_object_moved_p(objspace, (VALUE)value)) {
        return ST_REPLACE;
    }
    return ST_CONTINUE;
}

static void
gc_update_tbl_refs(rb_objspace_t * objspace, st_table *tbl)
{
    if (!tbl || tbl->num_entries == 0) return;

    if (st_foreach_with_replace(tbl, hash_foreach_replace_value, hash_replace_ref_value, (st_data_t)objspace)) {
        rb_raise(rb_eRuntimeError, "hash modified during iteration");
    }
}

static void
gc_update_table_refs(rb_objspace_t * objspace, st_table *tbl)
{
    if (!tbl || tbl->num_entries == 0) return;

    if (st_foreach_with_replace(tbl, hash_foreach_replace, hash_replace_ref, (st_data_t)objspace)) {
        rb_raise(rb_eRuntimeError, "hash modified during iteration");
    }
}

/* Update MOVED references in an st_table */
void
rb_gc_update_tbl_refs(st_table *ptr)
{
    rb_objspace_t *objspace = &rb_objspace;
    gc_update_table_refs(objspace, ptr);
}

static void
gc_ref_update_hash(rb_objspace_t * objspace, VALUE v)
{
    rb_hash_stlike_foreach_with_replace(v, hash_foreach_replace, hash_replace_ref, (st_data_t)objspace);
}

static void
gc_ref_update_method_entry(rb_objspace_t *objspace, rb_method_entry_t *me)
{
    rb_method_definition_t *def = me->def;

    UPDATE_IF_MOVED(objspace, me->owner);
    UPDATE_IF_MOVED(objspace, me->defined_class);

    if (def) {
        switch (def->type) {
          case VM_METHOD_TYPE_ISEQ:
            if (def->body.iseq.iseqptr) {
                TYPED_UPDATE_IF_MOVED(objspace, rb_iseq_t *, def->body.iseq.iseqptr);
            }
            TYPED_UPDATE_IF_MOVED(objspace, rb_cref_t *, def->body.iseq.cref);
            break;
          case VM_METHOD_TYPE_ATTRSET:
          case VM_METHOD_TYPE_IVAR:
            UPDATE_IF_MOVED(objspace, def->body.attr.location);
            break;
          case VM_METHOD_TYPE_BMETHOD:
            UPDATE_IF_MOVED(objspace, def->body.bmethod.proc);
            break;
          case VM_METHOD_TYPE_ALIAS:
            TYPED_UPDATE_IF_MOVED(objspace, struct rb_method_entry_struct *, def->body.alias.original_me);
            return;
          case VM_METHOD_TYPE_REFINED:
            TYPED_UPDATE_IF_MOVED(objspace, struct rb_method_entry_struct *, def->body.refined.orig_me);
            UPDATE_IF_MOVED(objspace, def->body.refined.owner);
            break;
          case VM_METHOD_TYPE_CFUNC:
          case VM_METHOD_TYPE_ZSUPER:
          case VM_METHOD_TYPE_MISSING:
          case VM_METHOD_TYPE_OPTIMIZED:
          case VM_METHOD_TYPE_UNDEF:
          case VM_METHOD_TYPE_NOTIMPLEMENTED:
            break;
        }
    }
}

static void
gc_update_values(rb_objspace_t *objspace, long n, VALUE *values)
{
    long i;

    for (i=0; i<n; i++) {
        UPDATE_IF_MOVED(objspace, values[i]);
    }
}

static void
gc_ref_update_imemo(rb_objspace_t *objspace, VALUE obj)
{
    switch (imemo_type(obj)) {
      case imemo_env:
        {
            rb_env_t *env = (rb_env_t *)obj;
            if (LIKELY(env->ep)) {
                // just after newobj() can be NULL here.
                TYPED_UPDATE_IF_MOVED(objspace, rb_iseq_t *, env->iseq);
                UPDATE_IF_MOVED(objspace, env->ep[VM_ENV_DATA_INDEX_ENV]);
                gc_update_values(objspace, (long)env->env_size, (VALUE *)env->env);
            }
        }
        break;
      case imemo_cref:
        UPDATE_IF_MOVED(objspace, RANY(obj)->as.imemo.cref.klass_or_self);
        TYPED_UPDATE_IF_MOVED(objspace, struct rb_cref_struct *, RANY(obj)->as.imemo.cref.next);
        UPDATE_IF_MOVED(objspace, RANY(obj)->as.imemo.cref.refinements);
        break;
      case imemo_svar:
        UPDATE_IF_MOVED(objspace, RANY(obj)->as.imemo.svar.cref_or_me);
        UPDATE_IF_MOVED(objspace, RANY(obj)->as.imemo.svar.lastline);
        UPDATE_IF_MOVED(objspace, RANY(obj)->as.imemo.svar.backref);
        UPDATE_IF_MOVED(objspace, RANY(obj)->as.imemo.svar.others);
        break;
      case imemo_throw_data:
        UPDATE_IF_MOVED(objspace, RANY(obj)->as.imemo.throw_data.throw_obj);
        break;
      case imemo_ifunc:
        break;
      case imemo_memo:
        UPDATE_IF_MOVED(objspace, RANY(obj)->as.imemo.memo.v1);
        UPDATE_IF_MOVED(objspace, RANY(obj)->as.imemo.memo.v2);
        break;
      case imemo_ment:
        gc_ref_update_method_entry(objspace, &RANY(obj)->as.imemo.ment);
        break;
      case imemo_iseq:
        rb_iseq_update_references((rb_iseq_t *)obj);
        break;
      case imemo_ast:
        rb_ast_update_references((rb_ast_t *)obj);
        break;
      case imemo_callcache:
        {
            const struct rb_callcache *cc = (const struct rb_callcache *)obj;
            if (cc->klass) {
                UPDATE_IF_MOVED(objspace, cc->klass);
                if (!is_live_object(objspace, cc->klass)) {
                    *((VALUE *)(&cc->klass)) = (VALUE)0;
                }
            }

            if (cc->cme_) {
                TYPED_UPDATE_IF_MOVED(objspace, struct rb_callable_method_entry_struct *, cc->cme_);
                if (!is_live_object(objspace, (VALUE)cc->cme_)) {
                    *((struct rb_callable_method_entry_struct **)(&cc->cme_)) = (struct rb_callable_method_entry_struct *)0;
                }
            }
        }
        break;
      case imemo_constcache:
        {
            const struct iseq_inline_constant_cache_entry *ice = (struct iseq_inline_constant_cache_entry *)obj;
            UPDATE_IF_MOVED(objspace, ice->value);
        }
        break;
      case imemo_parser_strterm:
      case imemo_tmpbuf:
      case imemo_callinfo:
        break;
      default:
        rb_bug("not reachable %d", imemo_type(obj));
        break;
    }
}

static enum rb_id_table_iterator_result
check_id_table_move(VALUE value, void *data)
{
    rb_objspace_t *objspace = (rb_objspace_t *)data;

    if (gc_object_moved_p(objspace, (VALUE)value)) {
        return ID_TABLE_REPLACE;
    }

    return ID_TABLE_CONTINUE;
}

/* Returns the new location of an object, if it moved.  Otherwise returns
 * the existing location. */
VALUE
rb_gc_location(VALUE value)
{

    VALUE destination;

    if (!SPECIAL_CONST_P(value)) {
        void *poisoned = asan_poisoned_object_p(value);
        asan_unpoison_object(value, false);

        if (BUILTIN_TYPE(value) == T_MOVED) {
            destination = (VALUE)RMOVED(value)->destination;
            GC_ASSERT(BUILTIN_TYPE(destination) != T_NONE);
        }
        else {
            destination = value;
        }

        /* Re-poison slot if it's not the one we want */
        if (poisoned) {
            GC_ASSERT(BUILTIN_TYPE(value) == T_NONE);
            asan_poison_object(value);
        }
    }
    else {
        destination = value;
    }

    return destination;
}

static enum rb_id_table_iterator_result
update_id_table(VALUE *value, void *data, int existing)
{
    rb_objspace_t *objspace = (rb_objspace_t *)data;

    if (gc_object_moved_p(objspace, (VALUE)*value)) {
        *value = rb_gc_location((VALUE)*value);
    }

    return ID_TABLE_CONTINUE;
}

static void
update_m_tbl(rb_objspace_t *objspace, struct rb_id_table *tbl)
{
    if (tbl) {
        rb_id_table_foreach_values_with_replace(tbl, check_id_table_move, update_id_table, objspace);
    }
}

static enum rb_id_table_iterator_result
update_cc_tbl_i(VALUE ccs_ptr, void *data)
{
    rb_objspace_t *objspace = (rb_objspace_t *)data;
    struct rb_class_cc_entries *ccs = (struct rb_class_cc_entries *)ccs_ptr;
    VM_ASSERT(vm_ccs_p(ccs));

    if (gc_object_moved_p(objspace, (VALUE)ccs->cme)) {
        ccs->cme = (const rb_callable_method_entry_t *)rb_gc_location((VALUE)ccs->cme);
    }

    for (int i=0; i<ccs->len; i++) {
        if (gc_object_moved_p(objspace, (VALUE)ccs->entries[i].ci)) {
            ccs->entries[i].ci = (struct rb_callinfo *)rb_gc_location((VALUE)ccs->entries[i].ci);
        }
        if (gc_object_moved_p(objspace, (VALUE)ccs->entries[i].cc)) {
            ccs->entries[i].cc = (struct rb_callcache *)rb_gc_location((VALUE)ccs->entries[i].cc);
        }
    }

    // do not replace
    return ID_TABLE_CONTINUE;
}

static void
update_cc_tbl(rb_objspace_t *objspace, VALUE klass)
{
    struct rb_id_table *tbl = RCLASS_CC_TBL(klass);
    if (tbl) {
        rb_id_table_foreach_values(tbl, update_cc_tbl_i, objspace);
    }
}

static enum rb_id_table_iterator_result
update_cvc_tbl_i(VALUE cvc_entry, void *data)
{
    struct rb_cvar_class_tbl_entry *entry;

    entry = (struct rb_cvar_class_tbl_entry *)cvc_entry;

    entry->class_value = rb_gc_location(entry->class_value);

    return ID_TABLE_CONTINUE;
}

static void
update_cvc_tbl(rb_objspace_t *objspace, VALUE klass)
{
    struct rb_id_table *tbl = RCLASS_CVC_TBL(klass);
    if (tbl) {
        rb_id_table_foreach_values(tbl, update_cvc_tbl_i, objspace);
    }
}

static enum rb_id_table_iterator_result
update_const_table(VALUE value, void *data)
{
    rb_const_entry_t *ce = (rb_const_entry_t *)value;
    rb_objspace_t * objspace = (rb_objspace_t *)data;

    if (gc_object_moved_p(objspace, ce->value)) {
        ce->value = rb_gc_location(ce->value);
    }

    if (gc_object_moved_p(objspace, ce->file)) {
        ce->file = rb_gc_location(ce->file);
    }

    return ID_TABLE_CONTINUE;
}

static void
update_const_tbl(rb_objspace_t *objspace, struct rb_id_table *tbl)
{
    if (!tbl) return;
    rb_id_table_foreach_values(tbl, update_const_table, objspace);
}

static void
update_subclass_entries(rb_objspace_t *objspace, rb_subclass_entry_t *entry)
{
    while (entry) {
        UPDATE_IF_MOVED(objspace, entry->klass);
        entry = entry->next;
    }
}

static int
update_iv_index_tbl_i(st_data_t key, st_data_t value, st_data_t arg)
{
    rb_objspace_t *objspace = (rb_objspace_t *)arg;
    struct rb_iv_index_tbl_entry *ent = (struct rb_iv_index_tbl_entry *)value;
    UPDATE_IF_MOVED(objspace, ent->class_value);
    return ST_CONTINUE;
}

static void
update_class_ext(rb_objspace_t *objspace, rb_classext_t *ext)
{
    UPDATE_IF_MOVED(objspace, ext->origin_);
    UPDATE_IF_MOVED(objspace, ext->refined_class);
    update_subclass_entries(objspace, ext->subclasses);

    // ext->iv_index_tbl
    if (ext->iv_index_tbl) {
        st_foreach(ext->iv_index_tbl, update_iv_index_tbl_i, (st_data_t)objspace);
    }
}

static void
gc_update_object_references(rb_objspace_t *objspace, VALUE obj)
{
    RVALUE *any = RANY(obj);

    gc_report(4, objspace, "update-refs: %p ->\n", (void *)obj);

    switch (BUILTIN_TYPE(obj)) {
      case T_CLASS:
      case T_MODULE:
        if (RCLASS_SUPER((VALUE)obj)) {
            UPDATE_IF_MOVED(objspace, RCLASS(obj)->super);
        }
        if (!RCLASS_EXT(obj)) break;
        update_m_tbl(objspace, RCLASS_M_TBL(obj));
        update_cc_tbl(objspace, obj);
        update_cvc_tbl(objspace, obj);

        gc_update_tbl_refs(objspace, RCLASS_IV_TBL(obj));

        update_class_ext(objspace, RCLASS_EXT(obj));
        update_const_tbl(objspace, RCLASS_CONST_TBL(obj));
        break;

      case T_ICLASS:
        if (FL_TEST(obj, RICLASS_IS_ORIGIN) &&
                !FL_TEST(obj, RICLASS_ORIGIN_SHARED_MTBL)) {
            update_m_tbl(objspace, RCLASS_M_TBL(obj));
        }
        if (RCLASS_SUPER((VALUE)obj)) {
            UPDATE_IF_MOVED(objspace, RCLASS(obj)->super);
        }
        if (!RCLASS_EXT(obj)) break;
        if (RCLASS_IV_TBL(obj)) {
            gc_update_tbl_refs(objspace, RCLASS_IV_TBL(obj));
        }
        update_class_ext(objspace, RCLASS_EXT(obj));
        update_m_tbl(objspace, RCLASS_CALLABLE_M_TBL(obj));
        update_cc_tbl(objspace, obj);
        break;

      case T_IMEMO:
        gc_ref_update_imemo(objspace, obj);
        return;

      case T_NIL:
      case T_FIXNUM:
      case T_NODE:
      case T_MOVED:
      case T_NONE:
        /* These can't move */
        return;

      case T_ARRAY:
        if (FL_TEST(obj, ELTS_SHARED)) {
            UPDATE_IF_MOVED(objspace, any->as.array.as.heap.aux.shared_root);
        }
        else {
            gc_ref_update_array(objspace, obj);
        }
        break;

      case T_HASH:
        gc_ref_update_hash(objspace, obj);
        UPDATE_IF_MOVED(objspace, any->as.hash.ifnone);
        break;

      case T_STRING:
        if (STR_SHARED_P(obj)) {
#if USE_RVARGC
            VALUE orig_shared = any->as.string.as.heap.aux.shared;
#endif
            UPDATE_IF_MOVED(objspace, any->as.string.as.heap.aux.shared);
#if USE_RVARGC
            VALUE shared = any->as.string.as.heap.aux.shared;
            if (STR_EMBED_P(shared)) {
                size_t offset = (size_t)any->as.string.as.heap.ptr - (size_t)RSTRING(orig_shared)->as.embed.ary;
                GC_ASSERT(any->as.string.as.heap.ptr >= RSTRING(orig_shared)->as.embed.ary);
                GC_ASSERT(offset <= (size_t)RSTRING(shared)->as.embed.len);
                any->as.string.as.heap.ptr = RSTRING(shared)->as.embed.ary + offset;
            }
#endif
        }
        break;

      case T_DATA:
        /* Call the compaction callback, if it exists */
        {
            void *const ptr = DATA_PTR(obj);
            if (ptr) {
                if (RTYPEDDATA_P(obj)) {
                    RUBY_DATA_FUNC compact_func = any->as.typeddata.type->function.dcompact;
                    if (compact_func) (*compact_func)(ptr);
                }
            }
        }
        break;

      case T_OBJECT:
        gc_ref_update_object(objspace, obj);
        break;

      case T_FILE:
        if (any->as.file.fptr) {
            UPDATE_IF_MOVED(objspace, any->as.file.fptr->self);
            UPDATE_IF_MOVED(objspace, any->as.file.fptr->pathv);
            UPDATE_IF_MOVED(objspace, any->as.file.fptr->tied_io_for_writing);
            UPDATE_IF_MOVED(objspace, any->as.file.fptr->writeconv_asciicompat);
            UPDATE_IF_MOVED(objspace, any->as.file.fptr->writeconv_pre_ecopts);
            UPDATE_IF_MOVED(objspace, any->as.file.fptr->encs.ecopts);
            UPDATE_IF_MOVED(objspace, any->as.file.fptr->write_lock);
        }
        break;
      case T_REGEXP:
        UPDATE_IF_MOVED(objspace, any->as.regexp.src);
        break;

      case T_SYMBOL:
        if (DYNAMIC_SYM_P((VALUE)any)) {
            UPDATE_IF_MOVED(objspace, RSYMBOL(any)->fstr);
        }
        break;

      case T_FLOAT:
      case T_BIGNUM:
        break;

      case T_MATCH:
        UPDATE_IF_MOVED(objspace, any->as.match.regexp);

        if (any->as.match.str) {
            UPDATE_IF_MOVED(objspace, any->as.match.str);
        }
        break;

      case T_RATIONAL:
        UPDATE_IF_MOVED(objspace, any->as.rational.num);
        UPDATE_IF_MOVED(objspace, any->as.rational.den);
        break;

      case T_COMPLEX:
        UPDATE_IF_MOVED(objspace, any->as.complex.real);
        UPDATE_IF_MOVED(objspace, any->as.complex.imag);

        break;

      case T_STRUCT:
        {
            long i, len = RSTRUCT_LEN(obj);
            VALUE *ptr = (VALUE *)RSTRUCT_CONST_PTR(obj);

            for (i = 0; i < len; i++) {
                UPDATE_IF_MOVED(objspace, ptr[i]);
            }
        }
        break;
      default:
#if GC_DEBUG
        rb_gcdebug_print_obj_condition((VALUE)obj);
        rb_obj_info_dump(obj);
        rb_bug("unreachable");
#endif
        break;

    }

    UPDATE_IF_MOVED(objspace, RBASIC(obj)->klass);

    gc_report(4, objspace, "update-refs: %p <-\n", (void *)obj);
}

static int
gc_ref_update(void *vstart, void *vend, size_t stride, rb_objspace_t * objspace, struct heap_page *page)
{
    VALUE v = (VALUE)vstart;
    asan_unpoison_memory_region(&page->freelist, sizeof(RVALUE*), false);
    asan_poison_memory_region(&page->freelist, sizeof(RVALUE*));
    page->flags.has_uncollectible_shady_objects = FALSE;
    page->flags.has_remembered_objects = FALSE;

    /* For each object on the page */
    for (; v != (VALUE)vend; v += stride) {
        void *poisoned = asan_poisoned_object_p(v);
        asan_unpoison_object(v, false);

        switch (BUILTIN_TYPE(v)) {
          case T_NONE:
          case T_MOVED:
          case T_ZOMBIE:
            break;
          default:
            if (RVALUE_WB_UNPROTECTED(v)) {
                page->flags.has_uncollectible_shady_objects = TRUE;
            }
            if (RVALUE_PAGE_MARKING(page, v)) {
                page->flags.has_remembered_objects = TRUE;
            }
            if (page->flags.before_sweep) {
                if (RVALUE_MARKED(v)) {
                    gc_update_object_references(objspace, v);
                }
            }
            else {
                gc_update_object_references(objspace, v);
            }
        }

        if (poisoned) {
            asan_poison_object(v);
        }
    }

    return 0;
}

extern rb_symbols_t ruby_global_symbols;
#define global_symbols ruby_global_symbols

static void
gc_update_references(rb_objspace_t *objspace)
{
    rb_execution_context_t *ec = GET_EC();
    rb_vm_t *vm = rb_ec_vm_ptr(ec);

    struct heap_page *page = NULL;

    for (int i = 0; i < SIZE_POOL_COUNT; i++) {
        bool should_set_mark_bits = TRUE;
        rb_size_pool_t *size_pool = &size_pools[i];
        rb_heap_t *heap = SIZE_POOL_EDEN_HEAP(size_pool);

        list_for_each(&heap->pages, page, page_node) {
            uintptr_t start = (uintptr_t)page->start;
            uintptr_t end = start + (page->total_slots * size_pool->slot_size);

            gc_ref_update((void *)start, (void *)end, size_pool->slot_size, objspace, page);
            if (page == heap->sweeping_page) {
                should_set_mark_bits = FALSE;
            }
            if (should_set_mark_bits) {
                gc_setup_mark_bits(page);
            }
        }
    }
    rb_vm_update_references(vm);
    rb_transient_heap_update_references();
    rb_gc_update_global_tbl();
    global_symbols.ids = rb_gc_location(global_symbols.ids);
    global_symbols.dsymbol_fstr_hash = rb_gc_location(global_symbols.dsymbol_fstr_hash);
    gc_update_tbl_refs(objspace, objspace->obj_to_id_tbl);
    gc_update_table_refs(objspace, objspace->id_to_obj_tbl);
    gc_update_table_refs(objspace, global_symbols.str_sym);
    gc_update_table_refs(objspace, finalizer_table);
}

static VALUE
gc_compact_stats(rb_execution_context_t *ec, VALUE self)
{
    size_t i;
    rb_objspace_t *objspace = &rb_objspace;
    VALUE h = rb_hash_new();
    VALUE considered = rb_hash_new();
    VALUE moved = rb_hash_new();

    for (i=0; i<T_MASK; i++) {
        if (objspace->rcompactor.considered_count_table[i]) {
            rb_hash_aset(considered, type_sym(i), SIZET2NUM(objspace->rcompactor.considered_count_table[i]));
        }

        if (objspace->rcompactor.moved_count_table[i]) {
            rb_hash_aset(moved, type_sym(i), SIZET2NUM(objspace->rcompactor.moved_count_table[i]));
        }
    }

    rb_hash_aset(h, ID2SYM(rb_intern("considered")), considered);
    rb_hash_aset(h, ID2SYM(rb_intern("moved")), moved);

    return h;
}

static void
root_obj_check_moved_i(const char *category, VALUE obj, void *data)
{
    if (gc_object_moved_p(&rb_objspace, obj)) {
        rb_bug("ROOT %s points to MOVED: %p -> %s\n", category, (void *)obj, obj_info(rb_gc_location(obj)));
    }
}

static void
reachable_object_check_moved_i(VALUE ref, void *data)
{
    VALUE parent = (VALUE)data;
    if (gc_object_moved_p(&rb_objspace, ref)) {
        rb_bug("Object %s points to MOVED: %p -> %s\n", obj_info(parent), (void *)ref, obj_info(rb_gc_location(ref)));
    }
}

static int
heap_check_moved_i(void *vstart, void *vend, size_t stride, void *data)
{
    VALUE v = (VALUE)vstart;
    for (; v != (VALUE)vend; v += stride) {
        if (gc_object_moved_p(&rb_objspace, v)) {
            /* Moved object still on the heap, something may have a reference. */
        }
        else {
            void *poisoned = asan_poisoned_object_p(v);
            asan_unpoison_object(v, false);

            switch (BUILTIN_TYPE(v)) {
              case T_NONE:
              case T_ZOMBIE:
                break;
              default:
                if (!rb_objspace_garbage_object_p(v)) {
                    rb_objspace_reachable_objects_from(v, reachable_object_check_moved_i, (void *)v);
                }
            }

            if (poisoned) {
                GC_ASSERT(BUILTIN_TYPE(v) == T_NONE);
                asan_poison_object(v);
            }
        }
    }

    return 0;
}

static VALUE
gc_compact(rb_execution_context_t *ec, VALUE self)
{
    /* Run GC with compaction enabled */
    gc_start_internal(ec, self, Qtrue, Qtrue, Qtrue, Qtrue);

    return gc_compact_stats(ec, self);
}

static VALUE
gc_verify_compaction_references(rb_execution_context_t *ec, VALUE self, VALUE double_heap, VALUE toward_empty)
{
    rb_objspace_t *objspace = &rb_objspace;

    /* Clear the heap. */
    gc_start_internal(ec, self, Qtrue, Qtrue, Qtrue, Qfalse);

    RB_VM_LOCK_ENTER();
    {
        gc_rest(objspace);

        if (RTEST(double_heap)) {
            for (int i = 0; i < SIZE_POOL_COUNT; i++) {
                rb_size_pool_t *size_pool = &size_pools[i];
                rb_heap_t *heap = SIZE_POOL_EDEN_HEAP(size_pool);
                heap_add_pages(objspace, size_pool, heap, heap->total_pages);
            }
        }

        if (RTEST(toward_empty)) {
            gc_sort_heap_by_empty_slots(objspace);
        }
    }
    RB_VM_LOCK_LEAVE();

    gc_start_internal(ec, self, Qtrue, Qtrue, Qtrue, Qtrue);

    objspace_reachable_objects_from_root(objspace, root_obj_check_moved_i, NULL);
    objspace_each_objects(objspace, heap_check_moved_i, NULL, TRUE);

    return gc_compact_stats(ec, self);
}

VALUE
rb_gc_start(void)
{
    rb_gc();
    return Qnil;
}

void
rb_gc(void)
{
    rb_objspace_t *objspace = &rb_objspace;
    unsigned int reason = GPR_DEFAULT_REASON;
    garbage_collect(objspace, reason);
}

int
rb_during_gc(void)
{
    rb_objspace_t *objspace = &rb_objspace;
    return during_gc;
}

#if RGENGC_PROFILE >= 2

static const char *type_name(int type, VALUE obj);

static void
gc_count_add_each_types(VALUE hash, const char *name, const size_t *types)
{
    VALUE result = rb_hash_new_with_size(T_MASK);
    int i;
    for (i=0; i<T_MASK; i++) {
        const char *type = type_name(i, 0);
        rb_hash_aset(result, ID2SYM(rb_intern(type)), SIZET2NUM(types[i]));
    }
    rb_hash_aset(hash, ID2SYM(rb_intern(name)), result);
}
#endif

size_t
rb_gc_count(void)
{
    return rb_objspace.profile.count;
}

static VALUE
gc_count(rb_execution_context_t *ec, VALUE self)
{
    return SIZET2NUM(rb_gc_count());
}

static VALUE
gc_info_decode(rb_objspace_t *objspace, const VALUE hash_or_key, const unsigned int orig_flags)
{
    static VALUE sym_major_by = Qnil, sym_gc_by, sym_immediate_sweep, sym_have_finalizer, sym_state;
    static VALUE sym_nofree, sym_oldgen, sym_shady, sym_force, sym_stress;
#if RGENGC_ESTIMATE_OLDMALLOC
    static VALUE sym_oldmalloc;
#endif
    static VALUE sym_newobj, sym_malloc, sym_method, sym_capi;
    static VALUE sym_none, sym_marking, sym_sweeping;
    VALUE hash = Qnil, key = Qnil;
    VALUE major_by;
    unsigned int flags = orig_flags ? orig_flags : objspace->profile.latest_gc_info;

    if (SYMBOL_P(hash_or_key)) {
        key = hash_or_key;
    }
    else if (RB_TYPE_P(hash_or_key, T_HASH)) {
        hash = hash_or_key;
    }
    else {
        rb_raise(rb_eTypeError, "non-hash or symbol given");
    }

    if (NIL_P(sym_major_by)) {
#define S(s) sym_##s = ID2SYM(rb_intern_const(#s))
        S(major_by);
        S(gc_by);
        S(immediate_sweep);
        S(have_finalizer);
        S(state);

        S(stress);
        S(nofree);
        S(oldgen);
        S(shady);
        S(force);
#if RGENGC_ESTIMATE_OLDMALLOC
        S(oldmalloc);
#endif
        S(newobj);
        S(malloc);
        S(method);
        S(capi);

        S(none);
        S(marking);
        S(sweeping);
#undef S
    }

#define SET(name, attr) \
    if (key == sym_##name) \
        return (attr); \
    else if (hash != Qnil) \
        rb_hash_aset(hash, sym_##name, (attr));

    major_by =
      (flags & GPR_FLAG_MAJOR_BY_NOFREE) ? sym_nofree :
      (flags & GPR_FLAG_MAJOR_BY_OLDGEN) ? sym_oldgen :
      (flags & GPR_FLAG_MAJOR_BY_SHADY)  ? sym_shady :
      (flags & GPR_FLAG_MAJOR_BY_FORCE)  ? sym_force :
#if RGENGC_ESTIMATE_OLDMALLOC
      (flags & GPR_FLAG_MAJOR_BY_OLDMALLOC) ? sym_oldmalloc :
#endif
      Qnil;
    SET(major_by, major_by);

    SET(gc_by,
        (flags & GPR_FLAG_NEWOBJ) ? sym_newobj :
        (flags & GPR_FLAG_MALLOC) ? sym_malloc :
        (flags & GPR_FLAG_METHOD) ? sym_method :
        (flags & GPR_FLAG_CAPI)   ? sym_capi :
        (flags & GPR_FLAG_STRESS) ? sym_stress :
        Qnil
    );

    SET(have_finalizer, RBOOL(flags & GPR_FLAG_HAVE_FINALIZE));
    SET(immediate_sweep, RBOOL(flags & GPR_FLAG_IMMEDIATE_SWEEP));

    if (orig_flags == 0) {
        SET(state, gc_mode(objspace) == gc_mode_none ? sym_none :
                   gc_mode(objspace) == gc_mode_marking ? sym_marking : sym_sweeping);
    }
#undef SET

    if (!NIL_P(key)) {/* matched key should return above */
        rb_raise(rb_eArgError, "unknown key: %"PRIsVALUE, rb_sym2str(key));
    }

    return hash;
}

VALUE
rb_gc_latest_gc_info(VALUE key)
{
    rb_objspace_t *objspace = &rb_objspace;
    return gc_info_decode(objspace, key, 0);
}

static VALUE
gc_latest_gc_info(rb_execution_context_t *ec, VALUE self, VALUE arg)
{
    rb_objspace_t *objspace = &rb_objspace;

    if (NIL_P(arg)) {
        arg = rb_hash_new();
    }
    else if (!SYMBOL_P(arg) && !RB_TYPE_P(arg, T_HASH)) {
        rb_raise(rb_eTypeError, "non-hash or symbol given");
    }

    return gc_info_decode(objspace, arg, 0);
}

enum gc_stat_sym {
    gc_stat_sym_count,
    gc_stat_sym_time,
    gc_stat_sym_heap_allocated_pages,
    gc_stat_sym_heap_sorted_length,
    gc_stat_sym_heap_allocatable_pages,
    gc_stat_sym_heap_available_slots,
    gc_stat_sym_heap_live_slots,
    gc_stat_sym_heap_free_slots,
    gc_stat_sym_heap_final_slots,
    gc_stat_sym_heap_marked_slots,
    gc_stat_sym_heap_eden_pages,
    gc_stat_sym_heap_tomb_pages,
    gc_stat_sym_total_allocated_pages,
    gc_stat_sym_total_freed_pages,
    gc_stat_sym_total_allocated_objects,
    gc_stat_sym_total_freed_objects,
    gc_stat_sym_malloc_increase_bytes,
    gc_stat_sym_malloc_increase_bytes_limit,
    gc_stat_sym_minor_gc_count,
    gc_stat_sym_major_gc_count,
    gc_stat_sym_compact_count,
    gc_stat_sym_read_barrier_faults,
    gc_stat_sym_total_moved_objects,
    gc_stat_sym_remembered_wb_unprotected_objects,
    gc_stat_sym_remembered_wb_unprotected_objects_limit,
    gc_stat_sym_old_objects,
    gc_stat_sym_old_objects_limit,
#if RGENGC_ESTIMATE_OLDMALLOC
    gc_stat_sym_oldmalloc_increase_bytes,
    gc_stat_sym_oldmalloc_increase_bytes_limit,
#endif
#if RGENGC_PROFILE
    gc_stat_sym_total_generated_normal_object_count,
    gc_stat_sym_total_generated_shady_object_count,
    gc_stat_sym_total_shade_operation_count,
    gc_stat_sym_total_promoted_count,
    gc_stat_sym_total_remembered_normal_object_count,
    gc_stat_sym_total_remembered_shady_object_count,
#endif
    gc_stat_sym_last
};

static VALUE gc_stat_symbols[gc_stat_sym_last];

static void
setup_gc_stat_symbols(void)
{
    if (gc_stat_symbols[0] == 0) {
#define S(s) gc_stat_symbols[gc_stat_sym_##s] = ID2SYM(rb_intern_const(#s))
	S(count);
        S(time);
	S(heap_allocated_pages);
	S(heap_sorted_length);
	S(heap_allocatable_pages);
	S(heap_available_slots);
	S(heap_live_slots);
	S(heap_free_slots);
	S(heap_final_slots);
	S(heap_marked_slots);
	S(heap_eden_pages);
	S(heap_tomb_pages);
	S(total_allocated_pages);
	S(total_freed_pages);
	S(total_allocated_objects);
	S(total_freed_objects);
	S(malloc_increase_bytes);
	S(malloc_increase_bytes_limit);
	S(minor_gc_count);
	S(major_gc_count);
	S(compact_count);
	S(read_barrier_faults);
	S(total_moved_objects);
	S(remembered_wb_unprotected_objects);
	S(remembered_wb_unprotected_objects_limit);
	S(old_objects);
	S(old_objects_limit);
#if RGENGC_ESTIMATE_OLDMALLOC
	S(oldmalloc_increase_bytes);
	S(oldmalloc_increase_bytes_limit);
#endif
#if RGENGC_PROFILE
	S(total_generated_normal_object_count);
	S(total_generated_shady_object_count);
	S(total_shade_operation_count);
	S(total_promoted_count);
	S(total_remembered_normal_object_count);
	S(total_remembered_shady_object_count);
#endif /* RGENGC_PROFILE */
#undef S
    }
}

static size_t
gc_stat_internal(VALUE hash_or_sym)
{
    rb_objspace_t *objspace = &rb_objspace;
    VALUE hash = Qnil, key = Qnil;

    setup_gc_stat_symbols();

    if (RB_TYPE_P(hash_or_sym, T_HASH)) {
	hash = hash_or_sym;
    }
    else if (SYMBOL_P(hash_or_sym)) {
	key = hash_or_sym;
    }
    else {
	rb_raise(rb_eTypeError, "non-hash or symbol argument");
    }

#define SET(name, attr) \
    if (key == gc_stat_symbols[gc_stat_sym_##name]) \
	return attr; \
    else if (hash != Qnil) \
	rb_hash_aset(hash, gc_stat_symbols[gc_stat_sym_##name], SIZET2NUM(attr));

    SET(count, objspace->profile.count);
    SET(time, (size_t) (objspace->profile.total_time_ns / (1000 * 1000) /* ns -> ms */)); // TODO: UINT64T2NUM

    /* implementation dependent counters */
    SET(heap_allocated_pages, heap_allocated_pages);
    SET(heap_sorted_length, heap_pages_sorted_length);
    SET(heap_allocatable_pages, heap_allocatable_pages(objspace));
    SET(heap_available_slots, objspace_available_slots(objspace));
    SET(heap_live_slots, objspace_live_slots(objspace));
    SET(heap_free_slots, objspace_free_slots(objspace));
    SET(heap_final_slots, heap_pages_final_slots);
    SET(heap_marked_slots, objspace->marked_slots);
    SET(heap_eden_pages, heap_eden_total_pages(objspace));
    SET(heap_tomb_pages, heap_tomb_total_pages(objspace));
    SET(total_allocated_pages, total_allocated_pages(objspace));
    SET(total_freed_pages, total_freed_pages(objspace));
    SET(total_allocated_objects, objspace->total_allocated_objects);
    SET(total_freed_objects, objspace->profile.total_freed_objects);
    SET(malloc_increase_bytes, malloc_increase);
    SET(malloc_increase_bytes_limit, malloc_limit);
    SET(minor_gc_count, objspace->profile.minor_gc_count);
    SET(major_gc_count, objspace->profile.major_gc_count);
    SET(compact_count, objspace->profile.compact_count);
    SET(read_barrier_faults, objspace->profile.read_barrier_faults);
    SET(total_moved_objects, objspace->rcompactor.total_moved);
    SET(remembered_wb_unprotected_objects, objspace->rgengc.uncollectible_wb_unprotected_objects);
    SET(remembered_wb_unprotected_objects_limit, objspace->rgengc.uncollectible_wb_unprotected_objects_limit);
    SET(old_objects, objspace->rgengc.old_objects);
    SET(old_objects_limit, objspace->rgengc.old_objects_limit);
#if RGENGC_ESTIMATE_OLDMALLOC
    SET(oldmalloc_increase_bytes, objspace->rgengc.oldmalloc_increase);
    SET(oldmalloc_increase_bytes_limit, objspace->rgengc.oldmalloc_increase_limit);
#endif

#if RGENGC_PROFILE
    SET(total_generated_normal_object_count, objspace->profile.total_generated_normal_object_count);
    SET(total_generated_shady_object_count, objspace->profile.total_generated_shady_object_count);
    SET(total_shade_operation_count, objspace->profile.total_shade_operation_count);
    SET(total_promoted_count, objspace->profile.total_promoted_count);
    SET(total_remembered_normal_object_count, objspace->profile.total_remembered_normal_object_count);
    SET(total_remembered_shady_object_count, objspace->profile.total_remembered_shady_object_count);
#endif /* RGENGC_PROFILE */
#undef SET

    if (!NIL_P(key)) { /* matched key should return above */
	rb_raise(rb_eArgError, "unknown key: %"PRIsVALUE, rb_sym2str(key));
    }

#if defined(RGENGC_PROFILE) && RGENGC_PROFILE >= 2
    if (hash != Qnil) {
	gc_count_add_each_types(hash, "generated_normal_object_count_types", objspace->profile.generated_normal_object_count_types);
	gc_count_add_each_types(hash, "generated_shady_object_count_types", objspace->profile.generated_shady_object_count_types);
	gc_count_add_each_types(hash, "shade_operation_count_types", objspace->profile.shade_operation_count_types);
	gc_count_add_each_types(hash, "promoted_types", objspace->profile.promoted_types);
	gc_count_add_each_types(hash, "remembered_normal_object_count_types", objspace->profile.remembered_normal_object_count_types);
	gc_count_add_each_types(hash, "remembered_shady_object_count_types", objspace->profile.remembered_shady_object_count_types);
    }
#endif

    return 0;
}

static VALUE
gc_stat(rb_execution_context_t *ec, VALUE self, VALUE arg) // arg is (nil || hash || symbol)
{
    if (NIL_P(arg)) {
        arg = rb_hash_new();
    }
    else if (SYMBOL_P(arg)) {
        size_t value = gc_stat_internal(arg);
        return SIZET2NUM(value);
    }
    else if (RB_TYPE_P(arg, T_HASH)) {
        // ok
    }
    else {
        rb_raise(rb_eTypeError, "non-hash or symbol given");
    }

    gc_stat_internal(arg);
    return arg;
}

size_t
rb_gc_stat(VALUE key)
{
    if (SYMBOL_P(key)) {
	size_t value = gc_stat_internal(key);
	return value;
    }
    else {
	gc_stat_internal(key);
	return 0;
    }
}


enum gc_stat_heap_sym {
    gc_stat_heap_sym_slot_size,
    gc_stat_heap_sym_heap_allocatable_pages,
    gc_stat_heap_sym_heap_eden_pages,
    gc_stat_heap_sym_heap_eden_slots,
    gc_stat_heap_sym_heap_tomb_pages,
    gc_stat_heap_sym_heap_tomb_slots,
    gc_stat_heap_sym_total_allocated_pages,
    gc_stat_heap_sym_total_freed_pages,
    gc_stat_heap_sym_last
};

static VALUE gc_stat_heap_symbols[gc_stat_heap_sym_last];

static void
setup_gc_stat_heap_symbols(void)
{
    if (gc_stat_heap_symbols[0] == 0) {
#define S(s) gc_stat_heap_symbols[gc_stat_heap_sym_##s] = ID2SYM(rb_intern_const(#s))
        S(slot_size);
        S(heap_allocatable_pages);
        S(heap_eden_pages);
        S(heap_eden_slots);
        S(heap_tomb_pages);
        S(heap_tomb_slots);
        S(total_allocated_pages);
        S(total_freed_pages);
#undef S
    }
}

static size_t
gc_stat_heap_internal(int size_pool_idx, VALUE hash_or_sym)
{
    rb_objspace_t *objspace = &rb_objspace;
    VALUE hash = Qnil, key = Qnil;

    setup_gc_stat_heap_symbols();

    if (RB_TYPE_P(hash_or_sym, T_HASH)) {
        hash = hash_or_sym;
    }
    else if (SYMBOL_P(hash_or_sym)) {
        key = hash_or_sym;
    }
    else {
        rb_raise(rb_eTypeError, "non-hash or symbol argument");
    }

    if (size_pool_idx < 0 || size_pool_idx >= SIZE_POOL_COUNT) {
        rb_raise(rb_eArgError, "size pool index out of range");
    }

    rb_size_pool_t *size_pool = &size_pools[size_pool_idx];

#define SET(name, attr) \
    if (key == gc_stat_heap_symbols[gc_stat_heap_sym_##name]) \
        return attr; \
    else if (hash != Qnil) \
        rb_hash_aset(hash, gc_stat_heap_symbols[gc_stat_heap_sym_##name], SIZET2NUM(attr));

    SET(slot_size, size_pool->slot_size);
    SET(heap_allocatable_pages, size_pool->allocatable_pages);
    SET(heap_eden_pages, SIZE_POOL_EDEN_HEAP(size_pool)->total_pages);
    SET(heap_eden_slots, SIZE_POOL_EDEN_HEAP(size_pool)->total_slots);
    SET(heap_tomb_pages, SIZE_POOL_TOMB_HEAP(size_pool)->total_pages);
    SET(heap_tomb_slots, SIZE_POOL_TOMB_HEAP(size_pool)->total_slots);
    SET(total_allocated_pages, size_pool->total_allocated_pages);
    SET(total_freed_pages, size_pool->total_freed_pages);
#undef SET

    if (!NIL_P(key)) { /* matched key should return above */
        rb_raise(rb_eArgError, "unknown key: %"PRIsVALUE, rb_sym2str(key));
    }

    return 0;
}

static VALUE
gc_stat_heap(rb_execution_context_t *ec, VALUE self, VALUE heap_name, VALUE arg)
{
    if (NIL_P(heap_name)) {
        if (NIL_P(arg)) {
            arg = rb_hash_new();
        }
        else if (RB_TYPE_P(arg, T_HASH)) {
            // ok
        }
        else {
            rb_raise(rb_eTypeError, "non-hash given");
        }

        for (int i = 0; i < SIZE_POOL_COUNT; i++) {
            VALUE hash = rb_hash_aref(arg, INT2FIX(i));
            if (NIL_P(hash)) {
                hash = rb_hash_new();
                rb_hash_aset(arg, INT2FIX(i), hash);
            }
            gc_stat_heap_internal(i, hash);
        }
    }
    else if (FIXNUM_P(heap_name)) {
        int size_pool_idx = FIX2INT(heap_name);

        if (NIL_P(arg)) {
            arg = rb_hash_new();
        }
        else if (SYMBOL_P(arg)) {
            size_t value = gc_stat_heap_internal(size_pool_idx, arg);
            return SIZET2NUM(value);
        }
        else if (RB_TYPE_P(arg, T_HASH)) {
            // ok
        }
        else {
            rb_raise(rb_eTypeError, "non-hash or symbol given");
        }

        gc_stat_heap_internal(size_pool_idx, arg);
    }
    else {
        rb_raise(rb_eTypeError, "heap_name must be nil or an Integer");
    }

    return arg;
}

static VALUE
gc_stress_get(rb_execution_context_t *ec, VALUE self)
{
    rb_objspace_t *objspace = &rb_objspace;
    return ruby_gc_stress_mode;
}

static void
gc_stress_set(rb_objspace_t *objspace, VALUE flag)
{
    objspace->flags.gc_stressful = RTEST(flag);
    objspace->gc_stress_mode = flag;
}

static VALUE
gc_stress_set_m(rb_execution_context_t *ec, VALUE self, VALUE flag)
{
    rb_objspace_t *objspace = &rb_objspace;
    gc_stress_set(objspace, flag);
    return flag;
}

VALUE
rb_gc_enable(void)
{
    rb_objspace_t *objspace = &rb_objspace;
    return rb_objspace_gc_enable(objspace);
}

VALUE
rb_objspace_gc_enable(rb_objspace_t *objspace)
{
    int old = dont_gc_val();

    dont_gc_off();
    return RBOOL(old);
}

static VALUE
gc_enable(rb_execution_context_t *ec, VALUE _)
{
    return rb_gc_enable();
}

VALUE
rb_gc_disable_no_rest(void)
{
    rb_objspace_t *objspace = &rb_objspace;
    return gc_disable_no_rest(objspace);
}

static VALUE
gc_disable_no_rest(rb_objspace_t *objspace)
{
    int old = dont_gc_val();
    dont_gc_on();
    return RBOOL(old);
}

VALUE
rb_gc_disable(void)
{
    rb_objspace_t *objspace = &rb_objspace;
    return rb_objspace_gc_disable(objspace);
}

VALUE
rb_objspace_gc_disable(rb_objspace_t *objspace)
{
    gc_rest(objspace);
    return gc_disable_no_rest(objspace);
}

static VALUE
gc_disable(rb_execution_context_t *ec, VALUE _)
{
    return rb_gc_disable();
}

static VALUE
gc_set_auto_compact(rb_execution_context_t *ec, VALUE _, VALUE v)
{
    /* If not MinGW, Windows, or does not have mmap, we cannot use mprotect for
     * the read barrier, so we must disable automatic compaction. */
#if !defined(__MINGW32__) && !defined(_WIN32)
    if (!USE_MMAP_ALIGNED_ALLOC) {
        rb_raise(rb_eNotImpError, "Automatic compaction isn't available on this platform");
    }
#endif

#if !GC_COMPACTION_SUPPORTED
    rb_raise(rb_eNotImpError, "Automatic compaction isn't available on this platform");
#endif

    ruby_enable_autocompact = RTEST(v);
    return v;
}

static VALUE
gc_get_auto_compact(rb_execution_context_t *ec, VALUE _)
{
    return RBOOL(ruby_enable_autocompact);
}

static int
get_envparam_size(const char *name, size_t *default_value, size_t lower_bound)
{
    const char *ptr = getenv(name);
    ssize_t val;

    if (ptr != NULL && *ptr) {
	size_t unit = 0;
	char *end;
#if SIZEOF_SIZE_T == SIZEOF_LONG_LONG
	val = strtoll(ptr, &end, 0);
#else
	val = strtol(ptr, &end, 0);
#endif
	switch (*end) {
	  case 'k': case 'K':
	    unit = 1024;
	    ++end;
	    break;
	  case 'm': case 'M':
	    unit = 1024*1024;
	    ++end;
	    break;
	  case 'g': case 'G':
	    unit = 1024*1024*1024;
	    ++end;
	    break;
	}
	while (*end && isspace((unsigned char)*end)) end++;
	if (*end) {
	    if (RTEST(ruby_verbose)) fprintf(stderr, "invalid string for %s: %s\n", name, ptr);
	    return 0;
	}
	if (unit > 0) {
	    if (val < -(ssize_t)(SIZE_MAX / 2 / unit) || (ssize_t)(SIZE_MAX / 2 / unit) < val) {
		if (RTEST(ruby_verbose)) fprintf(stderr, "%s=%s is ignored because it overflows\n", name, ptr);
		return 0;
	    }
	    val *= unit;
	}
	if (val > 0 && (size_t)val > lower_bound) {
	    if (RTEST(ruby_verbose)) {
		fprintf(stderr, "%s=%"PRIdSIZE" (default value: %"PRIuSIZE")\n", name, val, *default_value);
	    }
	    *default_value = (size_t)val;
	    return 1;
	}
	else {
	    if (RTEST(ruby_verbose)) {
		fprintf(stderr, "%s=%"PRIdSIZE" (default value: %"PRIuSIZE") is ignored because it must be greater than %"PRIuSIZE".\n",
			name, val, *default_value, lower_bound);
	    }
	    return 0;
	}
    }
    return 0;
}

static int
get_envparam_double(const char *name, double *default_value, double lower_bound, double upper_bound, int accept_zero)
{
    const char *ptr = getenv(name);
    double val;

    if (ptr != NULL && *ptr) {
	char *end;
	val = strtod(ptr, &end);
	if (!*ptr || *end) {
	    if (RTEST(ruby_verbose)) fprintf(stderr, "invalid string for %s: %s\n", name, ptr);
	    return 0;
	}

	if (accept_zero && val == 0.0) {
	    goto accept;
	}
	else if (val <= lower_bound) {
	    if (RTEST(ruby_verbose)) {
		fprintf(stderr, "%s=%f (default value: %f) is ignored because it must be greater than %f.\n",
			name, val, *default_value, lower_bound);
	    }
	}
	else if (upper_bound != 0.0 && /* ignore upper_bound if it is 0.0 */
		 val > upper_bound) {
	    if (RTEST(ruby_verbose)) {
		fprintf(stderr, "%s=%f (default value: %f) is ignored because it must be lower than %f.\n",
			name, val, *default_value, upper_bound);
	    }
	}
	else {
            goto accept;
	}
    }
    return 0;

  accept:
    if (RTEST(ruby_verbose)) fprintf(stderr, "%s=%f (default value: %f)\n", name, val, *default_value);
    *default_value = val;
    return 1;
}

static void
gc_set_initial_pages(void)
{
    size_t min_pages;
    rb_objspace_t *objspace = &rb_objspace;

    gc_rest(objspace);

    min_pages = gc_params.heap_init_slots / HEAP_PAGE_OBJ_LIMIT;

    size_t pages_per_class = (min_pages - heap_eden_total_pages(objspace)) / SIZE_POOL_COUNT;

    for (int i = 0; i < SIZE_POOL_COUNT; i++) {
        rb_size_pool_t *size_pool = &size_pools[i];

        heap_add_pages(objspace, size_pool, SIZE_POOL_EDEN_HEAP(size_pool), pages_per_class);
    }

    heap_add_pages(objspace, &size_pools[0], SIZE_POOL_EDEN_HEAP(&size_pools[0]), min_pages - heap_eden_total_pages(objspace));
}

/*
 * GC tuning environment variables
 *
 * * RUBY_GC_HEAP_INIT_SLOTS
 *   - Initial allocation slots.
 * * RUBY_GC_HEAP_FREE_SLOTS
 *   - Prepare at least this amount of slots after GC.
 *   - Allocate slots if there are not enough slots.
 * * RUBY_GC_HEAP_GROWTH_FACTOR (new from 2.1)
 *   - Allocate slots by this factor.
 *   - (next slots number) = (current slots number) * (this factor)
 * * RUBY_GC_HEAP_GROWTH_MAX_SLOTS (new from 2.1)
 *   - Allocation rate is limited to this number of slots.
 * * RUBY_GC_HEAP_FREE_SLOTS_MIN_RATIO (new from 2.4)
 *   - Allocate additional pages when the number of free slots is
 *     lower than the value (total_slots * (this ratio)).
 * * RUBY_GC_HEAP_FREE_SLOTS_GOAL_RATIO (new from 2.4)
 *   - Allocate slots to satisfy this formula:
 *       free_slots = total_slots * goal_ratio
 *   - In other words, prepare (total_slots * goal_ratio) free slots.
 *   - if this value is 0.0, then use RUBY_GC_HEAP_GROWTH_FACTOR directly.
 * * RUBY_GC_HEAP_FREE_SLOTS_MAX_RATIO (new from 2.4)
 *   - Allow to free pages when the number of free slots is
 *     greater than the value (total_slots * (this ratio)).
 * * RUBY_GC_HEAP_OLDOBJECT_LIMIT_FACTOR (new from 2.1.1)
 *   - Do full GC when the number of old objects is more than R * N
 *     where R is this factor and
 *           N is the number of old objects just after last full GC.
 *
 *  * obsolete
 *    * RUBY_FREE_MIN       -> RUBY_GC_HEAP_FREE_SLOTS (from 2.1)
 *    * RUBY_HEAP_MIN_SLOTS -> RUBY_GC_HEAP_INIT_SLOTS (from 2.1)
 *
 * * RUBY_GC_MALLOC_LIMIT
 * * RUBY_GC_MALLOC_LIMIT_MAX (new from 2.1)
 * * RUBY_GC_MALLOC_LIMIT_GROWTH_FACTOR (new from 2.1)
 *
 * * RUBY_GC_OLDMALLOC_LIMIT (new from 2.1)
 * * RUBY_GC_OLDMALLOC_LIMIT_MAX (new from 2.1)
 * * RUBY_GC_OLDMALLOC_LIMIT_GROWTH_FACTOR (new from 2.1)
 */

void
ruby_gc_set_params(void)
{
    /* RUBY_GC_HEAP_FREE_SLOTS */
    if (get_envparam_size("RUBY_GC_HEAP_FREE_SLOTS", &gc_params.heap_free_slots, 0)) {
	/* ok */
    }

    /* RUBY_GC_HEAP_INIT_SLOTS */
    if (get_envparam_size("RUBY_GC_HEAP_INIT_SLOTS", &gc_params.heap_init_slots, 0)) {
	gc_set_initial_pages();
    }

    get_envparam_double("RUBY_GC_HEAP_GROWTH_FACTOR", &gc_params.growth_factor, 1.0, 0.0, FALSE);
    get_envparam_size  ("RUBY_GC_HEAP_GROWTH_MAX_SLOTS", &gc_params.growth_max_slots, 0);
    get_envparam_double("RUBY_GC_HEAP_FREE_SLOTS_MIN_RATIO", &gc_params.heap_free_slots_min_ratio,
			0.0, 1.0, FALSE);
    get_envparam_double("RUBY_GC_HEAP_FREE_SLOTS_MAX_RATIO", &gc_params.heap_free_slots_max_ratio,
			gc_params.heap_free_slots_min_ratio, 1.0, FALSE);
    get_envparam_double("RUBY_GC_HEAP_FREE_SLOTS_GOAL_RATIO", &gc_params.heap_free_slots_goal_ratio,
			gc_params.heap_free_slots_min_ratio, gc_params.heap_free_slots_max_ratio, TRUE);
    get_envparam_double("RUBY_GC_HEAP_OLDOBJECT_LIMIT_FACTOR", &gc_params.oldobject_limit_factor, 0.0, 0.0, TRUE);

    get_envparam_size  ("RUBY_GC_MALLOC_LIMIT", &gc_params.malloc_limit_min, 0);
    get_envparam_size  ("RUBY_GC_MALLOC_LIMIT_MAX", &gc_params.malloc_limit_max, 0);
    if (!gc_params.malloc_limit_max) { /* ignore max-check if 0 */
        gc_params.malloc_limit_max = SIZE_MAX;
    }
    get_envparam_double("RUBY_GC_MALLOC_LIMIT_GROWTH_FACTOR", &gc_params.malloc_limit_growth_factor, 1.0, 0.0, FALSE);

#if RGENGC_ESTIMATE_OLDMALLOC
    if (get_envparam_size("RUBY_GC_OLDMALLOC_LIMIT", &gc_params.oldmalloc_limit_min, 0)) {
	rb_objspace_t *objspace = &rb_objspace;
	objspace->rgengc.oldmalloc_increase_limit = gc_params.oldmalloc_limit_min;
    }
    get_envparam_size  ("RUBY_GC_OLDMALLOC_LIMIT_MAX", &gc_params.oldmalloc_limit_max, 0);
    get_envparam_double("RUBY_GC_OLDMALLOC_LIMIT_GROWTH_FACTOR", &gc_params.oldmalloc_limit_growth_factor, 1.0, 0.0, FALSE);
#endif
}

static void
reachable_objects_from_callback(VALUE obj)
{
    rb_ractor_t *cr = GET_RACTOR();
    cr->mfd->mark_func(obj, cr->mfd->data);
}

void
rb_objspace_reachable_objects_from(VALUE obj, void (func)(VALUE, void *), void *data)
{
    rb_objspace_t *objspace = &rb_objspace;

    if (during_gc) rb_bug("rb_objspace_reachable_objects_from() is not supported while during_gc == true");

    if (is_markable_object(objspace, obj)) {
        rb_ractor_t *cr = GET_RACTOR();
        struct gc_mark_func_data_struct mfd = {
            .mark_func = func,
            .data = data,
        }, *prev_mfd = cr->mfd;

        cr->mfd = &mfd;
	gc_mark_children(objspace, obj);
        cr->mfd = prev_mfd;
    }
}

struct root_objects_data {
    const char *category;
    void (*func)(const char *category, VALUE, void *);
    void *data;
};

static void
root_objects_from(VALUE obj, void *ptr)
{
    const struct root_objects_data *data = (struct root_objects_data *)ptr;
    (*data->func)(data->category, obj, data->data);
}

void
rb_objspace_reachable_objects_from_root(void (func)(const char *category, VALUE, void *), void *passing_data)
{
    rb_objspace_t *objspace = &rb_objspace;
    objspace_reachable_objects_from_root(objspace, func, passing_data);
}

static void
objspace_reachable_objects_from_root(rb_objspace_t *objspace, void (func)(const char *category, VALUE, void *), void *passing_data)
{
    if (during_gc) rb_bug("objspace_reachable_objects_from_root() is not supported while during_gc == true");

    rb_ractor_t *cr = GET_RACTOR();
    struct root_objects_data data = {
        .func = func,
        .data = passing_data,
    };
    struct gc_mark_func_data_struct mfd = {
        .mark_func = root_objects_from,
        .data = &data,
    }, *prev_mfd = cr->mfd;

    cr->mfd = &mfd;
    gc_mark_roots(objspace, &data.category);
    cr->mfd = prev_mfd;
}

/*
  ------------------------ Extended allocator ------------------------
*/

struct gc_raise_tag {
    VALUE exc;
    const char *fmt;
    va_list *ap;
};

static void *
gc_vraise(void *ptr)
{
    struct gc_raise_tag *argv = ptr;
    rb_vraise(argv->exc, argv->fmt, *argv->ap);
    UNREACHABLE_RETURN(NULL);
}

static void
gc_raise(VALUE exc, const char *fmt, ...)
{
    va_list ap;
    va_start(ap, fmt);
    struct gc_raise_tag argv = {
        exc, fmt, &ap,
    };

    if (ruby_thread_has_gvl_p()) {
        gc_vraise(&argv);
        UNREACHABLE;
    }
    else if (ruby_native_thread_p()) {
        rb_thread_call_with_gvl(gc_vraise, &argv);
        UNREACHABLE;
    }
    else {
        /* Not in a ruby thread */
        fprintf(stderr, "%s", "[FATAL] ");
        vfprintf(stderr, fmt, ap);
    }

    va_end(ap);
    abort();
}

static void objspace_xfree(rb_objspace_t *objspace, void *ptr, size_t size);

static void
negative_size_allocation_error(const char *msg)
{
    gc_raise(rb_eNoMemError, "%s", msg);
}

static void *
ruby_memerror_body(void *dummy)
{
    rb_memerror();
    return 0;
}

NORETURN(static void ruby_memerror(void));
RBIMPL_ATTR_MAYBE_UNUSED()
static void
ruby_memerror(void)
{
    if (ruby_thread_has_gvl_p()) {
	rb_memerror();
    }
    else {
	if (ruby_native_thread_p()) {
	    rb_thread_call_with_gvl(ruby_memerror_body, 0);
	}
	else {
	    /* no ruby thread */
	    fprintf(stderr, "[FATAL] failed to allocate memory\n");
	}
    }
    exit(EXIT_FAILURE);
}

void
rb_memerror(void)
{
    rb_execution_context_t *ec = GET_EC();
    rb_objspace_t *objspace = rb_objspace_of(rb_ec_vm_ptr(ec));
    VALUE exc;

    if (0) {
        // Print out pid, sleep, so you can attach debugger to see what went wrong:
        fprintf(stderr, "rb_memerror pid=%"PRI_PIDT_PREFIX"d\n", getpid());
        sleep(60);
    }

    if (during_gc) {
        // TODO: OMG!! How to implement it?
        gc_exit(objspace, gc_enter_event_rb_memerror, NULL);
    }

    exc = nomem_error;
    if (!exc ||
	rb_ec_raised_p(ec, RAISED_NOMEMORY)) {
	fprintf(stderr, "[FATAL] failed to allocate memory\n");
	exit(EXIT_FAILURE);
    }
    if (rb_ec_raised_p(ec, RAISED_NOMEMORY)) {
	rb_ec_raised_clear(ec);
    }
    else {
	rb_ec_raised_set(ec, RAISED_NOMEMORY);
	exc = ruby_vm_special_exception_copy(exc);
    }
    ec->errinfo = exc;
    EC_JUMP_TAG(ec, TAG_RAISE);
}

void *
rb_aligned_malloc(size_t alignment, size_t size)
{
    void *res;

#if defined __MINGW32__
    res = __mingw_aligned_malloc(size, alignment);
#elif defined _WIN32
    void *_aligned_malloc(size_t, size_t);
    res = _aligned_malloc(size, alignment);
#else
    if (USE_MMAP_ALIGNED_ALLOC) {
        GC_ASSERT(alignment % sysconf(_SC_PAGE_SIZE) == 0);

        char *ptr = mmap(NULL, alignment + size, PROT_READ | PROT_WRITE, MAP_PRIVATE | MAP_ANONYMOUS, -1, 0);
        if (ptr == MAP_FAILED) {
            return NULL;
        }

        char *aligned = ptr + alignment;
        aligned -= ((VALUE)aligned & (alignment - 1));
        GC_ASSERT(aligned > ptr);
        GC_ASSERT(aligned <= ptr + alignment);

        size_t start_out_of_range_size = aligned - ptr;
        GC_ASSERT(start_out_of_range_size % sysconf(_SC_PAGE_SIZE) == 0);
        if (start_out_of_range_size > 0) {
            if (munmap(ptr, start_out_of_range_size)) {
                rb_bug("rb_aligned_malloc: munmap failed for start");
            }
        }

        size_t end_out_of_range_size = alignment - start_out_of_range_size;
        GC_ASSERT(end_out_of_range_size % sysconf(_SC_PAGE_SIZE) == 0);
        if (end_out_of_range_size > 0) {
            if (munmap(aligned + size, end_out_of_range_size)) {
                rb_bug("rb_aligned_malloc: munmap failed for end");
            }
        }

        res = (void *)aligned;
    }
    else {
# if defined(HAVE_POSIX_MEMALIGN)
        if (posix_memalign(&res, alignment, size) != 0) {
            return NULL;
        }
# elif defined(HAVE_MEMALIGN)
        res = memalign(alignment, size);
# else
        char* aligned;
        res = malloc(alignment + size + sizeof(void*));
        aligned = (char*)res + alignment + sizeof(void*);
        aligned -= ((VALUE)aligned & (alignment - 1));
        ((void**)aligned)[-1] = res;
        res = (void*)aligned;
# endif
    }
#endif

    /* alignment must be a power of 2 */
    GC_ASSERT(((alignment - 1) & alignment) == 0);
    GC_ASSERT(alignment % sizeof(void*) == 0);
    return res;
}

static void
rb_aligned_free(void *ptr, size_t size)
{
#if defined __MINGW32__
    __mingw_aligned_free(ptr);
#elif defined _WIN32
    _aligned_free(ptr);
#else
    if (USE_MMAP_ALIGNED_ALLOC) {
        GC_ASSERT(size % sysconf(_SC_PAGE_SIZE) == 0);
        if (munmap(ptr, size)) {
            rb_bug("rb_aligned_free: munmap failed");
        }
    }
    else {
# if defined(HAVE_POSIX_MEMALIGN) || defined(HAVE_MEMALIGN)
        free(ptr);
# else
        free(((void**)ptr)[-1]);
# endif
    }
#endif
}

static inline size_t
objspace_malloc_size(rb_objspace_t *objspace, void *ptr, size_t hint)
{
#ifdef HAVE_MALLOC_USABLE_SIZE
    return malloc_usable_size(ptr);
#else
    return hint;
#endif
}

enum memop_type {
    MEMOP_TYPE_MALLOC  = 0,
    MEMOP_TYPE_FREE,
    MEMOP_TYPE_REALLOC
};

static inline void
atomic_sub_nounderflow(size_t *var, size_t sub)
{
    if (sub == 0) return;

    while (1) {
	size_t val = *var;
	if (val < sub) sub = val;
	if (ATOMIC_SIZE_CAS(*var, val, val-sub) == val) break;
    }
}

static void
objspace_malloc_gc_stress(rb_objspace_t *objspace)
{
    if (ruby_gc_stressful && ruby_native_thread_p()) {
        unsigned int reason = (GPR_FLAG_IMMEDIATE_MARK | GPR_FLAG_IMMEDIATE_SWEEP |
                               GPR_FLAG_STRESS | GPR_FLAG_MALLOC);

        if (gc_stress_full_mark_after_malloc_p()) {
            reason |= GPR_FLAG_FULL_MARK;
        }
        garbage_collect_with_gvl(objspace, reason);
    }
}

static inline bool
objspace_malloc_increase_report(rb_objspace_t *objspace, void *mem, size_t new_size, size_t old_size, enum memop_type type)
{
    if (0) fprintf(stderr, "increase - ptr: %p, type: %s, new_size: %"PRIdSIZE", old_size: %"PRIdSIZE"\n",
		   mem,
		   type == MEMOP_TYPE_MALLOC  ? "malloc" :
		   type == MEMOP_TYPE_FREE    ? "free  " :
		   type == MEMOP_TYPE_REALLOC ? "realloc": "error",
		   new_size, old_size);
    return false;
}

static bool
objspace_malloc_increase_body(rb_objspace_t *objspace, void *mem, size_t new_size, size_t old_size, enum memop_type type)
{
    if (new_size > old_size) {
	ATOMIC_SIZE_ADD(malloc_increase, new_size - old_size);
#if RGENGC_ESTIMATE_OLDMALLOC
	ATOMIC_SIZE_ADD(objspace->rgengc.oldmalloc_increase, new_size - old_size);
#endif
    }
    else {
	atomic_sub_nounderflow(&malloc_increase, old_size - new_size);
#if RGENGC_ESTIMATE_OLDMALLOC
	atomic_sub_nounderflow(&objspace->rgengc.oldmalloc_increase, old_size - new_size);
#endif
    }

    if (type == MEMOP_TYPE_MALLOC) {
      retry:
	if (malloc_increase > malloc_limit && ruby_native_thread_p() && !dont_gc_val()) {
	    if (ruby_thread_has_gvl_p() && is_lazy_sweeping(objspace)) {
		gc_rest(objspace); /* gc_rest can reduce malloc_increase */
		goto retry;
	    }
	    garbage_collect_with_gvl(objspace, GPR_FLAG_MALLOC);
	}
    }

#if MALLOC_ALLOCATED_SIZE
    if (new_size >= old_size) {
	ATOMIC_SIZE_ADD(objspace->malloc_params.allocated_size, new_size - old_size);
    }
    else {
	size_t dec_size = old_size - new_size;
	size_t allocated_size = objspace->malloc_params.allocated_size;

#if MALLOC_ALLOCATED_SIZE_CHECK
	if (allocated_size < dec_size) {
	    rb_bug("objspace_malloc_increase: underflow malloc_params.allocated_size.");
	}
#endif
	atomic_sub_nounderflow(&objspace->malloc_params.allocated_size, dec_size);
    }

    switch (type) {
      case MEMOP_TYPE_MALLOC:
	ATOMIC_SIZE_INC(objspace->malloc_params.allocations);
	break;
      case MEMOP_TYPE_FREE:
	{
	    size_t allocations = objspace->malloc_params.allocations;
	    if (allocations > 0) {
		atomic_sub_nounderflow(&objspace->malloc_params.allocations, 1);
	    }
#if MALLOC_ALLOCATED_SIZE_CHECK
	    else {
		GC_ASSERT(objspace->malloc_params.allocations > 0);
	    }
#endif
	}
	break;
      case MEMOP_TYPE_REALLOC: /* ignore */ break;
    }
#endif
    return true;
}

#define objspace_malloc_increase(...) \
    for (bool malloc_increase_done = objspace_malloc_increase_report(__VA_ARGS__); \
	 !malloc_increase_done; \
	 malloc_increase_done = objspace_malloc_increase_body(__VA_ARGS__))

struct malloc_obj_info { /* 4 words */
    size_t size;
#if USE_GC_MALLOC_OBJ_INFO_DETAILS
    size_t gen;
    const char *file;
    size_t line;
#endif
};

#if USE_GC_MALLOC_OBJ_INFO_DETAILS
const char *ruby_malloc_info_file;
int ruby_malloc_info_line;
#endif

static inline size_t
objspace_malloc_prepare(rb_objspace_t *objspace, size_t size)
{
    if (size == 0) size = 1;

#if CALC_EXACT_MALLOC_SIZE
    size += sizeof(struct malloc_obj_info);
#endif

    return size;
}

static inline void *
objspace_malloc_fixup(rb_objspace_t *objspace, void *mem, size_t size)
{
    size = objspace_malloc_size(objspace, mem, size);
    objspace_malloc_increase(objspace, mem, size, 0, MEMOP_TYPE_MALLOC);

#if CALC_EXACT_MALLOC_SIZE
    {
        struct malloc_obj_info *info = mem;
        info->size = size;
#if USE_GC_MALLOC_OBJ_INFO_DETAILS
        info->gen = objspace->profile.count;
        info->file = ruby_malloc_info_file;
        info->line = info->file ? ruby_malloc_info_line : 0;
#endif
        mem = info + 1;
    }
#endif

    return mem;
}

#if defined(__GNUC__) && RUBY_DEBUG
#define RB_BUG_INSTEAD_OF_RB_MEMERROR
#endif

#ifdef RB_BUG_INSTEAD_OF_RB_MEMERROR
#define TRY_WITH_GC(siz, expr) do {                          \
        const gc_profile_record_flag gpr =                   \
            GPR_FLAG_FULL_MARK           |                   \
            GPR_FLAG_IMMEDIATE_MARK      |                   \
            GPR_FLAG_IMMEDIATE_SWEEP     |                   \
            GPR_FLAG_MALLOC;                                 \
        objspace_malloc_gc_stress(objspace);                 \
                                                             \
        if (LIKELY((expr))) {                                \
            /* Success on 1st try */                         \
        }                                                    \
        else if (!garbage_collect_with_gvl(objspace, gpr)) { \
            /* @shyouhei thinks this doesn't happen */       \
            rb_bug("TRY_WITH_GC: could not GC");             \
        }                                                    \
        else if ((expr)) {                                   \
            /* Success on 2nd try */                         \
        }                                                    \
        else {                                               \
            rb_bug("TRY_WITH_GC: could not allocate:"        \
                   "%"PRIdSIZE" bytes for %s",               \
                   siz, # expr);                             \
        }                                                    \
    } while (0)
#else
#define TRY_WITH_GC(siz, alloc) do { \
        objspace_malloc_gc_stress(objspace); \
	if (!(alloc) && \
            (!garbage_collect_with_gvl(objspace, GPR_FLAG_FULL_MARK | \
                GPR_FLAG_IMMEDIATE_MARK | GPR_FLAG_IMMEDIATE_SWEEP | \
                GPR_FLAG_MALLOC) || \
	     !(alloc))) { \
	    ruby_memerror(); \
	} \
    } while (0)
#endif

/* these shouldn't be called directly.
 * objspace_* functions do not check allocation size.
 */
static void *
objspace_xmalloc0(rb_objspace_t *objspace, size_t size)
{
    void *mem;

    size = objspace_malloc_prepare(objspace, size);
    TRY_WITH_GC(size, mem = malloc(size));
    RB_DEBUG_COUNTER_INC(heap_xmalloc);
    return objspace_malloc_fixup(objspace, mem, size);
}

static inline size_t
xmalloc2_size(const size_t count, const size_t elsize)
{
    return size_mul_or_raise(count, elsize, rb_eArgError);
}

static void *
objspace_xrealloc(rb_objspace_t *objspace, void *ptr, size_t new_size, size_t old_size)
{
    void *mem;

    if (!ptr) return objspace_xmalloc0(objspace, new_size);

    /*
     * The behavior of realloc(ptr, 0) is implementation defined.
     * Therefore we don't use realloc(ptr, 0) for portability reason.
     * see http://www.open-std.org/jtc1/sc22/wg14/www/docs/dr_400.htm
     */
    if (new_size == 0) {
        if ((mem = objspace_xmalloc0(objspace, 0)) != NULL) {
            /*
             * - OpenBSD's malloc(3) man page says that when 0 is passed, it
             *   returns a non-NULL pointer to an access-protected memory page.
             *   The returned pointer cannot be read / written at all, but
             *   still be a valid argument of free().
             *
             *   https://man.openbsd.org/malloc.3
             *
             * - Linux's malloc(3) man page says that it _might_ perhaps return
             *   a non-NULL pointer when its argument is 0.  That return value
             *   is safe (and is expected) to be passed to free().
             *
             *   http://man7.org/linux/man-pages/man3/malloc.3.html
             *
             * - As I read the implementation jemalloc's malloc() returns fully
             *   normal 16 bytes memory region when its argument is 0.
             *
             * - As I read the implementation musl libc's malloc() returns
             *   fully normal 32 bytes memory region when its argument is 0.
             *
             * - Other malloc implementations can also return non-NULL.
             */
            objspace_xfree(objspace, ptr, old_size);
            return mem;
        }
        else {
            /*
             * It is dangerous to return NULL here, because that could lead to
             * RCE.  Fallback to 1 byte instead of zero.
             *
             * https://cve.mitre.org/cgi-bin/cvename.cgi?name=CVE-2019-11932
             */
            new_size = 1;
        }
    }

#if CALC_EXACT_MALLOC_SIZE
    {
        struct malloc_obj_info *info = (struct malloc_obj_info *)ptr - 1;
        new_size += sizeof(struct malloc_obj_info);
        ptr = info;
        old_size = info->size;
    }
#endif

    old_size = objspace_malloc_size(objspace, ptr, old_size);
    TRY_WITH_GC(new_size, mem = realloc(ptr, new_size));
    new_size = objspace_malloc_size(objspace, mem, new_size);

#if CALC_EXACT_MALLOC_SIZE
    {
        struct malloc_obj_info *info = mem;
        info->size = new_size;
        mem = info + 1;
    }
#endif

    objspace_malloc_increase(objspace, mem, new_size, old_size, MEMOP_TYPE_REALLOC);

    RB_DEBUG_COUNTER_INC(heap_xrealloc);
    return mem;
}

#if CALC_EXACT_MALLOC_SIZE && USE_GC_MALLOC_OBJ_INFO_DETAILS

#define MALLOC_INFO_GEN_SIZE 100
#define MALLOC_INFO_SIZE_SIZE 10
static size_t malloc_info_gen_cnt[MALLOC_INFO_GEN_SIZE];
static size_t malloc_info_gen_size[MALLOC_INFO_GEN_SIZE];
static size_t malloc_info_size[MALLOC_INFO_SIZE_SIZE+1];
static st_table *malloc_info_file_table;

static int
mmalloc_info_file_i(st_data_t key, st_data_t val, st_data_t dmy)
{
    const char *file = (void *)key;
    const size_t *data = (void *)val;

    fprintf(stderr, "%s\t%"PRIdSIZE"\t%"PRIdSIZE"\n", file, data[0], data[1]);

    return ST_CONTINUE;
}

__attribute__((destructor))
void
rb_malloc_info_show_results(void)
{
    int i;

    fprintf(stderr, "* malloc_info gen statistics\n");
    for (i=0; i<MALLOC_INFO_GEN_SIZE; i++) {
        if (i == MALLOC_INFO_GEN_SIZE-1) {
            fprintf(stderr, "more\t%"PRIdSIZE"\t%"PRIdSIZE"\n", malloc_info_gen_cnt[i], malloc_info_gen_size[i]);
        }
        else {
            fprintf(stderr, "%d\t%"PRIdSIZE"\t%"PRIdSIZE"\n", i, malloc_info_gen_cnt[i], malloc_info_gen_size[i]);
        }
    }

    fprintf(stderr, "* malloc_info size statistics\n");
    for (i=0; i<MALLOC_INFO_SIZE_SIZE; i++) {
        int s = 16 << i;
        fprintf(stderr, "%d\t%"PRIdSIZE"\n", s, malloc_info_size[i]);
    }
    fprintf(stderr, "more\t%"PRIdSIZE"\n", malloc_info_size[i]);

    if (malloc_info_file_table) {
        fprintf(stderr, "* malloc_info file statistics\n");
        st_foreach(malloc_info_file_table, mmalloc_info_file_i, 0);
    }
}
#else
void
rb_malloc_info_show_results(void)
{
}
#endif

static void
objspace_xfree(rb_objspace_t *objspace, void *ptr, size_t old_size)
{
    if (!ptr) {
        /*
         * ISO/IEC 9899 says "If ptr is a null pointer, no action occurs" since
         * its first version.  We would better follow.
         */
        return;
    }
#if CALC_EXACT_MALLOC_SIZE
    struct malloc_obj_info *info = (struct malloc_obj_info *)ptr - 1;
    ptr = info;
    old_size = info->size;

#if USE_GC_MALLOC_OBJ_INFO_DETAILS
    {
        int gen = (int)(objspace->profile.count - info->gen);
        int gen_index = gen >= MALLOC_INFO_GEN_SIZE ? MALLOC_INFO_GEN_SIZE-1 : gen;
        int i;

        malloc_info_gen_cnt[gen_index]++;
        malloc_info_gen_size[gen_index] += info->size;

        for (i=0; i<MALLOC_INFO_SIZE_SIZE; i++) {
            size_t s = 16 << i;
            if (info->size <= s) {
                malloc_info_size[i]++;
                goto found;
            }
        }
        malloc_info_size[i]++;
      found:;

        {
            st_data_t key = (st_data_t)info->file, d;
            size_t *data;

            if (malloc_info_file_table == NULL) {
                malloc_info_file_table = st_init_numtable_with_size(1024);
            }
            if (st_lookup(malloc_info_file_table, key, &d)) {
                /* hit */
                data = (size_t *)d;
            }
            else {
                data = malloc(xmalloc2_size(2, sizeof(size_t)));
                if (data == NULL) rb_bug("objspace_xfree: can not allocate memory");
                data[0] = data[1] = 0;
                st_insert(malloc_info_file_table, key, (st_data_t)data);
            }
            data[0] ++;
            data[1] += info->size;
        };
        if (0 && gen >= 2) {         /* verbose output */
            if (info->file) {
                fprintf(stderr, "free - size:%"PRIdSIZE", gen:%d, pos: %s:%"PRIdSIZE"\n",
                        info->size, gen, info->file, info->line);
            }
            else {
                fprintf(stderr, "free - size:%"PRIdSIZE", gen:%d\n",
                        info->size, gen);
            }
        }
    }
#endif
#endif
    old_size = objspace_malloc_size(objspace, ptr, old_size);

    objspace_malloc_increase(objspace, ptr, 0, old_size, MEMOP_TYPE_FREE) {
	free(ptr);
	RB_DEBUG_COUNTER_INC(heap_xfree);
    }
}

static void *
ruby_xmalloc0(size_t size)
{
    return objspace_xmalloc0(&rb_objspace, size);
}

void *
ruby_xmalloc_body(size_t size)
{
    if ((ssize_t)size < 0) {
	negative_size_allocation_error("too large allocation size");
    }
    return ruby_xmalloc0(size);
}

void
ruby_malloc_size_overflow(size_t count, size_t elsize)
{
    rb_raise(rb_eArgError,
	     "malloc: possible integer overflow (%"PRIuSIZE"*%"PRIuSIZE")",
	     count, elsize);
}

void *
ruby_xmalloc2_body(size_t n, size_t size)
{
    return objspace_xmalloc0(&rb_objspace, xmalloc2_size(n, size));
}

static void *
objspace_xcalloc(rb_objspace_t *objspace, size_t size)
{
    void *mem;

    size = objspace_malloc_prepare(objspace, size);
    TRY_WITH_GC(size, mem = calloc1(size));
    return objspace_malloc_fixup(objspace, mem, size);
}

void *
ruby_xcalloc_body(size_t n, size_t size)
{
    return objspace_xcalloc(&rb_objspace, xmalloc2_size(n, size));
}

#ifdef ruby_sized_xrealloc
#undef ruby_sized_xrealloc
#endif
void *
ruby_sized_xrealloc(void *ptr, size_t new_size, size_t old_size)
{
    if ((ssize_t)new_size < 0) {
	negative_size_allocation_error("too large allocation size");
    }

    return objspace_xrealloc(&rb_objspace, ptr, new_size, old_size);
}

void *
ruby_xrealloc_body(void *ptr, size_t new_size)
{
    return ruby_sized_xrealloc(ptr, new_size, 0);
}

#ifdef ruby_sized_xrealloc2
#undef ruby_sized_xrealloc2
#endif
void *
ruby_sized_xrealloc2(void *ptr, size_t n, size_t size, size_t old_n)
{
    size_t len = xmalloc2_size(n, size);
    return objspace_xrealloc(&rb_objspace, ptr, len, old_n * size);
}

void *
ruby_xrealloc2_body(void *ptr, size_t n, size_t size)
{
    return ruby_sized_xrealloc2(ptr, n, size, 0);
}

#ifdef ruby_sized_xfree
#undef ruby_sized_xfree
#endif
void
ruby_sized_xfree(void *x, size_t size)
{
    if (x) {
	objspace_xfree(&rb_objspace, x, size);
    }
}

void
ruby_xfree(void *x)
{
    ruby_sized_xfree(x, 0);
}

void *
rb_xmalloc_mul_add(size_t x, size_t y, size_t z) /* x * y + z */
{
    size_t w = size_mul_add_or_raise(x, y, z, rb_eArgError);
    return ruby_xmalloc(w);
}

void *
rb_xrealloc_mul_add(const void *p, size_t x, size_t y, size_t z) /* x * y + z */
{
    size_t w = size_mul_add_or_raise(x, y, z, rb_eArgError);
    return ruby_xrealloc((void *)p, w);
}

void *
rb_xmalloc_mul_add_mul(size_t x, size_t y, size_t z, size_t w) /* x * y + z * w */
{
    size_t u = size_mul_add_mul_or_raise(x, y, z, w, rb_eArgError);
    return ruby_xmalloc(u);
}

void *
rb_xcalloc_mul_add_mul(size_t x, size_t y, size_t z, size_t w) /* x * y + z * w */
{
    size_t u = size_mul_add_mul_or_raise(x, y, z, w, rb_eArgError);
    return ruby_xcalloc(u, 1);
}

/* Mimic ruby_xmalloc, but need not rb_objspace.
 * should return pointer suitable for ruby_xfree
 */
void *
ruby_mimmalloc(size_t size)
{
    void *mem;
#if CALC_EXACT_MALLOC_SIZE
    size += sizeof(struct malloc_obj_info);
#endif
    mem = malloc(size);
#if CALC_EXACT_MALLOC_SIZE
    if (!mem) {
        return NULL;
    }
    else
    /* set 0 for consistency of allocated_size/allocations */
    {
        struct malloc_obj_info *info = mem;
        info->size = 0;
#if USE_GC_MALLOC_OBJ_INFO_DETAILS
        info->gen = 0;
        info->file = NULL;
        info->line = 0;
#endif
        mem = info + 1;
    }
#endif
    return mem;
}

void
ruby_mimfree(void *ptr)
{
#if CALC_EXACT_MALLOC_SIZE
    struct malloc_obj_info *info = (struct malloc_obj_info *)ptr - 1;
    ptr = info;
#endif
    free(ptr);
}

void *
rb_alloc_tmp_buffer_with_count(volatile VALUE *store, size_t size, size_t cnt)
{
    void *ptr;
    VALUE imemo;
    rb_imemo_tmpbuf_t *tmpbuf;

    /* Keep the order; allocate an empty imemo first then xmalloc, to
     * get rid of potential memory leak */
    imemo = rb_imemo_tmpbuf_auto_free_maybe_mark_buffer(NULL, 0);
    *store = imemo;
    ptr = ruby_xmalloc0(size);
    tmpbuf = (rb_imemo_tmpbuf_t *)imemo;
    tmpbuf->ptr = ptr;
    tmpbuf->cnt = cnt;
    return ptr;
}

void *
rb_alloc_tmp_buffer(volatile VALUE *store, long len)
{
    long cnt;

    if (len < 0 || (cnt = (long)roomof(len, sizeof(VALUE))) < 0) {
	rb_raise(rb_eArgError, "negative buffer size (or size too big)");
    }

    return rb_alloc_tmp_buffer_with_count(store, len, cnt);
}

void
rb_free_tmp_buffer(volatile VALUE *store)
{
    rb_imemo_tmpbuf_t *s = (rb_imemo_tmpbuf_t*)ATOMIC_VALUE_EXCHANGE(*store, 0);
    if (s) {
	void *ptr = ATOMIC_PTR_EXCHANGE(s->ptr, 0);
	s->cnt = 0;
	ruby_xfree(ptr);
    }
}

#if MALLOC_ALLOCATED_SIZE
/*
 *  call-seq:
 *     GC.malloc_allocated_size -> Integer
 *
 *  Returns the size of memory allocated by malloc().
 *
 *  Only available if ruby was built with +CALC_EXACT_MALLOC_SIZE+.
 */

static VALUE
gc_malloc_allocated_size(VALUE self)
{
    return UINT2NUM(rb_objspace.malloc_params.allocated_size);
}

/*
 *  call-seq:
 *     GC.malloc_allocations -> Integer
 *
 *  Returns the number of malloc() allocations.
 *
 *  Only available if ruby was built with +CALC_EXACT_MALLOC_SIZE+.
 */

static VALUE
gc_malloc_allocations(VALUE self)
{
    return UINT2NUM(rb_objspace.malloc_params.allocations);
}
#endif

void
rb_gc_adjust_memory_usage(ssize_t diff)
{
    rb_objspace_t *objspace = &rb_objspace;
    if (diff > 0) {
	objspace_malloc_increase(objspace, 0, diff, 0, MEMOP_TYPE_REALLOC);
    }
    else if (diff < 0) {
	objspace_malloc_increase(objspace, 0, 0, -diff, MEMOP_TYPE_REALLOC);
    }
}

/*
  ------------------------------ WeakMap ------------------------------
*/

struct weakmap {
    st_table *obj2wmap;		/* obj -> [ref,...] */
    st_table *wmap2obj;		/* ref -> obj */
    VALUE final;
};

#define WMAP_DELETE_DEAD_OBJECT_IN_MARK 0

#if WMAP_DELETE_DEAD_OBJECT_IN_MARK
static int
wmap_mark_map(st_data_t key, st_data_t val, st_data_t arg)
{
    rb_objspace_t *objspace = (rb_objspace_t *)arg;
    VALUE obj = (VALUE)val;
    if (!is_live_object(objspace, obj)) return ST_DELETE;
    return ST_CONTINUE;
}
#endif

static void
wmap_compact(void *ptr)
{
    struct weakmap *w = ptr;
    if (w->wmap2obj) rb_gc_update_tbl_refs(w->wmap2obj);
    if (w->obj2wmap) rb_gc_update_tbl_refs(w->obj2wmap);
    w->final = rb_gc_location(w->final);
}

static void
wmap_mark(void *ptr)
{
    struct weakmap *w = ptr;
#if WMAP_DELETE_DEAD_OBJECT_IN_MARK
    if (w->obj2wmap) st_foreach(w->obj2wmap, wmap_mark_map, (st_data_t)&rb_objspace);
#endif
    rb_gc_mark_movable(w->final);
}

static int
wmap_free_map(st_data_t key, st_data_t val, st_data_t arg)
{
    VALUE *ptr = (VALUE *)val;
    ruby_sized_xfree(ptr, (ptr[0] + 1) * sizeof(VALUE));
    return ST_CONTINUE;
}

static void
wmap_free(void *ptr)
{
    struct weakmap *w = ptr;
    st_foreach(w->obj2wmap, wmap_free_map, 0);
    st_free_table(w->obj2wmap);
    st_free_table(w->wmap2obj);
}

static int
wmap_memsize_map(st_data_t key, st_data_t val, st_data_t arg)
{
    VALUE *ptr = (VALUE *)val;
    *(size_t *)arg += (ptr[0] + 1) * sizeof(VALUE);
    return ST_CONTINUE;
}

static size_t
wmap_memsize(const void *ptr)
{
    size_t size;
    const struct weakmap *w = ptr;
    size = sizeof(*w);
    size += st_memsize(w->obj2wmap);
    size += st_memsize(w->wmap2obj);
    st_foreach(w->obj2wmap, wmap_memsize_map, (st_data_t)&size);
    return size;
}

static const rb_data_type_t weakmap_type = {
    "weakmap",
    {
	wmap_mark,
	wmap_free,
	wmap_memsize,
        wmap_compact,
    },
    0, 0, RUBY_TYPED_FREE_IMMEDIATELY
};

static VALUE wmap_finalize(RB_BLOCK_CALL_FUNC_ARGLIST(objid, self));

static VALUE
wmap_allocate(VALUE klass)
{
    struct weakmap *w;
    VALUE obj = TypedData_Make_Struct(klass, struct weakmap, &weakmap_type, w);
    w->obj2wmap = rb_init_identtable();
    w->wmap2obj = rb_init_identtable();
    w->final = rb_func_lambda_new(wmap_finalize, obj, 1, 1);
    return obj;
}

static int
wmap_live_p(rb_objspace_t *objspace, VALUE obj)
{
    if (SPECIAL_CONST_P(obj)) return TRUE;
    if (is_pointer_to_heap(objspace, (void *)obj)) {
        void *poisoned = asan_unpoison_object_temporary(obj);

        enum ruby_value_type t = BUILTIN_TYPE(obj);
        int ret = (!(t == T_NONE || t >= T_FIXNUM || t == T_ICLASS) &&
                   is_live_object(objspace, obj));

        if (poisoned) {
            asan_poison_object(obj);
        }

        return ret;
    }
    return TRUE;
}

static int
wmap_final_func(st_data_t *key, st_data_t *value, st_data_t arg, int existing)
{
    VALUE wmap, *ptr, size, i, j;
    if (!existing) return ST_STOP;
    wmap = (VALUE)arg, ptr = (VALUE *)*value;
    for (i = j = 1, size = ptr[0]; i <= size; ++i) {
	if (ptr[i] != wmap) {
	    ptr[j++] = ptr[i];
	}
    }
    if (j == 1) {
	ruby_sized_xfree(ptr, i * sizeof(VALUE));
	return ST_DELETE;
    }
    if (j < i) {
        SIZED_REALLOC_N(ptr, VALUE, j + 1, i);
	ptr[0] = j;
	*value = (st_data_t)ptr;
    }
    return ST_CONTINUE;
}

/* :nodoc: */
static VALUE
wmap_finalize(RB_BLOCK_CALL_FUNC_ARGLIST(objid, self))
{
    st_data_t orig, wmap, data;
    VALUE obj, *rids, i, size;
    struct weakmap *w;

    TypedData_Get_Struct(self, struct weakmap, &weakmap_type, w);
    /* Get reference from object id. */
    if ((obj = id2ref_obj_tbl(&rb_objspace, objid)) == Qundef) {
        rb_bug("wmap_finalize: objid is not found.");
    }

    /* obj is original referenced object and/or weak reference. */
    orig = (st_data_t)obj;
    if (st_delete(w->obj2wmap, &orig, &data)) {
	rids = (VALUE *)data;
	size = *rids++;
	for (i = 0; i < size; ++i) {
	    wmap = (st_data_t)rids[i];
	    st_delete(w->wmap2obj, &wmap, NULL);
	}
	ruby_sized_xfree((VALUE *)data, (size + 1) * sizeof(VALUE));
    }

    wmap = (st_data_t)obj;
    if (st_delete(w->wmap2obj, &wmap, &orig)) {
	wmap = (st_data_t)obj;
	st_update(w->obj2wmap, orig, wmap_final_func, wmap);
    }
    return self;
}

struct wmap_iter_arg {
    rb_objspace_t *objspace;
    VALUE value;
};

static VALUE
wmap_inspect_append(rb_objspace_t *objspace, VALUE str, VALUE obj)
{
    if (SPECIAL_CONST_P(obj)) {
        return rb_str_append(str, rb_inspect(obj));
    }
    else if (wmap_live_p(objspace, obj)) {
        return rb_str_append(str, rb_any_to_s(obj));
    }
    else {
        return rb_str_catf(str, "#<collected:%p>", (void*)obj);
    }
}

static int
wmap_inspect_i(st_data_t key, st_data_t val, st_data_t arg)
{
    struct wmap_iter_arg *argp = (struct wmap_iter_arg *)arg;
    rb_objspace_t *objspace = argp->objspace;
    VALUE str = argp->value;
    VALUE k = (VALUE)key, v = (VALUE)val;

    if (RSTRING_PTR(str)[0] == '#') {
	rb_str_cat2(str, ", ");
    }
    else {
	rb_str_cat2(str, ": ");
	RSTRING_PTR(str)[0] = '#';
    }
    wmap_inspect_append(objspace, str, k);
    rb_str_cat2(str, " => ");
    wmap_inspect_append(objspace, str, v);

    return ST_CONTINUE;
}

static VALUE
wmap_inspect(VALUE self)
{
    VALUE str;
    VALUE c = rb_class_name(CLASS_OF(self));
    struct weakmap *w;
    struct wmap_iter_arg args;

    TypedData_Get_Struct(self, struct weakmap, &weakmap_type, w);
    str = rb_sprintf("-<%"PRIsVALUE":%p", c, (void *)self);
    if (w->wmap2obj) {
	args.objspace = &rb_objspace;
	args.value = str;
	st_foreach(w->wmap2obj, wmap_inspect_i, (st_data_t)&args);
    }
    RSTRING_PTR(str)[0] = '#';
    rb_str_cat2(str, ">");
    return str;
}

static int
wmap_each_i(st_data_t key, st_data_t val, st_data_t arg)
{
    rb_objspace_t *objspace = (rb_objspace_t *)arg;
    VALUE obj = (VALUE)val;
    if (wmap_live_p(objspace, obj)) {
	rb_yield_values(2, (VALUE)key, obj);
    }
    return ST_CONTINUE;
}

/* Iterates over keys and objects in a weakly referenced object */
static VALUE
wmap_each(VALUE self)
{
    struct weakmap *w;
    rb_objspace_t *objspace = &rb_objspace;

    TypedData_Get_Struct(self, struct weakmap, &weakmap_type, w);
    st_foreach(w->wmap2obj, wmap_each_i, (st_data_t)objspace);
    return self;
}

static int
wmap_each_key_i(st_data_t key, st_data_t val, st_data_t arg)
{
    rb_objspace_t *objspace = (rb_objspace_t *)arg;
    VALUE obj = (VALUE)val;
    if (wmap_live_p(objspace, obj)) {
	rb_yield((VALUE)key);
    }
    return ST_CONTINUE;
}

/* Iterates over keys and objects in a weakly referenced object */
static VALUE
wmap_each_key(VALUE self)
{
    struct weakmap *w;
    rb_objspace_t *objspace = &rb_objspace;

    TypedData_Get_Struct(self, struct weakmap, &weakmap_type, w);
    st_foreach(w->wmap2obj, wmap_each_key_i, (st_data_t)objspace);
    return self;
}

static int
wmap_each_value_i(st_data_t key, st_data_t val, st_data_t arg)
{
    rb_objspace_t *objspace = (rb_objspace_t *)arg;
    VALUE obj = (VALUE)val;
    if (wmap_live_p(objspace, obj)) {
	rb_yield(obj);
    }
    return ST_CONTINUE;
}

/* Iterates over keys and objects in a weakly referenced object */
static VALUE
wmap_each_value(VALUE self)
{
    struct weakmap *w;
    rb_objspace_t *objspace = &rb_objspace;

    TypedData_Get_Struct(self, struct weakmap, &weakmap_type, w);
    st_foreach(w->wmap2obj, wmap_each_value_i, (st_data_t)objspace);
    return self;
}

static int
wmap_keys_i(st_data_t key, st_data_t val, st_data_t arg)
{
    struct wmap_iter_arg *argp = (struct wmap_iter_arg *)arg;
    rb_objspace_t *objspace = argp->objspace;
    VALUE ary = argp->value;
    VALUE obj = (VALUE)val;
    if (wmap_live_p(objspace, obj)) {
	rb_ary_push(ary, (VALUE)key);
    }
    return ST_CONTINUE;
}

/* Iterates over keys and objects in a weakly referenced object */
static VALUE
wmap_keys(VALUE self)
{
    struct weakmap *w;
    struct wmap_iter_arg args;

    TypedData_Get_Struct(self, struct weakmap, &weakmap_type, w);
    args.objspace = &rb_objspace;
    args.value = rb_ary_new();
    st_foreach(w->wmap2obj, wmap_keys_i, (st_data_t)&args);
    return args.value;
}

static int
wmap_values_i(st_data_t key, st_data_t val, st_data_t arg)
{
    struct wmap_iter_arg *argp = (struct wmap_iter_arg *)arg;
    rb_objspace_t *objspace = argp->objspace;
    VALUE ary = argp->value;
    VALUE obj = (VALUE)val;
    if (wmap_live_p(objspace, obj)) {
	rb_ary_push(ary, obj);
    }
    return ST_CONTINUE;
}

/* Iterates over values and objects in a weakly referenced object */
static VALUE
wmap_values(VALUE self)
{
    struct weakmap *w;
    struct wmap_iter_arg args;

    TypedData_Get_Struct(self, struct weakmap, &weakmap_type, w);
    args.objspace = &rb_objspace;
    args.value = rb_ary_new();
    st_foreach(w->wmap2obj, wmap_values_i, (st_data_t)&args);
    return args.value;
}

static int
wmap_aset_update(st_data_t *key, st_data_t *val, st_data_t arg, int existing)
{
    VALUE size, *ptr, *optr;
    if (existing) {
	size = (ptr = optr = (VALUE *)*val)[0];
	++size;
        SIZED_REALLOC_N(ptr, VALUE, size + 1, size);
    }
    else {
	optr = 0;
	size = 1;
	ptr = ruby_xmalloc0(2 * sizeof(VALUE));
    }
    ptr[0] = size;
    ptr[size] = (VALUE)arg;
    if (ptr == optr) return ST_STOP;
    *val = (st_data_t)ptr;
    return ST_CONTINUE;
}

/* Creates a weak reference from the given key to the given value */
static VALUE
wmap_aset(VALUE self, VALUE key, VALUE value)
{
    struct weakmap *w;

    TypedData_Get_Struct(self, struct weakmap, &weakmap_type, w);
    if (FL_ABLE(value)) {
        define_final0(value, w->final);
    }
    if (FL_ABLE(key)) {
        define_final0(key, w->final);
    }

    st_update(w->obj2wmap, (st_data_t)value, wmap_aset_update, key);
    st_insert(w->wmap2obj, (st_data_t)key, (st_data_t)value);
    return nonspecial_obj_id(value);
}

/* Retrieves a weakly referenced object with the given key */
static VALUE
wmap_lookup(VALUE self, VALUE key)
{
    st_data_t data;
    VALUE obj;
    struct weakmap *w;
    rb_objspace_t *objspace = &rb_objspace;

    TypedData_Get_Struct(self, struct weakmap, &weakmap_type, w);
    if (!st_lookup(w->wmap2obj, (st_data_t)key, &data)) return Qundef;
    obj = (VALUE)data;
    if (!wmap_live_p(objspace, obj)) return Qundef;
    return obj;
}

/* Retrieves a weakly referenced object with the given key */
static VALUE
wmap_aref(VALUE self, VALUE key)
{
    VALUE obj = wmap_lookup(self, key);
    return obj != Qundef ? obj : Qnil;
}

/* Returns +true+ if +key+ is registered */
static VALUE
wmap_has_key(VALUE self, VALUE key)
{
    return RBOOL(wmap_lookup(self, key) != Qundef);
}

/* Returns the number of referenced objects */
static VALUE
wmap_size(VALUE self)
{
    struct weakmap *w;
    st_index_t n;

    TypedData_Get_Struct(self, struct weakmap, &weakmap_type, w);
    n = w->wmap2obj->num_entries;
#if SIZEOF_ST_INDEX_T <= SIZEOF_LONG
    return ULONG2NUM(n);
#else
    return ULL2NUM(n);
#endif
}

/*
  ------------------------------ GC profiler ------------------------------
*/

#define GC_PROFILE_RECORD_DEFAULT_SIZE 100

static bool
current_process_time(struct timespec *ts)
{
#if defined(HAVE_CLOCK_GETTIME) && defined(CLOCK_PROCESS_CPUTIME_ID)
    {
        static int try_clock_gettime = 1;
        if (try_clock_gettime && clock_gettime(CLOCK_PROCESS_CPUTIME_ID, ts) == 0) {
            return true;
        }
        else {
            try_clock_gettime = 0;
        }
    }
#endif

#ifdef RUSAGE_SELF
    {
        struct rusage usage;
        struct timeval time;
        if (getrusage(RUSAGE_SELF, &usage) == 0) {
            time = usage.ru_utime;
            ts->tv_sec = time.tv_sec;
            ts->tv_nsec = (int32_t)time.tv_usec * 1000;
            return true;
        }
    }
#endif

#ifdef _WIN32
    {
	FILETIME creation_time, exit_time, kernel_time, user_time;
        ULARGE_INTEGER ui;

        if (GetProcessTimes(GetCurrentProcess(),
			    &creation_time, &exit_time, &kernel_time, &user_time) != 0) {
            memcpy(&ui, &user_time, sizeof(FILETIME));
#define PER100NSEC (uint64_t)(1000 * 1000 * 10)
            ts->tv_nsec = (long)(ui.QuadPart % PER100NSEC);
            ts->tv_sec  = (time_t)(ui.QuadPart / PER100NSEC);
            return true;
	}
    }
#endif

    return false;
}

static double
getrusage_time(void)
{
    struct timespec ts;
    if (current_process_time(&ts)) {
        return ts.tv_sec + ts.tv_nsec * 1e-9;
    }
    else {
        return 0.0;
    }
}


static inline void
gc_prof_setup_new_record(rb_objspace_t *objspace, unsigned int reason)
{
    if (objspace->profile.run) {
	size_t index = objspace->profile.next_index;
	gc_profile_record *record;

	/* create new record */
	objspace->profile.next_index++;

	if (!objspace->profile.records) {
	    objspace->profile.size = GC_PROFILE_RECORD_DEFAULT_SIZE;
	    objspace->profile.records = malloc(xmalloc2_size(sizeof(gc_profile_record), objspace->profile.size));
	}
	if (index >= objspace->profile.size) {
	    void *ptr;
	    objspace->profile.size += 1000;
	    ptr = realloc(objspace->profile.records, xmalloc2_size(sizeof(gc_profile_record), objspace->profile.size));
	    if (!ptr) rb_memerror();
	    objspace->profile.records = ptr;
	}
	if (!objspace->profile.records) {
	    rb_bug("gc_profile malloc or realloc miss");
	}
	record = objspace->profile.current_record = &objspace->profile.records[objspace->profile.next_index - 1];
	MEMZERO(record, gc_profile_record, 1);

	/* setup before-GC parameter */
	record->flags = reason | (ruby_gc_stressful ? GPR_FLAG_STRESS : 0);
#if MALLOC_ALLOCATED_SIZE
	record->allocated_size = malloc_allocated_size;
#endif
#if GC_PROFILE_MORE_DETAIL && GC_PROFILE_DETAIL_MEMORY
#ifdef RUSAGE_SELF
	{
	    struct rusage usage;
	    if (getrusage(RUSAGE_SELF, &usage) == 0) {
		record->maxrss = usage.ru_maxrss;
		record->minflt = usage.ru_minflt;
		record->majflt = usage.ru_majflt;
	    }
	}
#endif
#endif
    }
}

static inline void
gc_prof_timer_start(rb_objspace_t *objspace)
{
    if (gc_prof_enabled(objspace)) {
	gc_profile_record *record = gc_prof_record(objspace);
#if GC_PROFILE_MORE_DETAIL
	record->prepare_time = objspace->profile.prepare_time;
#endif
	record->gc_time = 0;
	record->gc_invoke_time = getrusage_time();
    }
}

static double
elapsed_time_from(double time)
{
    double now = getrusage_time();
    if (now > time) {
	return now - time;
    }
    else {
	return 0;
    }
}

static inline void
gc_prof_timer_stop(rb_objspace_t *objspace)
{
    if (gc_prof_enabled(objspace)) {
	gc_profile_record *record = gc_prof_record(objspace);
	record->gc_time = elapsed_time_from(record->gc_invoke_time);
	record->gc_invoke_time -= objspace->profile.invoke_time;
    }
}

#define RUBY_DTRACE_GC_HOOK(name) \
    do {if (RUBY_DTRACE_GC_##name##_ENABLED()) RUBY_DTRACE_GC_##name();} while (0)
static inline void
gc_prof_mark_timer_start(rb_objspace_t *objspace)
{
    RUBY_DTRACE_GC_HOOK(MARK_BEGIN);
#if GC_PROFILE_MORE_DETAIL
    if (gc_prof_enabled(objspace)) {
	gc_prof_record(objspace)->gc_mark_time = getrusage_time();
    }
#endif
}

static inline void
gc_prof_mark_timer_stop(rb_objspace_t *objspace)
{
    RUBY_DTRACE_GC_HOOK(MARK_END);
#if GC_PROFILE_MORE_DETAIL
    if (gc_prof_enabled(objspace)) {
        gc_profile_record *record = gc_prof_record(objspace);
	record->gc_mark_time = elapsed_time_from(record->gc_mark_time);
    }
#endif
}

static inline void
gc_prof_sweep_timer_start(rb_objspace_t *objspace)
{
    RUBY_DTRACE_GC_HOOK(SWEEP_BEGIN);
    if (gc_prof_enabled(objspace)) {
	gc_profile_record *record = gc_prof_record(objspace);

	if (record->gc_time > 0 || GC_PROFILE_MORE_DETAIL) {
	    objspace->profile.gc_sweep_start_time = getrusage_time();
	}
    }
}

static inline void
gc_prof_sweep_timer_stop(rb_objspace_t *objspace)
{
    RUBY_DTRACE_GC_HOOK(SWEEP_END);

    if (gc_prof_enabled(objspace)) {
	double sweep_time;
	gc_profile_record *record = gc_prof_record(objspace);

	if (record->gc_time > 0) {
	    sweep_time = elapsed_time_from(objspace->profile.gc_sweep_start_time);
	    /* need to accumulate GC time for lazy sweep after gc() */
	    record->gc_time += sweep_time;
	}
	else if (GC_PROFILE_MORE_DETAIL) {
	    sweep_time = elapsed_time_from(objspace->profile.gc_sweep_start_time);
	}

#if GC_PROFILE_MORE_DETAIL
	record->gc_sweep_time += sweep_time;
	if (heap_pages_deferred_final) record->flags |= GPR_FLAG_HAVE_FINALIZE;
#endif
	if (heap_pages_deferred_final) objspace->profile.latest_gc_info |= GPR_FLAG_HAVE_FINALIZE;
    }
}

static inline void
gc_prof_set_malloc_info(rb_objspace_t *objspace)
{
#if GC_PROFILE_MORE_DETAIL
    if (gc_prof_enabled(objspace)) {
        gc_profile_record *record = gc_prof_record(objspace);
	record->allocate_increase = malloc_increase;
	record->allocate_limit = malloc_limit;
    }
#endif
}

static inline void
gc_prof_set_heap_info(rb_objspace_t *objspace)
{
    if (gc_prof_enabled(objspace)) {
	gc_profile_record *record = gc_prof_record(objspace);
	size_t live = objspace->profile.total_allocated_objects_at_gc_start - objspace->profile.total_freed_objects;
	size_t total = objspace->profile.heap_used_at_gc_start * HEAP_PAGE_OBJ_LIMIT;

#if GC_PROFILE_MORE_DETAIL
	record->heap_use_pages = objspace->profile.heap_used_at_gc_start;
	record->heap_live_objects = live;
	record->heap_free_objects = total - live;
#endif

	record->heap_total_objects = total;
	record->heap_use_size = live * sizeof(RVALUE);
	record->heap_total_size = total * sizeof(RVALUE);
    }
}

/*
 *  call-seq:
 *    GC::Profiler.clear          -> nil
 *
 *  Clears the GC profiler data.
 *
 */

static VALUE
gc_profile_clear(VALUE _)
{
    rb_objspace_t *objspace = &rb_objspace;
    void *p = objspace->profile.records;
    objspace->profile.records = NULL;
    objspace->profile.size = 0;
    objspace->profile.next_index = 0;
    objspace->profile.current_record = 0;
    if (p) {
        free(p);
    }
    return Qnil;
}

/*
 *  call-seq:
 *     GC::Profiler.raw_data	-> [Hash, ...]
 *
 *  Returns an Array of individual raw profile data Hashes ordered
 *  from earliest to latest by +:GC_INVOKE_TIME+.
 *
 *  For example:
 *
 *    [
 *	{
 *	   :GC_TIME=>1.3000000000000858e-05,
 *	   :GC_INVOKE_TIME=>0.010634999999999999,
 *	   :HEAP_USE_SIZE=>289640,
 *	   :HEAP_TOTAL_SIZE=>588960,
 *	   :HEAP_TOTAL_OBJECTS=>14724,
 *	   :GC_IS_MARKED=>false
 *	},
 *      # ...
 *    ]
 *
 *  The keys mean:
 *
 *  +:GC_TIME+::
 *	Time elapsed in seconds for this GC run
 *  +:GC_INVOKE_TIME+::
 *	Time elapsed in seconds from startup to when the GC was invoked
 *  +:HEAP_USE_SIZE+::
 *	Total bytes of heap used
 *  +:HEAP_TOTAL_SIZE+::
 *	Total size of heap in bytes
 *  +:HEAP_TOTAL_OBJECTS+::
 *	Total number of objects
 *  +:GC_IS_MARKED+::
 *	Returns +true+ if the GC is in mark phase
 *
 *  If ruby was built with +GC_PROFILE_MORE_DETAIL+, you will also have access
 *  to the following hash keys:
 *
 *  +:GC_MARK_TIME+::
 *  +:GC_SWEEP_TIME+::
 *  +:ALLOCATE_INCREASE+::
 *  +:ALLOCATE_LIMIT+::
 *  +:HEAP_USE_PAGES+::
 *  +:HEAP_LIVE_OBJECTS+::
 *  +:HEAP_FREE_OBJECTS+::
 *  +:HAVE_FINALIZE+::
 *
 */

static VALUE
gc_profile_record_get(VALUE _)
{
    VALUE prof;
    VALUE gc_profile = rb_ary_new();
    size_t i;
    rb_objspace_t *objspace = (&rb_objspace);

    if (!objspace->profile.run) {
	return Qnil;
    }

    for (i =0; i < objspace->profile.next_index; i++) {
	gc_profile_record *record = &objspace->profile.records[i];

	prof = rb_hash_new();
	rb_hash_aset(prof, ID2SYM(rb_intern("GC_FLAGS")), gc_info_decode(0, rb_hash_new(), record->flags));
        rb_hash_aset(prof, ID2SYM(rb_intern("GC_TIME")), DBL2NUM(record->gc_time));
        rb_hash_aset(prof, ID2SYM(rb_intern("GC_INVOKE_TIME")), DBL2NUM(record->gc_invoke_time));
        rb_hash_aset(prof, ID2SYM(rb_intern("HEAP_USE_SIZE")), SIZET2NUM(record->heap_use_size));
        rb_hash_aset(prof, ID2SYM(rb_intern("HEAP_TOTAL_SIZE")), SIZET2NUM(record->heap_total_size));
        rb_hash_aset(prof, ID2SYM(rb_intern("HEAP_TOTAL_OBJECTS")), SIZET2NUM(record->heap_total_objects));
        rb_hash_aset(prof, ID2SYM(rb_intern("MOVED_OBJECTS")), SIZET2NUM(record->moved_objects));
        rb_hash_aset(prof, ID2SYM(rb_intern("GC_IS_MARKED")), Qtrue);
#if GC_PROFILE_MORE_DETAIL
        rb_hash_aset(prof, ID2SYM(rb_intern("GC_MARK_TIME")), DBL2NUM(record->gc_mark_time));
        rb_hash_aset(prof, ID2SYM(rb_intern("GC_SWEEP_TIME")), DBL2NUM(record->gc_sweep_time));
        rb_hash_aset(prof, ID2SYM(rb_intern("ALLOCATE_INCREASE")), SIZET2NUM(record->allocate_increase));
        rb_hash_aset(prof, ID2SYM(rb_intern("ALLOCATE_LIMIT")), SIZET2NUM(record->allocate_limit));
        rb_hash_aset(prof, ID2SYM(rb_intern("HEAP_USE_PAGES")), SIZET2NUM(record->heap_use_pages));
        rb_hash_aset(prof, ID2SYM(rb_intern("HEAP_LIVE_OBJECTS")), SIZET2NUM(record->heap_live_objects));
        rb_hash_aset(prof, ID2SYM(rb_intern("HEAP_FREE_OBJECTS")), SIZET2NUM(record->heap_free_objects));

	rb_hash_aset(prof, ID2SYM(rb_intern("REMOVING_OBJECTS")), SIZET2NUM(record->removing_objects));
	rb_hash_aset(prof, ID2SYM(rb_intern("EMPTY_OBJECTS")), SIZET2NUM(record->empty_objects));

	rb_hash_aset(prof, ID2SYM(rb_intern("HAVE_FINALIZE")), RBOOL(record->flags & GPR_FLAG_HAVE_FINALIZE));
#endif

#if RGENGC_PROFILE > 0
	rb_hash_aset(prof, ID2SYM(rb_intern("OLD_OBJECTS")), SIZET2NUM(record->old_objects));
	rb_hash_aset(prof, ID2SYM(rb_intern("REMEMBERED_NORMAL_OBJECTS")), SIZET2NUM(record->remembered_normal_objects));
	rb_hash_aset(prof, ID2SYM(rb_intern("REMEMBERED_SHADY_OBJECTS")), SIZET2NUM(record->remembered_shady_objects));
#endif
	rb_ary_push(gc_profile, prof);
    }

    return gc_profile;
}

#if GC_PROFILE_MORE_DETAIL
#define MAJOR_REASON_MAX 0x10

static char *
gc_profile_dump_major_reason(unsigned int flags, char *buff)
{
    unsigned int reason = flags & GPR_FLAG_MAJOR_MASK;
    int i = 0;

    if (reason == GPR_FLAG_NONE) {
	buff[0] = '-';
	buff[1] = 0;
    }
    else {
#define C(x, s) \
  if (reason & GPR_FLAG_MAJOR_BY_##x) { \
      buff[i++] = #x[0]; \
      if (i >= MAJOR_REASON_MAX) rb_bug("gc_profile_dump_major_reason: overflow"); \
      buff[i] = 0; \
  }
	C(NOFREE, N);
	C(OLDGEN, O);
	C(SHADY,  S);
#if RGENGC_ESTIMATE_OLDMALLOC
	C(OLDMALLOC, M);
#endif
#undef C
    }
    return buff;
}
#endif

static void
gc_profile_dump_on(VALUE out, VALUE (*append)(VALUE, VALUE))
{
    rb_objspace_t *objspace = &rb_objspace;
    size_t count = objspace->profile.next_index;
#ifdef MAJOR_REASON_MAX
    char reason_str[MAJOR_REASON_MAX];
#endif

    if (objspace->profile.run && count /* > 1 */) {
	size_t i;
	const gc_profile_record *record;

	append(out, rb_sprintf("GC %"PRIuSIZE" invokes.\n", objspace->profile.count));
	append(out, rb_str_new_cstr("Index    Invoke Time(sec)       Use Size(byte)     Total Size(byte)         Total Object                    GC Time(ms)\n"));

	for (i = 0; i < count; i++) {
	    record = &objspace->profile.records[i];
	    append(out, rb_sprintf("%5"PRIuSIZE" %19.3f %20"PRIuSIZE" %20"PRIuSIZE" %20"PRIuSIZE" %30.20f\n",
				   i+1, record->gc_invoke_time, record->heap_use_size,
				   record->heap_total_size, record->heap_total_objects, record->gc_time*1000));
	}

#if GC_PROFILE_MORE_DETAIL
        const char *str = "\n\n" \
				    "More detail.\n" \
				    "Prepare Time = Previously GC's rest sweep time\n"
				    "Index Flags          Allocate Inc.  Allocate Limit"
#if CALC_EXACT_MALLOC_SIZE
				    "  Allocated Size"
#endif
				    "  Use Page     Mark Time(ms)    Sweep Time(ms)  Prepare Time(ms)  LivingObj    FreeObj RemovedObj   EmptyObj"
#if RGENGC_PROFILE
				    " OldgenObj RemNormObj RemShadObj"
#endif
#if GC_PROFILE_DETAIL_MEMORY
				    " MaxRSS(KB) MinorFLT MajorFLT"
#endif
                                    "\n";
        append(out, rb_str_new_cstr(str));

	for (i = 0; i < count; i++) {
	    record = &objspace->profile.records[i];
	    append(out, rb_sprintf("%5"PRIuSIZE" %4s/%c/%6s%c %13"PRIuSIZE" %15"PRIuSIZE
#if CALC_EXACT_MALLOC_SIZE
				   " %15"PRIuSIZE
#endif
				   " %9"PRIuSIZE" %17.12f %17.12f %17.12f %10"PRIuSIZE" %10"PRIuSIZE" %10"PRIuSIZE" %10"PRIuSIZE
#if RGENGC_PROFILE
				   "%10"PRIuSIZE" %10"PRIuSIZE" %10"PRIuSIZE
#endif
#if GC_PROFILE_DETAIL_MEMORY
				   "%11ld %8ld %8ld"
#endif

				   "\n",
				   i+1,
				   gc_profile_dump_major_reason(record->flags, reason_str),
				   (record->flags & GPR_FLAG_HAVE_FINALIZE) ? 'F' : '.',
				   (record->flags & GPR_FLAG_NEWOBJ) ? "NEWOBJ" :
				   (record->flags & GPR_FLAG_MALLOC) ? "MALLOC" :
				   (record->flags & GPR_FLAG_METHOD) ? "METHOD" :
				   (record->flags & GPR_FLAG_CAPI)   ? "CAPI__" : "??????",
				   (record->flags & GPR_FLAG_STRESS) ? '!' : ' ',
				   record->allocate_increase, record->allocate_limit,
#if CALC_EXACT_MALLOC_SIZE
				   record->allocated_size,
#endif
				   record->heap_use_pages,
				   record->gc_mark_time*1000,
				   record->gc_sweep_time*1000,
				   record->prepare_time*1000,

				   record->heap_live_objects,
				   record->heap_free_objects,
				   record->removing_objects,
				   record->empty_objects
#if RGENGC_PROFILE
				   ,
				   record->old_objects,
				   record->remembered_normal_objects,
				   record->remembered_shady_objects
#endif
#if GC_PROFILE_DETAIL_MEMORY
				   ,
				   record->maxrss / 1024,
				   record->minflt,
				   record->majflt
#endif

		       ));
	}
#endif
    }
}

/*
 *  call-seq:
 *     GC::Profiler.result  -> String
 *
 *  Returns a profile data report such as:
 *
 *    GC 1 invokes.
 *    Index    Invoke Time(sec)       Use Size(byte)     Total Size(byte)         Total Object                    GC time(ms)
 *        1               0.012               159240               212940                10647         0.00000000000001530000
 */

static VALUE
gc_profile_result(VALUE _)
{
    VALUE str = rb_str_buf_new(0);
    gc_profile_dump_on(str, rb_str_buf_append);
    return str;
}

/*
 *  call-seq:
 *     GC::Profiler.report
 *     GC::Profiler.report(io)
 *
 *  Writes the GC::Profiler.result to <tt>$stdout</tt> or the given IO object.
 *
 */

static VALUE
gc_profile_report(int argc, VALUE *argv, VALUE self)
{
    VALUE out;

    out = (!rb_check_arity(argc, 0, 1) ? rb_stdout : argv[0]);
    gc_profile_dump_on(out, rb_io_write);

    return Qnil;
}

/*
 *  call-seq:
 *     GC::Profiler.total_time	-> float
 *
 *  The total time used for garbage collection in seconds
 */

static VALUE
gc_profile_total_time(VALUE self)
{
    double time = 0;
    rb_objspace_t *objspace = &rb_objspace;

    if (objspace->profile.run && objspace->profile.next_index > 0) {
	size_t i;
	size_t count = objspace->profile.next_index;

	for (i = 0; i < count; i++) {
	    time += objspace->profile.records[i].gc_time;
	}
    }
    return DBL2NUM(time);
}

/*
 *  call-seq:
 *    GC::Profiler.enabled?	-> true or false
 *
 *  The current status of GC profile mode.
 */

static VALUE
gc_profile_enable_get(VALUE self)
{
    rb_objspace_t *objspace = &rb_objspace;
    return RBOOL(objspace->profile.run);
}

/*
 *  call-seq:
 *    GC::Profiler.enable	-> nil
 *
 *  Starts the GC profiler.
 *
 */

static VALUE
gc_profile_enable(VALUE _)
{
    rb_objspace_t *objspace = &rb_objspace;
    objspace->profile.run = TRUE;
    objspace->profile.current_record = 0;
    return Qnil;
}

/*
 *  call-seq:
 *    GC::Profiler.disable	-> nil
 *
 *  Stops the GC profiler.
 *
 */

static VALUE
gc_profile_disable(VALUE _)
{
    rb_objspace_t *objspace = &rb_objspace;

    objspace->profile.run = FALSE;
    objspace->profile.current_record = 0;
    return Qnil;
}

/*
  ------------------------------ DEBUG ------------------------------
*/

static const char *
type_name(int type, VALUE obj)
{
    switch (type) {
#define TYPE_NAME(t) case (t): return #t;
	    TYPE_NAME(T_NONE);
	    TYPE_NAME(T_OBJECT);
	    TYPE_NAME(T_CLASS);
	    TYPE_NAME(T_MODULE);
	    TYPE_NAME(T_FLOAT);
	    TYPE_NAME(T_STRING);
	    TYPE_NAME(T_REGEXP);
	    TYPE_NAME(T_ARRAY);
	    TYPE_NAME(T_HASH);
	    TYPE_NAME(T_STRUCT);
	    TYPE_NAME(T_BIGNUM);
	    TYPE_NAME(T_FILE);
	    TYPE_NAME(T_MATCH);
	    TYPE_NAME(T_COMPLEX);
	    TYPE_NAME(T_RATIONAL);
	    TYPE_NAME(T_NIL);
	    TYPE_NAME(T_TRUE);
	    TYPE_NAME(T_FALSE);
	    TYPE_NAME(T_SYMBOL);
	    TYPE_NAME(T_FIXNUM);
	    TYPE_NAME(T_UNDEF);
	    TYPE_NAME(T_IMEMO);
	    TYPE_NAME(T_ICLASS);
            TYPE_NAME(T_MOVED);
	    TYPE_NAME(T_ZOMBIE);
      case T_DATA:
	if (obj && rb_objspace_data_type_name(obj)) {
	    return rb_objspace_data_type_name(obj);
	}
	return "T_DATA";
#undef TYPE_NAME
    }
    return "unknown";
}

static const char *
obj_type_name(VALUE obj)
{
    return type_name(TYPE(obj), obj);
}

const char *
rb_method_type_name(rb_method_type_t type)
{
    switch (type) {
      case VM_METHOD_TYPE_ISEQ:           return "iseq";
      case VM_METHOD_TYPE_ATTRSET:        return "attrest";
      case VM_METHOD_TYPE_IVAR:           return "ivar";
      case VM_METHOD_TYPE_BMETHOD:        return "bmethod";
      case VM_METHOD_TYPE_ALIAS:          return "alias";
      case VM_METHOD_TYPE_REFINED:        return "refined";
      case VM_METHOD_TYPE_CFUNC:          return "cfunc";
      case VM_METHOD_TYPE_ZSUPER:         return "zsuper";
      case VM_METHOD_TYPE_MISSING:        return "missing";
      case VM_METHOD_TYPE_OPTIMIZED:      return "optimized";
      case VM_METHOD_TYPE_UNDEF:          return "undef";
      case VM_METHOD_TYPE_NOTIMPLEMENTED: return "notimplemented";
    }
    rb_bug("rb_method_type_name: unreachable (type: %d)", type);
}

/* from array.c */
# define ARY_SHARED_P(ary) \
    (GC_ASSERT(!FL_TEST((ary), ELTS_SHARED) || !FL_TEST((ary), RARRAY_EMBED_FLAG)), \
     FL_TEST((ary),ELTS_SHARED)!=0)
# define ARY_EMBED_P(ary) \
    (GC_ASSERT(!FL_TEST((ary), ELTS_SHARED) || !FL_TEST((ary), RARRAY_EMBED_FLAG)), \
     FL_TEST((ary), RARRAY_EMBED_FLAG)!=0)

static void
rb_raw_iseq_info(char *buff, const int buff_size, const rb_iseq_t *iseq)
{
    if (buff_size > 0 && iseq->body && iseq->body->location.label && !RB_TYPE_P(iseq->body->location.pathobj, T_MOVED)) {
	VALUE path = rb_iseq_path(iseq);
	VALUE n = iseq->body->location.first_lineno;
        snprintf(buff, buff_size, " %s@%s:%d",
		 RSTRING_PTR(iseq->body->location.label),
		 RSTRING_PTR(path),
		 n ? FIX2INT(n) : 0 );
    }
}

static int
str_len_no_raise(VALUE str)
{
    long len = RSTRING_LEN(str);
    if (len < 0) return 0;
    if (len > INT_MAX) return INT_MAX;
    return (int)len;
}

const char *
rb_raw_obj_info(char *buff, const int buff_size, VALUE obj)
{
    int pos = 0;
    void *poisoned = asan_poisoned_object_p(obj);
    asan_unpoison_object(obj, false);

#define BUFF_ARGS buff + pos, buff_size - pos
#define APPENDF(f) if ((pos += snprintf f) >= buff_size) goto end
    if (SPECIAL_CONST_P(obj)) {
        APPENDF((BUFF_ARGS, "%s", obj_type_name(obj)));

        if (FIXNUM_P(obj)) {
            APPENDF((BUFF_ARGS, " %ld", FIX2LONG(obj)));
        }
        else if (SYMBOL_P(obj)) {
            APPENDF((BUFF_ARGS, " %s", rb_id2name(SYM2ID(obj))));
        }
    }
    else {
#define TF(c) ((c) != 0 ? "true" : "false")
#define C(c, s) ((c) != 0 ? (s) : " ")
	const int type = BUILTIN_TYPE(obj);
	const int age = RVALUE_FLAGS_AGE(RBASIC(obj)->flags);

        if (is_pointer_to_heap(&rb_objspace, (void *)obj)) {
            APPENDF((BUFF_ARGS, "%p [%d%s%s%s%s%s%s] %s ",
                     (void *)obj, age,
                     C(RVALUE_UNCOLLECTIBLE_BITMAP(obj),  "L"),
                     C(RVALUE_MARK_BITMAP(obj),           "M"),
                     C(RVALUE_PIN_BITMAP(obj),            "P"),
                     C(RVALUE_MARKING_BITMAP(obj),        "R"),
                     C(RVALUE_WB_UNPROTECTED_BITMAP(obj), "U"),
                     C(rb_objspace_garbage_object_p(obj), "G"),
                     obj_type_name(obj)));
        }
        else {
            /* fake */
            APPENDF((BUFF_ARGS, "%p [%dXXXX] %s",
                     (void *)obj, age,
                     obj_type_name(obj)));
        }

	if (internal_object_p(obj)) {
	    /* ignore */
	}
	else if (RBASIC(obj)->klass == 0) {
            APPENDF((BUFF_ARGS, "(temporary internal)"));
	}
	else {
            if (RTEST(RBASIC(obj)->klass)) {
            VALUE class_path = rb_class_path_cached(RBASIC(obj)->klass);
	    if (!NIL_P(class_path)) {
                APPENDF((BUFF_ARGS, "(%s)", RSTRING_PTR(class_path)));
	    }
            }
	}

#if GC_DEBUG
        APPENDF((BUFF_ARGS, "@%s:%d", RANY(obj)->file, RANY(obj)->line));
#endif

	switch (type) {
	  case T_NODE:
	    UNEXPECTED_NODE(rb_raw_obj_info);
	    break;
	  case T_ARRAY:
            if (FL_TEST(obj, ELTS_SHARED)) {
                APPENDF((BUFF_ARGS, "shared -> %s",
                         rb_obj_info(RARRAY(obj)->as.heap.aux.shared_root)));
            }
            else if (FL_TEST(obj, RARRAY_EMBED_FLAG)) {
                APPENDF((BUFF_ARGS, "[%s%s] len: %ld (embed)",
                         C(ARY_EMBED_P(obj),  "E"),
                         C(ARY_SHARED_P(obj), "S"),
                         RARRAY_LEN(obj)));
            }
            else {
                APPENDF((BUFF_ARGS, "[%s%s%s] len: %ld, capa:%ld ptr:%p",
                         C(ARY_EMBED_P(obj),  "E"),
                         C(ARY_SHARED_P(obj), "S"),
                         C(RARRAY_TRANSIENT_P(obj), "T"),
                         RARRAY_LEN(obj),
                         ARY_EMBED_P(obj) ? -1L : RARRAY(obj)->as.heap.aux.capa,
                         (void *)RARRAY_CONST_PTR_TRANSIENT(obj)));
            }
	    break;
	  case T_STRING: {
            if (STR_SHARED_P(obj)) {
                APPENDF((BUFF_ARGS, " [shared] len: %ld", RSTRING_LEN(obj)));
            }
            else {
                if (STR_EMBED_P(obj)) APPENDF((BUFF_ARGS, " [embed]"));

                APPENDF((BUFF_ARGS, " len: %ld, capa: %" PRIdSIZE, RSTRING_LEN(obj), rb_str_capacity(obj)));
            }
            APPENDF((BUFF_ARGS, " \"%.*s\"", str_len_no_raise(obj), RSTRING_PTR(obj)));
	    break;
	  }
          case T_SYMBOL: {
              VALUE fstr = RSYMBOL(obj)->fstr;
              ID id = RSYMBOL(obj)->id;
              if (RB_TYPE_P(fstr, T_STRING)) {
                  APPENDF((BUFF_ARGS, ":%s id:%d", RSTRING_PTR(fstr), (unsigned int)id));
              }
              else {
                  APPENDF((BUFF_ARGS, "(%p) id:%d", (void *)fstr, (unsigned int)id));
              }
              break;
          }
          case T_MOVED: {
            APPENDF((BUFF_ARGS, "-> %p", (void*)rb_gc_location(obj)));
            break;
          }
          case T_HASH: {
              APPENDF((BUFF_ARGS, "[%c%c] %"PRIdSIZE,
                       RHASH_AR_TABLE_P(obj) ? 'A' : 'S',
                       RHASH_TRANSIENT_P(obj) ? 'T' : ' ',
                       RHASH_SIZE(obj)));
              break;
          }
          case T_CLASS:
          case T_MODULE:
            {
                VALUE class_path = rb_class_path_cached(obj);
                if (!NIL_P(class_path)) {
                    APPENDF((BUFF_ARGS, "%s", RSTRING_PTR(class_path)));
                }
                else {
                    APPENDF((BUFF_ARGS, "(annon)"));
                }
                break;
            }
          case T_ICLASS:
            {
                VALUE class_path = rb_class_path_cached(RBASIC_CLASS(obj));
                if (!NIL_P(class_path)) {
                    APPENDF((BUFF_ARGS, "src:%s", RSTRING_PTR(class_path)));
                }
                break;
            }
          case T_OBJECT:
            {
                uint32_t len = ROBJECT_NUMIV(obj);

                if (RANY(obj)->as.basic.flags & ROBJECT_EMBED) {
                    APPENDF((BUFF_ARGS, "(embed) len:%d", len));
                }
                else {
                    VALUE *ptr = ROBJECT_IVPTR(obj);
                    APPENDF((BUFF_ARGS, "len:%d ptr:%p", len, (void *)ptr));
                }
            }
            break;
	  case T_DATA: {
	    const struct rb_block *block;
	    const rb_iseq_t *iseq;
	    if (rb_obj_is_proc(obj) &&
		(block = vm_proc_block(obj)) != NULL &&
		(vm_block_type(block) == block_type_iseq) &&
		(iseq = vm_block_iseq(block)) != NULL) {
                rb_raw_iseq_info(BUFF_ARGS, iseq);
	    }
            else if (rb_ractor_p(obj)) {
                rb_ractor_t *r = (void *)DATA_PTR(obj);
                if (r) {
                    APPENDF((BUFF_ARGS, "r:%d", r->pub.id));
                }
            }
	    else {
		const char * const type_name = rb_objspace_data_type_name(obj);
		if (type_name) {
                    APPENDF((BUFF_ARGS, "%s", type_name));
		}
	    }
	    break;
	  }
	  case T_IMEMO: {
            APPENDF((BUFF_ARGS, "<%s> ", rb_imemo_name(imemo_type(obj))));

	    switch (imemo_type(obj)) {
	      case imemo_ment:
                {
                    const rb_method_entry_t *me = &RANY(obj)->as.imemo.ment;

                    APPENDF((BUFF_ARGS, ":%s (%s%s%s%s) type:%s alias:%d owner:%p defined_class:%p",
                             rb_id2name(me->called_id),
                             METHOD_ENTRY_VISI(me) == METHOD_VISI_PUBLIC ?  "pub" :
                             METHOD_ENTRY_VISI(me) == METHOD_VISI_PRIVATE ? "pri" : "pro",
                             METHOD_ENTRY_COMPLEMENTED(me) ? ",cmp" : "",
                             METHOD_ENTRY_CACHED(me) ? ",cc" : "",
                             METHOD_ENTRY_INVALIDATED(me) ? ",inv" : "",
                             me->def ? rb_method_type_name(me->def->type) : "NULL",
                             me->def ? me->def->alias_count : -1,
                             (void *)me->owner, // obj_info(me->owner),
                             (void *)me->defined_class)); //obj_info(me->defined_class)));

                    if (me->def) {
                        switch (me->def->type) {
                          case VM_METHOD_TYPE_ISEQ:
                            APPENDF((BUFF_ARGS, " (iseq:%s)", obj_info((VALUE)me->def->body.iseq.iseqptr)));
                            break;
                          default:
                            break;
                        }
                    }

                    break;
                }
	      case imemo_iseq: {
		const rb_iseq_t *iseq = (const rb_iseq_t *)obj;
                rb_raw_iseq_info(BUFF_ARGS, iseq);
		break;
	      }
              case imemo_callinfo:
                {
                    const struct rb_callinfo *ci = (const struct rb_callinfo *)obj;
                    APPENDF((BUFF_ARGS, "(mid:%s, flag:%x argc:%d, kwarg:%s)",
                             rb_id2name(vm_ci_mid(ci)),
                             vm_ci_flag(ci),
                             vm_ci_argc(ci),
                             vm_ci_kwarg(ci) ? "available" : "NULL"));
                    break;
                }
              case imemo_callcache:
                {
                    const struct rb_callcache *cc = (const struct rb_callcache *)obj;
                    VALUE class_path = cc->klass ? rb_class_path_cached(cc->klass) : Qnil;
                    const rb_callable_method_entry_t *cme = vm_cc_cme(cc);

                    APPENDF((BUFF_ARGS, "(klass:%s cme:%s%s (%p) call:%p",
                             NIL_P(class_path) ? (cc->klass ? "??" : "<NULL>") : RSTRING_PTR(class_path),
                             cme ? rb_id2name(cme->called_id) : "<NULL>",
                             cme ? (METHOD_ENTRY_INVALIDATED(cme) ? " [inv]" : "") : "",
                             (void *)cme,
                             (void *)vm_cc_call(cc)));
                    break;
                }
	      default:
		break;
	    }
	  }
	  default:
	    break;
	}
#undef TF
#undef C
    }
  end:
    if (poisoned) {
        asan_poison_object(obj);
    }

    return buff;
#undef APPENDF
#undef BUFF_ARGS
}

#if RGENGC_OBJ_INFO
#define OBJ_INFO_BUFFERS_NUM  10
#define OBJ_INFO_BUFFERS_SIZE 0x100
static int obj_info_buffers_index = 0;
static char obj_info_buffers[OBJ_INFO_BUFFERS_NUM][OBJ_INFO_BUFFERS_SIZE];

static const char *
obj_info(VALUE obj)
{
    const int index = obj_info_buffers_index++;
    char *const buff = &obj_info_buffers[index][0];

    if (obj_info_buffers_index >= OBJ_INFO_BUFFERS_NUM) {
	obj_info_buffers_index = 0;
    }

    return rb_raw_obj_info(buff, OBJ_INFO_BUFFERS_SIZE, obj);
}
#else
static const char *
obj_info(VALUE obj)
{
    return obj_type_name(obj);
}
#endif

MJIT_FUNC_EXPORTED const char *
rb_obj_info(VALUE obj)
{
    return obj_info(obj);
}

void
rb_obj_info_dump(VALUE obj)
{
    char buff[0x100];
    fprintf(stderr, "rb_obj_info_dump: %s\n", rb_raw_obj_info(buff, 0x100, obj));
}

MJIT_FUNC_EXPORTED void
rb_obj_info_dump_loc(VALUE obj, const char *file, int line, const char *func)
{
    char buff[0x100];
    fprintf(stderr, "<OBJ_INFO:%s@%s:%d> %s\n", func, file, line, rb_raw_obj_info(buff, 0x100, obj));
}

#if GC_DEBUG

void
rb_gcdebug_print_obj_condition(VALUE obj)
{
    rb_objspace_t *objspace = &rb_objspace;

    fprintf(stderr, "created at: %s:%d\n", RANY(obj)->file, RANY(obj)->line);

    if (BUILTIN_TYPE(obj) == T_MOVED) {
        fprintf(stderr, "moved?: true\n");
    }
    else {
        fprintf(stderr, "moved?: false\n");
    }
    if (is_pointer_to_heap(objspace, (void *)obj)) {
        fprintf(stderr, "pointer to heap?: true\n");
    }
    else {
        fprintf(stderr, "pointer to heap?: false\n");
        return;
    }

    fprintf(stderr, "marked?      : %s\n", MARKED_IN_BITMAP(GET_HEAP_MARK_BITS(obj), obj) ? "true" : "false");
    fprintf(stderr, "pinned?      : %s\n", MARKED_IN_BITMAP(GET_HEAP_PINNED_BITS(obj), obj) ? "true" : "false");
    fprintf(stderr, "age?         : %d\n", RVALUE_AGE(obj));
    fprintf(stderr, "old?         : %s\n", RVALUE_OLD_P(obj) ? "true" : "false");
    fprintf(stderr, "WB-protected?: %s\n", RVALUE_WB_UNPROTECTED(obj) ? "false" : "true");
    fprintf(stderr, "remembered?  : %s\n", RVALUE_REMEMBERED(obj) ? "true" : "false");

    if (is_lazy_sweeping(objspace)) {
        fprintf(stderr, "lazy sweeping?: true\n");
        fprintf(stderr, "swept?: %s\n", is_swept_object(objspace, obj) ? "done" : "not yet");
    }
    else {
        fprintf(stderr, "lazy sweeping?: false\n");
    }
}

static VALUE
gcdebug_sentinel(RB_BLOCK_CALL_FUNC_ARGLIST(obj, name))
{
    fprintf(stderr, "WARNING: object %s(%p) is inadvertently collected\n", (char *)name, (void *)obj);
    return Qnil;
}

void
rb_gcdebug_sentinel(VALUE obj, const char *name)
{
    rb_define_finalizer(obj, rb_proc_new(gcdebug_sentinel, (VALUE)name));
}

#endif /* GC_DEBUG */

#if GC_DEBUG_STRESS_TO_CLASS
/*
 *  call-seq:
 *    GC.add_stress_to_class(class[, ...])
 *
 *  Raises NoMemoryError when allocating an instance of the given classes.
 *
 */
static VALUE
rb_gcdebug_add_stress_to_class(int argc, VALUE *argv, VALUE self)
{
    rb_objspace_t *objspace = &rb_objspace;

    if (!stress_to_class) {
	stress_to_class = rb_ary_tmp_new(argc);
    }
    rb_ary_cat(stress_to_class, argv, argc);
    return self;
}

/*
 *  call-seq:
 *    GC.remove_stress_to_class(class[, ...])
 *
 *  No longer raises NoMemoryError when allocating an instance of the
 *  given classes.
 *
 */
static VALUE
rb_gcdebug_remove_stress_to_class(int argc, VALUE *argv, VALUE self)
{
    rb_objspace_t *objspace = &rb_objspace;
    int i;

    if (stress_to_class) {
	for (i = 0; i < argc; ++i) {
	    rb_ary_delete_same(stress_to_class, argv[i]);
	}
	if (RARRAY_LEN(stress_to_class) == 0) {
	    stress_to_class = 0;
	}
    }
    return Qnil;
}
#endif

/*
 * Document-module: ObjectSpace
 *
 *  The ObjectSpace module contains a number of routines
 *  that interact with the garbage collection facility and allow you to
 *  traverse all living objects with an iterator.
 *
 *  ObjectSpace also provides support for object finalizers, procs that will be
 *  called when a specific object is about to be destroyed by garbage
 *  collection. See the documentation for
 *  <code>ObjectSpace.define_finalizer</code> for important information on
 *  how to use this method correctly.
 *
 *     a = "A"
 *     b = "B"
 *
 *     ObjectSpace.define_finalizer(a, proc {|id| puts "Finalizer one on #{id}" })
 *     ObjectSpace.define_finalizer(b, proc {|id| puts "Finalizer two on #{id}" })
 *
 *     a = nil
 *     b = nil
 *
 *  _produces:_
 *
 *     Finalizer two on 537763470
 *     Finalizer one on 537763480
 */

/*
 *  Document-class: ObjectSpace::WeakMap
 *
 *  An ObjectSpace::WeakMap object holds references to
 *  any objects, but those objects can get garbage collected.
 *
 *  This class is mostly used internally by WeakRef, please use
 *  +lib/weakref.rb+ for the public interface.
 */

/*  Document-class: GC::Profiler
 *
 *  The GC profiler provides access to information on GC runs including time,
 *  length and object space size.
 *
 *  Example:
 *
 *    GC::Profiler.enable
 *
 *    require 'rdoc/rdoc'
 *
 *    GC::Profiler.report
 *
 *    GC::Profiler.disable
 *
 *  See also GC.count, GC.malloc_allocated_size and GC.malloc_allocations
 */

#include "gc.rbinc"

void
Init_GC(void)
{
#undef rb_intern
    VALUE rb_mObjSpace;
    VALUE rb_mProfiler;
    VALUE gc_constants;

    rb_mGC = rb_define_module("GC");

    gc_constants = rb_hash_new();
    rb_hash_aset(gc_constants, ID2SYM(rb_intern("DEBUG")), RBOOL(GC_DEBUG));
    rb_hash_aset(gc_constants, ID2SYM(rb_intern("BASE_SLOT_SIZE")), SIZET2NUM(BASE_SLOT_SIZE));
    rb_hash_aset(gc_constants, ID2SYM(rb_intern("RVALUE_SIZE")), SIZET2NUM(sizeof(RVALUE)));
    rb_hash_aset(gc_constants, ID2SYM(rb_intern("HEAP_PAGE_OBJ_LIMIT")), SIZET2NUM(HEAP_PAGE_OBJ_LIMIT));
    rb_hash_aset(gc_constants, ID2SYM(rb_intern("HEAP_PAGE_BITMAP_SIZE")), SIZET2NUM(HEAP_PAGE_BITMAP_SIZE));
    rb_hash_aset(gc_constants, ID2SYM(rb_intern("HEAP_PAGE_SIZE")), SIZET2NUM(HEAP_PAGE_SIZE));
    rb_hash_aset(gc_constants, ID2SYM(rb_intern("SIZE_POOL_COUNT")), LONG2FIX(SIZE_POOL_COUNT));
    rb_hash_aset(gc_constants, ID2SYM(rb_intern("RVARGC_MAX_ALLOCATE_SIZE")), LONG2FIX(size_pool_slot_size(SIZE_POOL_COUNT - 1)));
    OBJ_FREEZE(gc_constants);
    /* internal constants */
    rb_define_const(rb_mGC, "INTERNAL_CONSTANTS", gc_constants);

    rb_mProfiler = rb_define_module_under(rb_mGC, "Profiler");
    rb_define_singleton_method(rb_mProfiler, "enabled?", gc_profile_enable_get, 0);
    rb_define_singleton_method(rb_mProfiler, "enable", gc_profile_enable, 0);
    rb_define_singleton_method(rb_mProfiler, "raw_data", gc_profile_record_get, 0);
    rb_define_singleton_method(rb_mProfiler, "disable", gc_profile_disable, 0);
    rb_define_singleton_method(rb_mProfiler, "clear", gc_profile_clear, 0);
    rb_define_singleton_method(rb_mProfiler, "result", gc_profile_result, 0);
    rb_define_singleton_method(rb_mProfiler, "report", gc_profile_report, -1);
    rb_define_singleton_method(rb_mProfiler, "total_time", gc_profile_total_time, 0);

    rb_mObjSpace = rb_define_module("ObjectSpace");

    rb_define_module_function(rb_mObjSpace, "each_object", os_each_obj, -1);

    rb_define_module_function(rb_mObjSpace, "define_finalizer", define_final, -1);
    rb_define_module_function(rb_mObjSpace, "undefine_finalizer", undefine_final, 1);

    rb_define_module_function(rb_mObjSpace, "_id2ref", os_id2ref, 1);

    rb_vm_register_special_exception(ruby_error_nomemory, rb_eNoMemError, "failed to allocate memory");

    rb_define_method(rb_cBasicObject, "__id__", rb_obj_id, 0);
    rb_define_method(rb_mKernel, "object_id", rb_obj_id, 0);

    rb_define_module_function(rb_mObjSpace, "count_objects", count_objects, -1);

    {
	VALUE rb_cWeakMap = rb_define_class_under(rb_mObjSpace, "WeakMap", rb_cObject);
	rb_define_alloc_func(rb_cWeakMap, wmap_allocate);
	rb_define_method(rb_cWeakMap, "[]=", wmap_aset, 2);
	rb_define_method(rb_cWeakMap, "[]", wmap_aref, 1);
	rb_define_method(rb_cWeakMap, "include?", wmap_has_key, 1);
	rb_define_method(rb_cWeakMap, "member?", wmap_has_key, 1);
	rb_define_method(rb_cWeakMap, "key?", wmap_has_key, 1);
	rb_define_method(rb_cWeakMap, "inspect", wmap_inspect, 0);
	rb_define_method(rb_cWeakMap, "each", wmap_each, 0);
	rb_define_method(rb_cWeakMap, "each_pair", wmap_each, 0);
	rb_define_method(rb_cWeakMap, "each_key", wmap_each_key, 0);
	rb_define_method(rb_cWeakMap, "each_value", wmap_each_value, 0);
	rb_define_method(rb_cWeakMap, "keys", wmap_keys, 0);
	rb_define_method(rb_cWeakMap, "values", wmap_values, 0);
	rb_define_method(rb_cWeakMap, "size", wmap_size, 0);
	rb_define_method(rb_cWeakMap, "length", wmap_size, 0);
	rb_include_module(rb_cWeakMap, rb_mEnumerable);
    }

    /* internal methods */
    rb_define_singleton_method(rb_mGC, "verify_internal_consistency", gc_verify_internal_consistency_m, 0);
    rb_define_singleton_method(rb_mGC, "verify_transient_heap_internal_consistency", gc_verify_transient_heap_internal_consistency, 0);
#if MALLOC_ALLOCATED_SIZE
    rb_define_singleton_method(rb_mGC, "malloc_allocated_size", gc_malloc_allocated_size, 0);
    rb_define_singleton_method(rb_mGC, "malloc_allocations", gc_malloc_allocations, 0);
#endif

#if GC_DEBUG_STRESS_TO_CLASS
    rb_define_singleton_method(rb_mGC, "add_stress_to_class", rb_gcdebug_add_stress_to_class, -1);
    rb_define_singleton_method(rb_mGC, "remove_stress_to_class", rb_gcdebug_remove_stress_to_class, -1);
#endif

    {
	VALUE opts;
	/* GC build options */
	rb_define_const(rb_mGC, "OPTS", opts = rb_ary_new());
#define OPT(o) if (o) rb_ary_push(opts, rb_fstring_lit(#o))
	OPT(GC_DEBUG);
	OPT(USE_RGENGC);
	OPT(RGENGC_DEBUG);
	OPT(RGENGC_CHECK_MODE);
	OPT(RGENGC_PROFILE);
	OPT(RGENGC_ESTIMATE_OLDMALLOC);
	OPT(GC_PROFILE_MORE_DETAIL);
	OPT(GC_ENABLE_LAZY_SWEEP);
	OPT(CALC_EXACT_MALLOC_SIZE);
	OPT(MALLOC_ALLOCATED_SIZE);
	OPT(MALLOC_ALLOCATED_SIZE_CHECK);
	OPT(GC_PROFILE_DETAIL_MEMORY);
#undef OPT
	OBJ_FREEZE(opts);
    }
}

#ifdef ruby_xmalloc
#undef ruby_xmalloc
#endif
#ifdef ruby_xmalloc2
#undef ruby_xmalloc2
#endif
#ifdef ruby_xcalloc
#undef ruby_xcalloc
#endif
#ifdef ruby_xrealloc
#undef ruby_xrealloc
#endif
#ifdef ruby_xrealloc2
#undef ruby_xrealloc2
#endif

void *
ruby_xmalloc(size_t size)
{
#if USE_GC_MALLOC_OBJ_INFO_DETAILS
    ruby_malloc_info_file = __FILE__;
    ruby_malloc_info_line = __LINE__;
#endif
    return ruby_xmalloc_body(size);
}

void *
ruby_xmalloc2(size_t n, size_t size)
{
#if USE_GC_MALLOC_OBJ_INFO_DETAILS
    ruby_malloc_info_file = __FILE__;
    ruby_malloc_info_line = __LINE__;
#endif
    return ruby_xmalloc2_body(n, size);
}

void *
ruby_xcalloc(size_t n, size_t size)
{
#if USE_GC_MALLOC_OBJ_INFO_DETAILS
    ruby_malloc_info_file = __FILE__;
    ruby_malloc_info_line = __LINE__;
#endif
    return ruby_xcalloc_body(n, size);
}

void *
ruby_xrealloc(void *ptr, size_t new_size)
{
#if USE_GC_MALLOC_OBJ_INFO_DETAILS
    ruby_malloc_info_file = __FILE__;
    ruby_malloc_info_line = __LINE__;
#endif
    return ruby_xrealloc_body(ptr, new_size);
}

void *
ruby_xrealloc2(void *ptr, size_t n, size_t new_size)
{
#if USE_GC_MALLOC_OBJ_INFO_DETAILS
    ruby_malloc_info_file = __FILE__;
    ruby_malloc_info_line = __LINE__;
#endif
    return ruby_xrealloc2_body(ptr, n, new_size);
}

#ifdef USE_THIRD_PARTY_HEAP

struct RubyMMTKGlobal {
    pthread_mutex_t mutex;
    pthread_cond_t cond_world_started;
    size_t start_the_world_count;
} rb_mmtk_global = {
    .mutex = PTHREAD_MUTEX_INITIALIZER,
    .cond_world_started = PTHREAD_COND_INITIALIZER,
    .start_the_world_count = 0,
};

typedef struct rb_mmtk_worker_thread {
    rb_ractor_t *ractor;
} rb_mmtk_worker_thread_t;

static void
rb_mmtk_use_mmtk_global(void (*func)(void *), void* arg)
{
    int err;
    if ((err = pthread_mutex_lock(&rb_mmtk_global.mutex)) != 0) {
	fprintf(stderr, "ERROR: cannot lock rb_mmtk_global.mutex: %s", strerror(err));
	abort();
    }

    func(arg);

    if ((err = pthread_mutex_unlock(&rb_mmtk_global.mutex)) != 0) {
	fprintf(stderr, "ERROR: cannot release rb_mmtk_global.mutex: %s", strerror(err));
	abort();
    }
}

void
rb_gc_init_collection(void)
{
    rb_thread_t *cur_thread = GET_THREAD();
    mmtk_initialize_collection((void*)cur_thread);
    cur_thread->mutator = mmtk_bind_mutator((MMTk_VMMutatorThread)cur_thread);
}

static MMTk_VMWorkerThread
rb_mmtk_init_gc_worker_thread(MMTk_VMThread tls)
{
    rb_thread_t *main_thread = (rb_thread_t*)tls;

    rb_mmtk_worker_thread_t *worker_thread = (rb_mmtk_worker_thread_t*)malloc(sizeof(rb_mmtk_worker_thread_t));
    worker_thread->ractor = main_thread->ractor;

    return (MMTk_VMWorkerThread)worker_thread;
}

static void
rb_mmtk_stop_the_world(MMTk_VMWorkerThread tls)
{
    // At this moment, we only support single-threaded execution.
    // Just ensure there is only one ractor running.
    if (rb_multi_ractor_p()) {
	fprintf(stderr, "Stop-the-world is not implememted for multiple ractors.\n");
	abort();
    }

    rb_mmtk_worker_thread_t *worker_thread = (rb_mmtk_worker_thread_t*)tls;
    rb_ractor_t *ractor = worker_thread->ractor;
    rb_stop_all_mutators_for_gc(rb_ractor_gvl(ractor));
}

static void
rb_mmtk_increment_start_the_world_count(void *unused)
{
    (void)unused;
    rb_mmtk_global.start_the_world_count++;
    pthread_cond_broadcast(&rb_mmtk_global.cond_world_started);
}

static void
rb_mmtk_resume_mutators(MMTk_VMWorkerThread tls)
{
    // At this moment, we only support single-threaded execution.
    // Just ensure there is only one ractor running.
    if (rb_multi_ractor_p()) {
	fprintf(stderr, "Stop-the-world is not implememted for multiple ractors.\n");
	abort();
    }

    rb_mmtk_use_mmtk_global(rb_mmtk_increment_start_the_world_count, NULL);

    rb_mmtk_worker_thread_t *worker_thread = (rb_mmtk_worker_thread_t*)tls;
    rb_ractor_t *ractor = worker_thread->ractor;
    rb_start_all_mutators_after_gc(rb_ractor_gvl(ractor));
}

struct block_for_gc_ctx {
    size_t my_count;
    MMTk_VMMutatorThread tls;
};

static void
rb_mmtk_wait_for_gc_end(void *param)
{
    struct block_for_gc_ctx *ctx = param;
    rb_thread_t *cur_thread = ctx->tls;
    RUBY_ASSERT(cur_thread == GET_THREAD());
    while (rb_mmtk_global.start_the_world_count < ctx->my_count + 1) {
	pthread_cond_wait(&rb_mmtk_global.cond_world_started, &rb_mmtk_global.mutex);
    }
}

static void*
rb_mmtk_block_for_gc_internal(void *param)
{
    struct block_for_gc_ctx *ctx = param;
    rb_mmtk_use_mmtk_global(rb_mmtk_wait_for_gc_end, ctx);
    return NULL;
}

static void
rb_mmtk_get_start_the_world_count(void *param)
{
    size_t *my_count = (size_t*)param;
    *my_count = rb_mmtk_global.start_the_world_count;
}

static void
rb_mmtk_block_for_gc(MMTk_VMMutatorThread tls)
{
    RUBY_ASSERT(ruby_native_thread_p());

    struct block_for_gc_ctx ctx;
    rb_mmtk_use_mmtk_global(rb_mmtk_get_start_the_world_count, &ctx.my_count);

    ctx.tls = tls;
    rb_thread_call_without_gvl(rb_mmtk_block_for_gc_internal, &ctx, NULL, NULL);
}

static void
rb_mmtk_reset_mutator_iterator(void)
{
    fprintf(stderr, "Not implemented: %s\n", __FUNCTION__);
    abort();
}

static MMTk_Mutator
rb_mmtk_get_next_mutator(void)
{
    fprintf(stderr, "Not implemented: %s\n", __FUNCTION__);
    abort();
    return NULL;
}

RubyUpcalls ruby_upcalls = {
    rb_mmtk_init_gc_worker_thread,
    rb_mmtk_stop_the_world,
    rb_mmtk_resume_mutators,
    rb_mmtk_block_for_gc,
    rb_mmtk_reset_mutator_iterator,
    rb_mmtk_get_next_mutator,
};

#endif<|MERGE_RESOLUTION|>--- conflicted
+++ resolved
@@ -2973,14 +2973,10 @@
 static inline int
 is_pointer_to_heap(rb_objspace_t *objspace, void *ptr)
 {
-<<<<<<< HEAD
 #ifdef USE_THIRD_PARTY_HEAP
     return mmtk_is_mapped_object(ptr);
 #endif
-    register RVALUE *p = RANY(ptr);
-=======
     register uintptr_t p = (uintptr_t)ptr;
->>>>>>> 2a30ddd9
     register struct heap_page *page;
 
     RB_DEBUG_COUNTER_INC(gc_isptr_trial);

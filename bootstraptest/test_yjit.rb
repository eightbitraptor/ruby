--- conflicted
+++ resolved
@@ -1,6 +1,5 @@
-<<<<<<< HEAD
 return if mmtk?
-=======
+
 # regression test for send stack shifting
 assert_normal_exit %q{
   def foo(a, b)
@@ -13,7 +12,6 @@
 
   call_foo
 }
->>>>>>> 597955aa
 
 # regression test for arity check with splat
 assert_equal '[:ae, :ae]', %q{

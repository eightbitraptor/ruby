--- conflicted
+++ resolved
@@ -1,6 +1,5 @@
-<<<<<<< HEAD
 return if mmtk?
-=======
+
 # regression test for return type of Integer#/
 # It can return a T_BIGNUM when inputs are T_FIXNUM.
 assert_equal 0x3fffffffffffffff.to_s, %q{
@@ -73,7 +72,6 @@
 
   call([])
 }
->>>>>>> b92d599e
 
 # Regression test for yielding with autosplat to block with
 # optional parameters. https://github.com/Shopify/yjit/issues/313

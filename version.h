#ifndef RUBY_TOPLEVEL_VERSION_H                          /*-*-C-*-vi:se ft=c:*/
#define RUBY_TOPLEVEL_VERSION_H
/**
 * @author     Ruby developers <ruby-core@ruby-lang.org>
 * @copyright  This  file  is   a  part  of  the   programming  language  Ruby.
 *             Permission  is hereby  granted,  to  either redistribute  and/or
 *             modify this file, provided that  the conditions mentioned in the
 *             file COPYING are met.  Consult the file for details.
 */
# define RUBY_VERSION_MAJOR RUBY_API_VERSION_MAJOR
# define RUBY_VERSION_MINOR RUBY_API_VERSION_MINOR
#define RUBY_VERSION_TEENY 0
#define RUBY_RELEASE_DATE RUBY_RELEASE_YEAR_STR"-"RUBY_RELEASE_MONTH_STR"-"RUBY_RELEASE_DAY_STR
#define RUBY_PATCHLEVEL -1

#define RUBY_RELEASE_YEAR 2022
#define RUBY_RELEASE_MONTH 9
#define RUBY_RELEASE_DAY 1

#include "ruby/version.h"
#include "ruby/internal/abi.h"

#ifndef TOKEN_PASTE
#define TOKEN_PASTE(x,y) x##y
#endif
#define ONLY_ONE_DIGIT(x) TOKEN_PASTE(10,x) < 1000
#define WITH_ZERO_PADDING(x) TOKEN_PASTE(0,x)
#define RUBY_BIRTH_YEAR_STR STRINGIZE(RUBY_BIRTH_YEAR)
#define RUBY_RELEASE_YEAR_STR STRINGIZE(RUBY_RELEASE_YEAR)
#if ONLY_ONE_DIGIT(RUBY_RELEASE_MONTH)
#define RUBY_RELEASE_MONTH_STR STRINGIZE(WITH_ZERO_PADDING(RUBY_RELEASE_MONTH))
#else
#define RUBY_RELEASE_MONTH_STR STRINGIZE(RUBY_RELEASE_MONTH)
#endif
#if ONLY_ONE_DIGIT(RUBY_RELEASE_DAY)
#define RUBY_RELEASE_DAY_STR STRINGIZE(WITH_ZERO_PADDING(RUBY_RELEASE_DAY))
#else
#define RUBY_RELEASE_DAY_STR STRINGIZE(RUBY_RELEASE_DAY)
#endif

#ifdef RUBY_ABI_VERSION
# define RUBY_ABI_VERSION_SUFFIX "+"STRINGIZE(RUBY_ABI_VERSION)
#else
# define RUBY_ABI_VERSION_SUFFIX ""
#endif
#if !defined RUBY_LIB_VERSION && defined RUBY_LIB_VERSION_STYLE
# if RUBY_LIB_VERSION_STYLE == 3
#   define RUBY_LIB_VERSION STRINGIZE(RUBY_API_VERSION_MAJOR)"."STRINGIZE(RUBY_API_VERSION_MINOR) \
        "."STRINGIZE(RUBY_API_VERSION_TEENY) RUBY_ABI_VERSION_SUFFIX
# elif RUBY_LIB_VERSION_STYLE == 2
#   define RUBY_LIB_VERSION STRINGIZE(RUBY_API_VERSION_MAJOR)"."STRINGIZE(RUBY_API_VERSION_MINOR) \
        RUBY_ABI_VERSION_SUFFIX
# endif
#endif

#if RUBY_PATCHLEVEL == -1
#define RUBY_PATCHLEVEL_STR "dev"
#elif defined RUBY_ABI_VERSION
#error RUBY_ABI_VERSION is defined in non-development branch
#else
#define RUBY_PATCHLEVEL_STR ""
#endif

#ifndef RUBY_REVISION
# include "revision.h"
#endif

<<<<<<< HEAD
#ifdef RUBY_REVISION
# if RUBY_PATCHLEVEL == -1
#  ifndef RUBY_BRANCH_NAME
#   define RUBY_BRANCH_NAME "master"
#  endif
#  define RUBY_REVISION_STR " "RUBY_BRANCH_NAME" "RUBY_REVISION
# else
#  define RUBY_REVISION_STR " revision "RUBY_REVISION
# endif
#else
# define RUBY_REVISION "HEAD"
# define RUBY_REVISION_STR ""
#endif
#if !defined RUBY_RELEASE_DATETIME || RUBY_PATCHLEVEL != -1
# undef RUBY_RELEASE_DATETIME
# define RUBY_RELEASE_DATETIME RUBY_RELEASE_DATE
#endif

# define RUBY_DESCRIPTION_PRE \
    "ruby "RUBY_VERSION             \
    RUBY_PATCHLEVEL_STR             \
    " ("RUBY_RELEASE_DATETIME       \
    RUBY_REVISION_STR")"
# define RUBY_DESCRIPTION_POST \
    " ["RUBY_PLATFORM"]"
# define RUBY_COPYRIGHT		    \
    "ruby - Copyright (C) "	    \
    RUBY_BIRTH_YEAR_STR"-"   \
    RUBY_RELEASE_YEAR_STR" " \
    RUBY_AUTHOR

=======
>>>>>>> f3becd73
#endif /* RUBY_TOPLEVEL_VERSION_H */<|MERGE_RESOLUTION|>--- conflicted
+++ resolved
@@ -65,38 +65,4 @@
 # include "revision.h"
 #endif
 
-<<<<<<< HEAD
-#ifdef RUBY_REVISION
-# if RUBY_PATCHLEVEL == -1
-#  ifndef RUBY_BRANCH_NAME
-#   define RUBY_BRANCH_NAME "master"
-#  endif
-#  define RUBY_REVISION_STR " "RUBY_BRANCH_NAME" "RUBY_REVISION
-# else
-#  define RUBY_REVISION_STR " revision "RUBY_REVISION
-# endif
-#else
-# define RUBY_REVISION "HEAD"
-# define RUBY_REVISION_STR ""
-#endif
-#if !defined RUBY_RELEASE_DATETIME || RUBY_PATCHLEVEL != -1
-# undef RUBY_RELEASE_DATETIME
-# define RUBY_RELEASE_DATETIME RUBY_RELEASE_DATE
-#endif
-
-# define RUBY_DESCRIPTION_PRE \
-    "ruby "RUBY_VERSION             \
-    RUBY_PATCHLEVEL_STR             \
-    " ("RUBY_RELEASE_DATETIME       \
-    RUBY_REVISION_STR")"
-# define RUBY_DESCRIPTION_POST \
-    " ["RUBY_PLATFORM"]"
-# define RUBY_COPYRIGHT		    \
-    "ruby - Copyright (C) "	    \
-    RUBY_BIRTH_YEAR_STR"-"   \
-    RUBY_RELEASE_YEAR_STR" " \
-    RUBY_AUTHOR
-
-=======
->>>>>>> f3becd73
 #endif /* RUBY_TOPLEVEL_VERSION_H */
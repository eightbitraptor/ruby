dnl Process this file with autoconf to produce a configure script.
AC_INIT
{
AC_CONFIG_AUX_DIR(tool)

AC_PREREQ(2.67)

tooldir="$srcdir/tool"

AC_DISABLE_OPTION_CHECKING

m4_include([tool/m4/_colorize_result_prepare.m4])dnl
m4_include([tool/m4/ac_msg_result.m4])dnl
m4_include([tool/m4/colorize_result.m4])dnl
m4_include([tool/m4/ruby_append_option.m4])dnl
m4_include([tool/m4/ruby_append_options.m4])dnl
m4_include([tool/m4/ruby_check_builtin_func.m4])dnl
m4_include([tool/m4/ruby_check_builtin_setjmp.m4])dnl
m4_include([tool/m4/ruby_check_printf_prefix.m4])dnl
m4_include([tool/m4/ruby_check_setjmp.m4])dnl
m4_include([tool/m4/ruby_check_signedness.m4])dnl
m4_include([tool/m4/ruby_check_sizeof.m4])dnl
m4_include([tool/m4/ruby_check_sysconf.m4])dnl
m4_include([tool/m4/ruby_cppoutfile.m4])dnl
m4_include([tool/m4/ruby_decl_attribute.m4])dnl
m4_include([tool/m4/ruby_default_arch.m4])dnl
m4_include([tool/m4/ruby_define_if.m4])dnl
m4_include([tool/m4/ruby_defint.m4])dnl
m4_include([tool/m4/ruby_dtrace_available.m4])dnl
m4_include([tool/m4/ruby_dtrace_postprocess.m4])dnl
m4_include([tool/m4/ruby_func_attribute.m4])dnl
m4_include([tool/m4/ruby_mingw32.m4])dnl
m4_include([tool/m4/ruby_prepend_option.m4])dnl
m4_include([tool/m4/ruby_prog_gnu_ld.m4])dnl
m4_include([tool/m4/ruby_replace_funcs.m4])dnl
m4_include([tool/m4/ruby_replace_type.m4])dnl
m4_include([tool/m4/ruby_require_funcs.m4])dnl
m4_include([tool/m4/ruby_rm_recursive.m4])dnl
m4_include([tool/m4/ruby_setjmp_type.m4])dnl
m4_include([tool/m4/ruby_stack_grow_direction.m4])dnl
m4_include([tool/m4/ruby_thread.m4])dnl
m4_include([tool/m4/ruby_try_cflags.m4])dnl
m4_include([tool/m4/ruby_try_cxxflags.m4])dnl
m4_include([tool/m4/ruby_try_ldflags.m4])dnl
m4_include([tool/m4/ruby_universal_arch.m4])dnl
m4_include([tool/m4/ruby_wasm_tools.m4])dnl
m4_include([tool/m4/ruby_werror_flag.m4])dnl
m4_include([tool/m4/mmtk_ruby.m4])dnl

AC_ARG_VAR([cflags], [additional CFLAGS (ignored when CFLAGS is given)])dnl
AC_ARG_VAR([cppflags], [additional CPPFLAGS (ignored when CPPFLAGS is given)])dnl
AC_ARG_VAR([cxxflags], [additional CXXFLAGS (ignored when CXXFLAGS is given)])dnl

: "environment section" && {
HAVE_BASERUBY=yes
BASERUBY_VERSION=
AC_ARG_WITH(baseruby,
	AS_HELP_STRING([--with-baseruby=RUBY], [use RUBY as baseruby; RUBY is the pathname of ruby]),
	[AS_CASE(["$withval"],
	    [*ruby*],[BASERUBY=$withval],
	    [no],[HAVE_BASERUBY=no],
	    [AC_MSG_ERROR(need ruby)])
	],
	[
		AC_PATH_PROG([BASERUBY], [ruby], [false])
	])
AS_IF([test "$HAVE_BASERUBY" != no -a "`RUBYOPT=- $BASERUBY --disable=gems -e 'print 42 if RUBY_VERSION > "2.2"' 2>/dev/null`" = 42], [
    BASERUBY="$BASERUBY --disable=gems"
    BASERUBY_VERSION=`$BASERUBY -v`
    $BASERUBY -C "$srcdir" tool/downloader.rb -d tool -e gnu config.guess config.sub >&AS_MESSAGE_FD
], [
    BASERUBY="echo executable host ruby is required.  use --with-baseruby option.; false"
    HAVE_BASERUBY=no
])
AC_SUBST(BASERUBY)
AC_SUBST(HAVE_BASERUBY)

: ${GIT=git}
HAVE_GIT=yes
AC_ARG_WITH(git,
	AS_HELP_STRING([--without-git], [never use git]),
	[AS_CASE([$withval],
	    [no],  [GIT=never-use HAVE_GIT=no],
	    [yes], [],
	    [GIT=$withval])])
AS_IF([test x"$HAVE_GIT" = xyes], [command -v "$GIT" > /dev/null || HAVE_GIT=no])
AC_SUBST(GIT)
AC_SUBST(HAVE_GIT)

eval `sed -n -e ['s/^@%:@define RUBY_[A-Z_]*VERSION_\([A-Z][A-Z][A-Z_0-9]*\) \([0-9][0-9]*\)$/\1=\2/p'] \
      -e ['s/^@%:@define \(RUBY_PATCHLEVEL\) \(.*\)/\1=\2/p'] \
     $srcdir/include/ruby/version.h $srcdir/version.h`
for v in MAJOR MINOR TEENY; do
    AS_IF([eval "test \"\$$v\" = ''"], [
	AC_MSG_ERROR(could not determine $v number from version.h)
    ])
done
AC_SUBST(MAJOR)
AC_SUBST(MINOR)
AC_SUBST(TEENY)
AC_SUBST(RUBY_API_VERSION, '$(MAJOR).$(MINOR)')
AC_SUBST(RUBY_PROGRAM_VERSION, '$(MAJOR).$(MINOR).$(TEENY)')

AS_IF([test "$program_prefix" = NONE], [
  program_prefix=
])
AS_IF([test "$prefix" -ef .], [
  AC_MSG_ERROR(--prefix cannot be the current working directory.)
])
RUBY_BASE_NAME=`echo ruby | sed "$program_transform_name"`
RUBYW_BASE_NAME=`echo rubyw | sed "$program_transform_name"`
AC_SUBST(RUBY_BASE_NAME)
AC_SUBST(RUBYW_BASE_NAME)
AC_SUBST(RUBY_VERSION_NAME, '${RUBY_BASE_NAME}-${ruby_version}')

dnl checks for alternative programs
AC_CANONICAL_BUILD
AC_CANONICAL_HOST
AC_CANONICAL_TARGET
AS_CASE(["$target_cpu-$target_os"],
    [aarch64-darwin*], [
        target_cpu=arm64
        AS_CASE(["$target_vendor"], [unknown], [target_vendor=apple target=${target/-unknown-/-apple-}])
        target="${target/aarch64/arm64}"
        target_alias="${target_alias/aarch64/arm64}"
    ])

AC_ARG_PROGRAM
RUBY_RM_RECURSIVE
AC_ARG_WITH(gcc,
	AS_HELP_STRING([--without-gcc], [never use gcc]),
	[
	AS_CASE([$withval],
	    [no],  [: ${CC=cc}],
	    [yes], [: ${CC=gcc}],
	           [CC=$withval])])
dnl If the user switches compilers, we can't believe the cache
AS_IF([test ! -z "$ac_cv_prog_CC" -a ! -z "$CC" -a "$CC" != "$ac_cv_prog_CC"], [
  AC_MSG_ERROR(cached CC is different -- throw away $cache_file
(it is also a good idea to do 'make clean' before compiling))
])

RUBY_WASM_TOOLS

AS_CASE(["${build_os}"],
[linux*|cygwin*|msys*], [
    # Naruse prefers GCC on Linux
    AC_CHECK_TOOLS([CC], [gcc clang cc])
],
[solaris*], [
    # Clang on Solaris is largely untested.
    # https://bugs.ruby-lang.org/issues/17949
    AC_CHECK_TOOLS([CC], [cc gcc])
], [
    # OpenBSD wants to prefer cc over gcc.
    # See https://github.com/ruby/ruby/pull/2443
    AC_CHECK_TOOLS([CC], [cl.exe clang cc gcc c99 /usr/ucb/cc])
])

AC_ARG_VAR([AR],       [Archiver command])
AC_ARG_VAR([AS],       [Assembler command])
AC_ARG_VAR([CC],       [C compiler command])
AC_ARG_VAR([CXX],      [C++ compiler command])
AC_ARG_VAR([LD],       [Linker command])
AC_ARG_VAR([NM],       [Symbol list command])
AC_ARG_VAR([OBJCOPY],  [Objcopy command])
AC_ARG_VAR([OBJDUMP],  [Objdump command])
AC_ARG_VAR([RANLIB],   [Ranlib command])
AC_ARG_VAR([STRIP],    [Strip command])

# We don't want to bother things like `ccache gcc`, `clang -shared-libgcc`, ...
set rb_dummy ${CC}
rb_CC=$2
AC_DEFUN([RUBY_CHECK_PROG_FOR_CC], [
    rb_prog=`echo "${rb_CC}" | sed "$2"`
    AC_CHECK_PROG([$1], [$rb_prog], [$rb_prog])
])
AS_CASE(["/${rb_CC} "],
[*@<:@\ /@:>@"cc "*], [
    # Don't try g++/clang++ when CC=cc
    AC_CHECK_PROGS([CXX],    [cl.exe CC c++])
],
[*icc*],              [
    # Intel C++ has interprocedural optimizations.  It tends to come with its
    # own linker etc.
    RUBY_CHECK_PROG_FOR_CC([AR],      [s/icc/xiar/])
    RUBY_CHECK_PROG_FOR_CC([CXX],     [s/icc/icpc/])
    RUBY_CHECK_PROG_FOR_CC([LD],      [s/icc/xild/])
],
[*gcc*],              [
    # Ditto for GCC.
    RUBY_CHECK_PROG_FOR_CC([LD],      [s/gcc/ld/])
    RUBY_CHECK_PROG_FOR_CC([AR],      [s/gcc/gcc-ar/])
    RUBY_CHECK_PROG_FOR_CC([CXX],     [s/gcc/g++/])
    RUBY_CHECK_PROG_FOR_CC([NM],      [s/gcc/gcc-nm/])
    RUBY_CHECK_PROG_FOR_CC([RANLIB],  [s/gcc/gcc-ranlib/])
],
[*clang*],            [
    # Ditto for LLVM.  Note however that llvm-as is a LLVM-IR to LLVM bitcode
    # assembler that does not target your machine native binary.
    : ${LD:="${CC}"}         # ... try -fuse-ld=lld ?
    RUBY_CHECK_PROG_FOR_CC([AR],      [s/clang/llvm-ar/])
#   RUBY_CHECK_PROG_FOR_CC([AS],      [s/clang/llvm-as/])
    RUBY_CHECK_PROG_FOR_CC([CXX],     [s/clang/clang++/])
    RUBY_CHECK_PROG_FOR_CC([NM],      [s/clang/llvm-nm/])
    RUBY_CHECK_PROG_FOR_CC([OBJCOPY], [s/clang/llvm-objcopy/])
    RUBY_CHECK_PROG_FOR_CC([OBJDUMP], [s/clang/llvm-objdump/])
    RUBY_CHECK_PROG_FOR_CC([RANLIB],  [s/clang/llvm-ranlib/])
    RUBY_CHECK_PROG_FOR_CC([STRIP],   [s/clang/llvm-strip/])
])
AS_UNSET(rb_CC)
AS_UNSET(rb_dummy)

AS_CASE(["${build_os}"],
[solaris*], [
    AC_PATH_TOOL([LD], [ld], [/usr/ccs/bin/ld], [/usr/ccs/bin:$PATH])
],
[aix*], [
    AC_PATH_TOOL([NM], [nm], [/usr/ccs/bin/nm], [/usr/ccs/bin:$PATH])
])
AS_CASE(["${target_os}"],
[cygwin*|msys*|mingw*], [
    ac_cv_prog_ac_ct_OBJCOPY=":"
])

rb_test_CFLAGS=${CFLAGS+yes}
rb_test_CXXFLAGS=${CXXFLAGS+yes}

# BSD's ports and MacPorts prefix GNU binutils with 'g'

dnl Seems necessarily in order to add -std=gnu99 option for gcc 4.9.
m4_version_prereq([2.70], [AC_PROG_CC], [AC_PROG_CC_C99])

AC_PROG_CXX
AC_PROG_CPP
AC_PROG_RANLIB
AC_CHECK_TOOLS([AR],      [gar ar])
AC_CHECK_TOOLS([AS],      [gas as])
AC_CHECK_TOOLS([LD],      [gld ld]) # ... try gold ?
AC_CHECK_TOOLS([NM],      [gnm nm])
AC_CHECK_TOOLS([OBJCOPY], [gobjcopy objcopy])
AC_CHECK_TOOLS([OBJDUMP], [gobjdump objdump])
AC_CHECK_TOOLS([STRIP],   [gstrip strip], [:])

AS_IF([test ! $rb_test_CFLAGS], [AS_UNSET(CFLAGS)]); AS_UNSET(rb_test_CFLAGS)
AS_IF([test ! $rb_test_CXXFLAGS], [AS_UNSET(CXXFLAGS)]); AS_UNSET(rb_save_CXXFLAGS)

AS_IF([test "${CXX}" = "g++" -a -z "${GXX}"], [
    # AC_PROG_CXX sets $CXX to "g++" when it purposefully finds that there is
    # _no_ g++.  This brain-damaged design must be worked around.  Thankfully,
    # similar thing doesn't happen for AC_PROG_CC.
    rb_there_is_in_fact_no_gplusplus_but_autoconf_is_cheating_us=true
])

test x"$target_alias" = x &&
target_os=`echo $target_os | sed 's/linux-gnu$/linux/;s/linux-gnu/linux-/'`
ac_install_sh='' # unusable for extension libraries.

AC_ARG_WITH(os-version-style,
	AS_HELP_STRING([--with-os-version-style=TYPE],
		       [OS version number for target and target_os [[full]]]
		       [(full|teeny|minor+0|minor|major+0|major|none)]),
	[os_version_style=$withval],
	[os_version_style=full
	    AS_CASE($target_os, [[*[0-9].*]],
		[AS_CASE([`/usr/bin/ruby -e 'puts RUBY_PLATFORM' 2>/dev/null`],
		    [[*-*[0-9].*.0]], [os_version_style=minor+0],
		    [[*-*[0-9].*.*]], [os_version_style=full],
		    [[*-*[0-9].0]  ], [os_version_style=major+0],
		    [[*-*[0-9].*]  ], [os_version_style=minor],
		    [[*-*[0-9]]    ], [os_version_style=major],
		)])
	])
os_version_style_transform=
AS_CASE("${os_version_style}",
	[full|teeny], [],
	[minor+0], [os_version_style_transform=['s/\([0-9]\.[0-9][0-9]*\)\.[0-9][.0-9]*$/\1.0/']],
	[minor],   [os_version_style_transform=['s/\([0-9]\.[0-9][0-9]*\)\.[0-9][.0-9]*$/\1/']],
	[major+0], [os_version_style_transform=['s/\([0-9]\)\.[0-9][.0-9]*$/\1.0/']],
	[major],   [os_version_style_transform=['s/\([0-9]\)\.[0-9][.0-9]*$/\1/']],
	[none],    [os_version_style_transform=['s/[0-9]*\.[0-9][.0-9]*$//']],
	[AC_MSG_ERROR(unknown --with-os-version-style: $withval)])
AS_IF([test -z "$target_alias" -a -n "$os_version_style_transform"],
	[
	target=`echo ${target} | sed "$os_version_style_transform"`
	target_os=`echo ${target_os} | sed "$os_version_style_transform"`
	])

AC_ARG_WITH(arch,
	AS_HELP_STRING([--with-arch=ARCHS],
		       [build an Apple/NeXT Multi Architecture Binary (MAB);
                          ARCHS is a comma-delimited list of architectures for
                          which to build; if this option is disabled or omitted
			  entirely, then the package will be built only for the
			  target platform]),
       [target_archs="$withval"], [unset target_archs])

AC_ARG_ENABLE(load-relative,
       AS_HELP_STRING([--enable-load-relative], [resolve load paths at run time]),
       [load_relative=$enableval])

# checks for UNIX variants that set C preprocessor variables
AC_USE_SYSTEM_EXTENSIONS

dnl Checks for programs.

cflagspat=
test -z "$optflags" ||
    cflagspat="$cflagspat;s|"`eval echo '"'"${optflags}"'"' | sed 's/[[][|.*]]/\\&/g;s/^ */ /;s/ *$/ /'`'| |g'
test -z "$debugflags" ||
    cflagspat="$cflagspat;s|"`eval echo '"'"${debugflags}"'"' | sed 's/[[][|.*]]/\\&/g;s/^ */ /;s/ *$/ /'`'| |g'
test -z "$warnflags" ||
    cflagspat="$cflagspat;s|"`eval echo '"'"${warnflags}"'"' | sed 's/[[][|.*]]/\\&/g;s/^ */ /;s/ *$/ /'`'| |g'
AS_IF([test -z "${CFLAGS+set}"], [
    cflags=`echo " $cflags " | sed "$cflagspat;s/^ *//;s/ *$//"`
    orig_cflags="$cflags"
    cflags="$cflags "'${optflags} ${debugflags} ${warnflags}'
])
dnl AS_IF([test -z "${CXXFLAGS+set}"], [
dnl     cxxflags=`echo " $cxxflags " | sed "$cflagspat;s/^ *//;s/ *$//"`
dnl     orig_cxxflags="$cxxflags"
dnl     cxxflags="$cxxflags "'${optflags} ${debugflags} ${warnflags}'
dnl ])

AS_CASE(["$host_os:$build_os"],
[darwin*:darwin*], [
    # Following Apple deployed clang are broken
    # clang version 1.0 (http://llvm.org/svn/llvm-project/cfe/tags/Apple/clang-23 exported)
    # Apple clang version 2.0 (tags/Apple/clang-137) (based on LLVM 2.9svn)
    # Apple clang version 2.1 (tags/Apple/clang-163.7.1) (based on LLVM 3.0svn)
    AC_PREPROC_IFELSE(
	[AC_LANG_PROGRAM([
	    @%:@if defined __APPLE_CC__ && defined __clang_major__ && __clang_major__ < 3
	    @%:@error premature clang
	    @%:@endif
	])],
	[],
	[AC_MSG_ERROR([clang version 3.0 or later is required])])
])

AS_CASE(["$target_os"],
[darwin*], [
    AC_MSG_CHECKING(if minimum required OS X version is supported)
    AC_PREPROC_IFELSE([AC_LANG_SOURCE([[@%:@include <AvailabilityMacros.h>
	@%:@if MAC_OS_X_VERSION_MIN_REQUIRED < __MAC_10_5
	@%:@error pre OS X 10.5
	[!<===== pre OS X 10.5 =====>]
	@%:@endif
	]])],
	[macosx_min_required=yes],
	[AC_MSG_RESULT(no)
	AC_MSG_ERROR([Unsupported OS X version is required])])
    AC_MSG_RESULT(${macosx_min_required})
])

RUBY_MINGW32
AC_SUBST(GCC)
AC_SUBST(LD)
AS_IF([test "$GCC" = yes], [
    linker_flag=-Wl,
    : ${optflags=-O3}
    gcc_major=`echo =__GNUC__ | $CC -E -xc - | sed '/^=/!d;s///'`
    gcc_minor=`echo =__GNUC_MINOR__ | $CC -E -xc - | sed '/^=/!d;s///'`
    test -n "$gcc_major" || gcc_major=0
    test -n "$gcc_minor" || gcc_minor=0
    icc_version=`echo =__ICC | $CC -E -xc - | sed '/^=/!d;s///;/^__ICC/d'`
    test -n "$icc_version" || icc_version=0
    # RUBY_APPEND_OPTIONS(XCFLAGS, ["-include ruby/config.h" "-include ruby/missing.h"])
], [
    linker_flag=
])

AS_IF([test "$GCC" = yes -a "$gcc_major" -lt 3 ], [
    AC_MSG_ERROR([too old GCC])
])

RUBY_PROG_GNU_LD
RUBY_CPPOUTFILE

: ${OUTFLAG='-o '}
: ${COUTFLAG=${OUTFLAG}}
: ${CSRCFLAG=''}
AC_SUBST(OUTFLAG)
AC_SUBST(COUTFLAG)
AC_SUBST(CSRCFLAG)

: ${MJIT_CC=$CC}
AS_IF([test "x$cross_compiling" = xno], [
    AC_PATH_PROG([MJIT_CC], ${MJIT_CC})

    # if $CC is in /usr/lib/ccache/$CC, search original $CC (disable ccache)
    AS_IF([echo $RUBY_DEBUG | grep ci > /dev/null &&
           echo $MJIT_CC | grep ^/usr/lib/ccache > /dev/null], [
           PATH=`echo $PATH | sed "s/\/usr\/lib\/ccache://"` MJIT_CC=`which $CC`])

    AS_CASE([$target_os],
	[*mingw*], [command -v cygpath > /dev/null && MJIT_CC=`cygpath -ma $MJIT_CC`])
    shift 2
    MJIT_CC="$MJIT_CC${1+ }$*"
])

AS_CASE(["$build_os"],
  [darwin1*.*], [
    # Xcode linker warns for deprecated architecture and wrongly
    # installed TBD files.
    CC_WRAPPER=""
    echo 'int main(void) {return 0;}' > conftest.c
    AS_IF([$CC -framework Foundation -o conftest conftest.c 2>&1 |
	   grep '^ld: warning: text-based stub file' >/dev/null], [
	CC_WRAPPER=`cd -P "${tooldir}" && pwd`/darwin-cc
	CC="$CC_WRAPPER $CC"
    ])
    rm -fr conftest*
  ])
AS_CASE(["$target_os"],
  [wasi*], [
    # Clang linker automatically uses wasm-opt with -O if it found.
    # https://github.com/llvm/llvm-project/blob/812828984c10857a4cd260eb638c52a4411f9143/clang/lib/Driver/ToolChains/WebAssembly.cpp#L95-L118
    # However optimization before asyncify causes misoptimization,
    # so wrap clang to insert our fake wasm-opt, which does nothing, in PATH.
    CC_WRAPPER=`cd -P "${tooldir}" && pwd`/wasm-clangw
    CC="$CC_WRAPPER $CC"
  ])

cc_version=
for option in --version -v -V -qversion; do
    cc_version_message=`$CC $option 2>&1`
    cc_version_status=$?
    AS_CASE($cc_version_status, [0], [:], [continue])
    AS_CASE($cc_version_message, [*Warning*], [continue])
    cc_version='$(CC) '$option
    break
done
AC_SUBST(CC_VERSION, $cc_version)
AC_SUBST(CC_VERSION_MESSAGE, $cc_version_message)

: ${DLDFLAGS="$LDFLAGS"}

RUBY_UNIVERSAL_ARCH
AS_IF([test "$target_cpu" != "$host_cpu" -a "$GCC" = yes -a "$cross_compiling" = no -a "${universal_binary:-no}" = no], [
    RUBY_DEFAULT_ARCH("$target_cpu")
])
host_os=$target_os
host_vendor=$target_vendor
host_cpu=$target_cpu
host=$target
host_alias=$target_alias

AC_CACHE_CHECK([for $AR flags], [rb_cv_arflags], [
    AS_IF([$AR rcD conftest.a > /dev/null 2>&1 && rm conftest.a],
	[rb_cv_arflags=rcD], [rb_cv_arflags=rcu])
])
AC_SUBST(ARFLAGS, ["$rb_cv_arflags "])
AC_SUBST(ASFLAGS)

AS_CASE(["$target_os"],
[cygwin*|msys*|mingw*], [
    AC_CHECK_TOOL(WINDRES, windres)
    AC_CHECK_TOOL(DLLWRAP, dllwrap)
    target=`echo $target | sed "s/^$target_cpu-/-/"`
    target_alias=`echo $target_alias | sed "s/^$target_cpu-/-/"`
    target_cpu=`echo $target_cpu | sed s/i.86/i386/`
    AS_CASE(["$target"], [-*], [ target="$target_cpu${target}"])
    AS_CASE(["$target_alias"], [-*], [ target_alias="$target_cpu${target_alias}"])
    AS_CASE(["$target_os"],
    [mingw*], [
	test "$rb_cv_msvcrt" = "" && unset rb_cv_msvcrt
	AC_CACHE_CHECK(for mingw32 runtime DLL, rb_cv_msvcrt, [
	AC_LINK_IFELSE([AC_LANG_PROGRAM([[@%:@include <stdio.h>]],
		    [[FILE* volatile f = stdin; return 0;]])],
		    [rb_cv_msvcrt=`$OBJDUMP -p conftest$ac_exeext |
				   tr A-Z a-z |
				   sed -n '/^[[ 	]]*dll name: \(msvc.*\)\.dll$/{s//\1/p;q;};
					/^[[ 	]]*dll name: \(ucrtbase\|api-ms-win-crt-.*\)\.dll$/{s//ucrt/p;q;}'`],
		    [rb_cv_msvcrt=msvcrt])
	test "$rb_cv_msvcrt" = "" && rb_cv_msvcrt=msvcrt])
	RT_VER=`echo "$rb_cv_msvcrt" | tr -cd [0-9]`
	test "$RT_VER" = "" && RT_VER=60
	test "$rb_cv_msvcrt" = "ucrt" && RT_VER=140
	AC_DEFINE_UNQUOTED(RUBY_MSVCRT_VERSION, $RT_VER)
	sysconfdir=
    ])
    : ${enable_shared=yes}
    ],
[hiuxmpp*], [AC_DEFINE(__HIUX_MPP__)])    # by TOYODA Eizi <toyoda@npd.kishou.go.jp>

AC_PROG_LN_S
AC_PROG_MAKE_SET
AC_PROG_INSTALL
AC_PROG_MKDIR_P
AS_IF([test "x$MKDIR_P" = "x -d"], [
  AS_IF([test x"$as_mkdir_p" != xfalse], [
    MKDIR_P='mkdir -p'
    echo "use 'mkdir -p' as MKDIR_P"
  ], [
    AC_MSG_ERROR([mkdir -p is required])
  ])
])
MAKEDIRS="$MKDIR_P"
AC_SUBST(MAKEDIRS)

AC_CHECK_PROG([DTRACE], [${ac_tool_prefix}dtrace], [${ac_tool_prefix}dtrace])
AS_IF([test "$cross_compiling:$ac_cv_prog_DTRACE" = no: -a -n "$ac_tool_prefix"], [
    AC_CHECK_PROG([DTRACE], [dtrace], [dtrace])
])

AC_CHECK_PROGS(DOT, dot)
AC_CHECK_PROGS(DOXYGEN, doxygen)

for prog in ${ac_tool_prefix:+${ac_tool_prefix}pkg-config} pkg-config; do
    AC_CHECK_PROG(PKG_CONFIG, $prog, [$prog], [], [],
        [`"$as_dir/$ac_word$ac_exec_ext" --print-errors --version > /dev/null 2>&1 || echo "$as_dir/$ac_word$ac_exec_ext"`])
    test -z "${PKG_CONFIG}" || break
done

AC_MSG_CHECKING([whether it is Android])
AC_COMPILE_IFELSE([AC_LANG_PROGRAM([[
	@%:@ifndef __ANDROID__
	@%:@error Not android
	@%:@endif
]], [[]])],
[
	AC_MSG_RESULT(yes)
	target_os=${target_os}-android
	AS_IF([test "x$cross_compiling" = xno], [
                AC_MSG_CHECKING([for Android API version])
                # hacky workaround: https://github.com/termux/termux-packages/issues/6176
                rb_android_api=`getprop ro.build.version.sdk`
                AC_MSG_RESULT($rb_android_api)
                RUBY_APPEND_OPTIONS(CPPFLAGS, -D__ANDROID_API__=$rb_android_api -Wno-macro-redefined)
	])
],
[AC_MSG_RESULT(no)])

AC_SUBST(RM, ['rm -f'])
AC_SUBST(CP, ['cp'])
RMDIRS='$(top_srcdir)/tool/rmdirs'
RMDIR=rmdir
mkdir "rmdirs_$$_test" "rmdirs_$$_test/a"
rmdir --ignore-fail-on-non-empty "rmdirs_$$_test" 2>/dev/null &&
RMDIR='rmdir --ignore-fail-on-non-empty'
$RMDIR -p "rmdirs_$$_test/a" 2>/dev/null &&
{ test -d "rmdirs_$$_test" || RMDIRS="$RMDIR -p"; }
rmdir "rmdirs_$$_test/a" "rmdirs_$$_test" 2>/dev/null
AC_SUBST(RMDIR)
AC_SUBST(RMDIRS)
AC_SUBST(RMALL, ['rm -fr'])

AC_MSG_CHECKING([for cd using physical directory])
rm -fr conf$$.dir
mkdir conf$$.dir &&
(cd conf$$.dir && mkdir src build && cd src &&
$as_ln_s ../build . > /dev/null 2>&1 && cd build &&
for chdir in 'cd -P' 'PWD= cd'; do
    /bin/sh -c "$chdir ../src && echo '$chdir' > cdcmd" 2> /dev/null && break
done)
AS_IF([test -f conf$$.dir/src/cdcmd], [
    read CHDIR < conf$$.dir/src/cdcmd 2> /dev/null
], [
    CHDIR=cd
])
rm -fr conf$$.dir
AC_MSG_RESULT([$CHDIR])
AC_SUBST(CHDIR)
}

: "compiler section" && {
RUBY_WERROR_FLAG([
    AC_MSG_CHECKING([whether CFLAGS is valid])
    AC_COMPILE_IFELSE([AC_LANG_PROGRAM([[]], [[]])],
	[AC_MSG_RESULT(yes)],
	[
	AC_MSG_RESULT(no)
	AC_MSG_ERROR([something wrong with CFLAGS="$CFLAGS"])
	]
    )

    AC_MSG_CHECKING([whether LDFLAGS is valid])
    {
	mkdir tmp.$$.try_link &&
	cd tmp.$$.try_link &&
	cp ../confdefs.h . &&
	echo '<?xml?><plist><dict><key>CFBundleIdentifier</key><string></string></dict></plist>' > Info.plist &&
	:
    } || AC_MSG_ERROR([failed to make temporary directory])
    AC_LINK_IFELSE([AC_LANG_PROGRAM([[]], [[]])],
	[AC_MSG_RESULT(yes)],
	[
	cd .. && rm -fr tmp.$$.try_link
	AC_MSG_RESULT(no)
	AC_MSG_ERROR([something wrong with LDFLAGS="$LDFLAGS"])
	]
    )
    cd .. && rm -fr tmp.$$.try_link
])

: ${RPATHFLAG=''}
rpathflag=''
AS_IF([test x"${RPATHFLAG}" = x], [
    AS_CASE(["$target_os"],
	[aix*], [rpathflag='-blibpath:'],
	[for rpathflag in -R "-rpath "; do
	    AS_CASE("$rpathflag",
		    [*" "], [AS_CASE(["${linker_flag}"],
				     [*,], [rpathflag=`echo "$rpathflag" | tr ' ' ,`])])
	    rpathflag="${linker_flag}${rpathflag}"
	    RUBY_TRY_LDFLAGS([${rpathflag}.], [], [rpathflag=])
	    AS_IF([test "x${rpathflag}" != x], [])
        done])
], [
    rpathflag=`echo "$RPATHFLAG" | sed 's/%.*//'`
])

RUBY_TRY_LDFLAGS(-fdeclspec, [fdeclspec=yes], [fdeclspec=no])
AS_IF([test "$fdeclspec" = yes], [
    RUBY_APPEND_OPTIONS(CFLAGS, -fdeclspec)
    RUBY_APPEND_OPTIONS(cflags, -fdeclspec)
    RUBY_APPEND_OPTIONS(orig_cflags, -fdeclspec)
])
RUBY_TRY_CXXFLAGS(-fdeclspec, [fdeclspec=yes], [fdeclspec=no])
AS_IF([test "$fdeclspec" = yes], [
    RUBY_APPEND_OPTIONS(CXXFLAGS, -fdeclspec)
])

AS_CASE([$RUBY_PATCHLEVEL], [-*],
	[RUBY_DEVEL=yes], [RUBY_DEVEL=no])
particular_werror_flags=$RUBY_DEVEL
AC_ARG_ENABLE(werror,
	AS_HELP_STRING([--disable-werror],
		       [don't make warnings into errors
		       even if a compiler support -Werror feature
		       [[disabled by default unless development version]]]),
	[particular_werror_flags=$enableval])

rb_cv_warnflags="$warnflags"
AS_CASE(["$GCC:${warnflags+set}:${extra_warnflags:+set}:"],
[yes::*|yes:*:set:], [# GCC && (!warnflags || extra_warnflags)
    AS_IF([test $gcc_major -ge 4], [
	extra_warnflags="$extra_warnflags -Werror=extra-tokens"
    ])
    AS_IF([test $gcc_major -ge 5 -a $gcc_major -le 6], [
	extra_warnflags="$extra_warnflags -Wno-maybe-uninitialized"
    ])
    # ICC doesn't support -Werror=
    AS_IF([test $icc_version -gt 0], [
	particular_werror_flags=no
    ])
    for wflag in \
		 -Werror=deprecated-declarations \
		 -Werror=division-by-zero -Werror=div-by-zero \
		 -Werror=duplicated-cond \
		 -Werror=implicit-function-declaration \
		 -Werror=implicit-int \
		 -Werror=misleading-indentation \
		 -Werror=pointer-arith \
		 -Werror=shorten-64-to-32 \
		 -Werror=write-strings \
		 -Werror=old-style-definition \
		 -Wimplicit-fallthrough=0 \
		 -Wmissing-noreturn \
		 -Wno-cast-function-type \
		 -Wno-constant-logical-operand \
		 -Wno-long-long \
		 -Wno-missing-field-initializers \
		 -Wno-overlength-strings \
		 -Wno-packed-bitfield-compat \
		 -Wno-parentheses-equality \
		 -Wno-self-assign \
		 -Wno-tautological-compare \
		 -Wno-unused-parameter \
		 -Wno-unused-value \
		 -Wsuggest-attribute=format \
		 -Wsuggest-attribute=noreturn \
		 -Wunused-variable \
		 -diag-disable=175,188,1684,2259,2312 \
		 $extra_warnflags \
		 ; do
	AS_IF([test "$particular_werror_flags" != yes], [
	    wflag=`echo x$wflag | sed 's/^x-Werror=/-W/;s/^x//'`
	])
	ok=no
	RUBY_TRY_CFLAGS($wflag, [
	    RUBY_APPEND_OPTIONS(warnflags, $wflag)
	    ok=yes
	])
	AS_CASE([$ok:$wflag], [no:-Werror=*], [
	    wflag=`echo x$wflag | sed 's/^x-Werror=/-W/'`
	    RUBY_TRY_CFLAGS($wflag, [
		RUBY_APPEND_OPTIONS(warnflags, $wflag)
		particular_werror_flags=no
	    ])
	])
    done
    AS_IF([test "$particular_werror_flags" = "yes"], [
	wflag=-Werror=undef
    ], [
	wflag=-Wundef
    ])
    RUBY_TRY_CFLAGS($wflag, [
	RUBY_APPEND_OPTIONS(warnflags, $wflag)
    ], [], [
	@%:@if !defined(RUBY_CONFIG_TEST_NEVER_DEFINED_SYMBOL)
	@%:@elif RUBY_CONFIG_TEST_NEVER_DEFINED_SYMBOL
	@%:@endif
    ])
    AS_CASE([" $warnflags "],[*" -Wno-missing-field-initializers "*], [wflag="-Wall -Wextra"],
                             [wflag=-Wall])
    RUBY_TRY_CFLAGS($wflag, [warnflags="$wflag${warnflags+ $warnflags}"])
    # Disable warnflags while conftest. -Werror=* flags might make bad OS capability guess.
    rb_cv_warnflags="$warnflags"
    warnflags=
])
RUBY_TRY_CFLAGS(-Qunused-arguments, [RUBY_APPEND_OPTIONS(rb_cv_wsuppress_flags, -Qunused-arguments)])
AC_COMPILE_IFELSE([
    AC_LANG_PROGRAM([
@%:@if !(defined(__SUNPRO_C)||defined(__SUNPRO_CC))
@%:@error not sunpro
@%:@endif],[])], [
    for e in \
        E_STATEMENT_NOT_REACHED \
        E_INIT_SIGN_EXTEND \
        E_INIT_DOES_NOT_FIT \
        E_INITIALIZATION_TYPE_MISMATCH
    do
        RUBY_TRY_CFLAGS([-erroff=${e}], [
            RUBY_APPEND_OPTIONS(rb_cv_warnflags, [-erroff=${e}])
        ])
    done
])

AC_ARG_WITH(compress-debug-sections,
	AS_HELP_STRING([--with-compress-debug-sections=type],
	    [enable debug section compression]),
	[compress_debug_sections=$withval], [compress_debug_sections=])

AS_IF([test "$GCC" = yes], [
    # -D_FORTIFY_SOURCE
    # When defined _FORTIFY_SOURCE, glibc enables some additional sanity
    # argument check. The performance drop is very little and Ubuntu enables
    # _FORTIFY_SOURCE=2 by default. So, let's support it for protecting us from
    # a mistake of silly C extensions.

    # TODO: check if link succeeds with _FORTIFY_SOURCE=2.
    AS_CASE(["$target_os"],
    [mingw*], [
	fortify_source=no
    ])
    AC_ARG_ENABLE(fortify_source,
		  AS_HELP_STRING([--disable-fortify-source],
				 [disable -D_FORTIFY_SOURCE=2 option, which causes link error on mingw]),
		  [fortify_source=$enableval])
    AS_IF([test "x$fortify_source" != xno], [
        RUBY_TRY_CFLAGS([$optflags -D_FORTIFY_SOURCE=2], [RUBY_APPEND_OPTION(XCFLAGS, -D_FORTIFY_SOURCE=2)], [],
                        [@%:@include <stdio.h>])
    ])

    : ${MJIT_HEADER_FLAGS='-P -dD'}

    # -fstack-protector
    AS_CASE(["$target_os"],
    [mingw*|emscripten*|wasi*], [
	stack_protector=no
    ])
    AS_IF([test -z "${stack_protector+set}"], [
	AS_FOR(option, opt, [-fstack-protector-strong -fstack-protector], [
	    RUBY_TRY_CFLAGS(option, [stack_protector=yes])
	    AS_IF([test "x$stack_protector" = xyes], [
		RUBY_TRY_LDFLAGS(option, [], [stack_protector=])
	    ])
	    AS_IF([test "x$stack_protector" = xyes], [stack_protector=option; break])
	])
    ])
    AS_CASE(["$stack_protector"], [-*], [
	RUBY_APPEND_OPTION(XCFLAGS, $stack_protector)
	RUBY_APPEND_OPTION(XLDFLAGS, $stack_protector)
	RUBY_APPEND_OPTION(LDFLAGS, $stack_protector)
    ])

    AS_CASE("${compress_debug_sections:-zlib}",
    [none|no], [], [
    RUBY_TRY_LDFLAGS(${linker_flag}--compress-debug-sections=${compress_debug_sections:-zlib},
		     [compress_debug_sections=${compress_debug_sections:-zlib}],
		     [compress_debug_sections=no])
    ])
    AS_IF([test "x$compress_debug_sections" != xno], [
	RUBY_APPEND_OPTION(DLDFLAGS, ${linker_flag}--compress-debug-sections=$compress_debug_sections)
    ])

    AS_CASE(["$target_os"],[mingw*], [
      # On  Windows  platforms,   system  provided  headers  are  VC++
      # optimized.  That  is, C++  habits are often  contaminated into
      # various  headers.  Most frequent  situation is  the use  of //
      # comments.   We  bypass  ANSI   C  mode  for  them.   Otherwise
      # extension libs cannot include those headers.

      # Since math.h in some mingw64 wrongly declares frexp and modf
      # to be pure, the variables pointed by the second arguments are
      # considered uninitialized unexpectedly.
      AC_CACHE_CHECK([whether frexp and modf are broken],
	rb_cv_mingw64_broken_frexp_modf,
	[
	  save_CFLAGS="$CFLAGS"
	  AS_IF([test "$particular_werror_flags" = "yes"], [
	    CFLAGS="$CFLAGS -Werror=uninitialized"
	  ], [
	    CFLAGS="$CFLAGS -Werror -Wuninitialized"
	  ])
	  AC_COMPILE_IFELSE([AC_LANG_PROGRAM([[@%:@include <math.h>
	    int foo(double x)
	    {
	      int exp;
	      frexp(x, &exp);
	      return exp;
	    }]], [[if (foo(0.0)) return 1;]])],
	    [rb_cv_mingw64_broken_frexp_modf=no],
	    [rb_cv_mingw64_broken_frexp_modf=yes])
	  CFLAGS="$save_CFLAGS"
	])
      AS_IF([test "$rb_cv_mingw64_broken_frexp_modf" = yes], [
	AC_DEFINE(RUBY_MINGW64_BROKEN_FREXP_MODF)
      ])
    ],
    [cygwin*|msys*|darwin*|netbsd*], [
      # need lgamma_r()
    ])

    # ANSI (no XCFLAGS because this is C only)
    AS_CASE(["$target_os"],
    [solaris*], [
      # Because "-std=gnu99" affects existence of functions on Solaris,
      # "-std=gnu99" will be appended to CPPFLAGS.
	for ansi_options in -std=gnu99; do
	    RUBY_TRY_CFLAGS(${ansi_options}, [
		RUBY_APPEND_OPTIONS(CPPFLAGS, ${ansi_options})
	    ], [ansi_options=])
	    test "x${ansi_options}" = x || break
	done
    ],
    [
      # ANSI (no XCFLAGS because this is C only)
      rb_tmp_std_check=`echo $CC $CFLAGS $optflags $warnflags $debugflags | fgrep std= | tr -d  '\015'`
      AS_IF([test "x$rb_tmp_std_check" = "x"],
      [
	for ansi_options in -std=gnu99; do
	    RUBY_TRY_CFLAGS(${ansi_options}, [
		RUBY_APPEND_OPTIONS(warnflags, ${ansi_options})
		RUBY_APPEND_OPTIONS(strict_warnflags, ${ansi_options})
	    ], [ansi_options=])
	    test "x${ansi_options}" = x || break
	done
      ])
    ])

    # suppress annoying -Wstrict-overflow warnings
    RUBY_TRY_CFLAGS(-fno-strict-overflow, [RUBY_APPEND_OPTION(XCFLAGS, -fno-strict-overflow)])

    test "${debugflags+set}" || {RUBY_TRY_CFLAGS(-ggdb3, [debugflags=-ggdb3])}
    test "${debugflags+set}" || {RUBY_TRY_CFLAGS(-ggdb, [debugflags=-ggdb])}
    test "${debugflags+set}" || {RUBY_TRY_CFLAGS(-g3, [debugflags=-g3])}
])
test $ac_cv_prog_cc_g = yes && : ${debugflags=-g}
AS_IF([test "x$RUBY_DEVEL" = xyes], [RUBY_APPEND_OPTION(XCFLAGS, -DRUBY_DEVEL=1)])

AS_IF([test "$GCC" = ""], [
    AS_CASE(["$target_os"],[aix*],[warnflags="$warnflags -qinfo=por" rb_cv_warnflags="$rb_cv_warnflags -qinfo=por"])
])
AS_IF([test "$GCC" = yes], [
    AS_IF([test "$gcc_major" -ge 4], [
	RUBY_TRY_CFLAGS(-fvisibility=hidden, [visibility_option=yes], [visibility_option=no])
    ])
    AC_SUBST(WERRORFLAG, "-Werror")
    AS_IF([test "$visibility_option" = yes], [
	RUBY_APPEND_OPTION(XCFLAGS, -fvisibility=hidden)
	AC_DEFINE(RUBY_SYMBOL_EXPORT_BEGIN, [_Pragma("GCC visibility push(default)")])
	AC_DEFINE(RUBY_SYMBOL_EXPORT_END,   [_Pragma("GCC visibility pop")])
    ], [
	RUBY_TRY_LDFLAGS([-Wl,-unexported_symbol,_Init_*], [visibility_option=ld], [visibility_option=no])
    ])
    test "$visibility_option" = no || OBJCOPY=:
])

AS_IF([test "$GCC" = yes], [
    # optflags

    AS_CASE(["$target_os"], [mingw*], [
	RUBY_TRY_CFLAGS(-fno-omit-frame-pointer, [optflags="${optflags+$optflags }-fno-omit-frame-pointer"])
	RUBY_TRY_CFLAGS(-static-libgcc, [static_libgcc=yes], [static_libgcc=no])
	AS_IF([test "$static_libgcc" = yes], [
	    RUBY_APPEND_OPTION(EXTLDFLAGS, -static-libgcc)
	])
    ])

    # disable fast-math
    for oflag in -fno-fast-math; do
	RUBY_TRY_CFLAGS($oflag, [RUBY_APPEND_OPTION(optflags, $oflag)])
    done
    for oflag in -fexcess-precision=standard -fp-model\ precise; do
	RUBY_TRY_CFLAGS($oflag, [RUBY_APPEND_OPTION(XCFLAGS, $oflag)])
    done
])

AS_CASE(["$target_cpu"], [[i[3-6]86*]], [
    AC_CACHE_CHECK([for __sync_val_compare_and_swap], [rb_cv_gcc_compiler_cas], [
	AC_LINK_IFELSE([AC_LANG_PROGRAM([[unsigned long atomic_var;]],
	    [[__sync_val_compare_and_swap(&atomic_var, 0, 1);]])],
	    [rb_cv_gcc_compiler_cas=yes],
	    [
	    save_CFLAGS="$CFLAGS" CFLAGS="$CFLAGS -march=i486"
	    AC_LINK_IFELSE([AC_LANG_PROGRAM([[unsigned long atomic_var;]],
		[[__sync_val_compare_and_swap(&atomic_var, 0, 1);]])],
		[rb_cv_gcc_compiler_cas=i486],
		[rb_cv_gcc_compiler_cas=no])
	    CFLAGS="$save_CFLAGS"
	    ])
    ])
    AS_IF([test "$rb_cv_gcc_compiler_cas" = i486], [ARCH_FLAG="-march=i486"])
])

AC_ARG_WITH(opt-dir,
	AS_HELP_STRING([--with-opt-dir=DIR-LIST],
		       [add optional headers and libraries directories separated by $PATH_SEPARATOR]),
	[
		val=`echo "$PATH_SEPARATOR$withval" | sed "s|$PATH_SEPARATOR\([[^$PATH_SEPARATOR]*]\)| -I\1/include|g;s/^ //"`
		CPPFLAGS="$CPPFLAGS $val"
		val=`echo "$PATH_SEPARATOR$withval" | sed "s|$PATH_SEPARATOR\([[^$PATH_SEPARATOR]*]\)| -L\1/lib${rpathflag:+ $rpathflag\\\\1/lib}|g;s/^ //"`
		LDFLAGS="$LDFLAGS $val"
		LDFLAGS_OPTDIR="$val"
		OPT_DIR="$withval"
	], [OPT_DIR=])

test -z "${ac_env_CFLAGS_set}" -a -n "${cflags+set}" && eval CFLAGS="\"$cflags $ARCH_FLAG\""
test -z "${ac_env_CXXFLAGS_set}" -a -n "${cxxflags+set}" && eval CXXFLAGS="\"$cxxflags $ARCH_FLAG\""
}

AC_CACHE_CHECK([whether compiler has statement and declarations in expressions],
  rb_cv_have_stmt_and_decl_in_expr,
  [AC_COMPILE_IFELSE([AC_LANG_PROGRAM([[]],[[ __extension__ ({ int a = 0; a; }); ]])],
  [rb_cv_have_stmt_and_decl_in_expr=yes],
  [rb_cv_have_stmt_and_decl_in_expr=no])])
AS_IF([test "$rb_cv_have_stmt_and_decl_in_expr" = yes], [
  AC_DEFINE(HAVE_STMT_AND_DECL_IN_EXPR)
])

: "header and library section" && {
AC_ARG_WITH(winnt-ver,
  AS_HELP_STRING([--with-winnt-ver=0xXXXX], [target Windows NT version (default to 0x0600)]),
  [with_winnt_ver="$withval"], [with_winnt_ver="0x0600"])
AS_CASE(["$target_os"],
[mingw*], [
  RUBY_APPEND_OPTION(CPPFLAGS, -D_WIN32_WINNT=$with_winnt_ver)
  RUBY_APPEND_OPTION(CPPFLAGS, -D__MINGW_USE_VC2005_COMPAT)
])

AS_CASE(["$target_os"],
[freebsd*], [
  AC_CACHE_CHECK([whether pthread should be enabled by default],
    rb_cv_enable_pthread_default,
    [AC_PREPROC_IFELSE([AC_LANG_SOURCE([[
#include <osreldate.h>
#if __FreeBSD_version < 502102
#error pthread should be disabled on this platform
#endif
      ]])],
      rb_cv_enable_pthread_default=yes,
      rb_cv_enable_pthread_default=no)])
  enable_pthread=$rb_cv_enable_pthread_default
  ],
[mingw*], [
  enable_pthread=no
  ],
[
  enable_pthread=yes
  ])

dnl Checks for libraries.
AS_CASE(["$target_os"],[*bsd*|dragonfly*],[],[ac_cv_func_daemon=no])

AS_CASE(["$target_os"], [*android*], [
	AS_CASE(["$target_cpu"], [arm*], [
		ac_cv_func___builtin_setjmp=no
	])
])

AS_UNSET(ORIG_LIBS)
POSTLINK=:
AC_SUBST(POSTLINK)
cleanlibs=
AC_SUBST(cleanlibs)
AS_CASE(["$target_os"],
[nextstep*], [	],
[openstep*], [	],
[rhapsody*], [	],
[darwin*], [
		ORIG_LIBS="$LIBS"
		RUBY_PREPEND_OPTION(LIBS, -lobjc)
		RUBY_APPEND_OPTIONS(CPPFLAGS, -D_XOPEN_SOURCE -D_DARWIN_C_SOURCE -D_DARWIN_UNLIMITED_SELECT -D_REENTRANT)
		AC_CACHE_CHECK([whether syscall(2) is deprecated], rb_cv_syscall_deprecated,
		    [RUBY_WERROR_FLAG([
			AC_COMPILE_IFELSE([AC_LANG_PROGRAM([[@%:@include <unistd.h>]],
							   [[if (syscall(0)) return 1;]])],
			    [rb_cv_syscall_deprecated=no],
			    [rb_cv_syscall_deprecated=yes])])])
		AS_IF([test $rb_cv_syscall_deprecated = yes], [
		    ac_cv_func___syscall=no
		    ac_cv_func_syscall=no
		    ac_cv_header_sys_syscall_h=no
		    ac_cv_header_syscall_h=no
		])
		ac_cv_func_getcontext=no
		ac_cv_func_setcontext=no
		ac_cv_type_getgroups=gid_t # getgroups() on Rosetta fills garbage
		ac_cv_lib_crypt_crypt=no
		ac_cv_func_fdatasync=no # Mac OS X wrongly reports it has fdatasync()
		ac_cv_func_vfork=no
		AS_IF([test $gcc_major -lt 4 -o \( $gcc_major -eq 4 -a $gcc_minor -lt 3 \)], [
		    ac_cv_func___builtin_setjmp=no
		])
		with_setjmp_type=sigsetjmp # to hijack SIGCHLD handler
		AC_CACHE_CHECK(for broken crypt with 8bit chars, rb_cv_broken_crypt,
		    [AC_RUN_IFELSE([AC_LANG_SOURCE([[
#include <stdio.h>
#include <unistd.h>
#include <string.h>

void
broken_crypt(const char *salt, const char *buf1, const char *buf2)
{
#if 0
    printf("%.2x%.2x: %s -> %s\n", (unsigned char)salt[0], (unsigned char)salt[1],
	   buf1+2, buf2+2);
#endif
}

int
main()
{
    int i;
    char salt[2], buf[256], *s;
    for (i = 0; i < 128*128; i++) {
	salt[0] = 0x80 | (i & 0x7f);
	salt[1] = 0x80 | (i >> 7);
	strcpy(buf, crypt("", salt));
	if (strcmp(buf, s = crypt("", salt))) {
	    broken_crypt(salt, buf, s);
	    return 1;
	}
    }
    salt[0] = salt[1] = ' ';
    strcpy(buf, crypt("", salt));
    salt[0] = salt[1] = 0x80 | ' ';
    if (strcmp(buf, s = crypt("", salt))) {
	broken_crypt(salt, buf, s);
	return 1;
    }
    return 0;
}
]])],
		    rb_cv_broken_crypt=no,
		    rb_cv_broken_crypt=yes,
		    rb_cv_broken_crypt=yes)])
		AS_IF([test "$rb_cv_broken_crypt" = yes], [
		   AC_DEFINE(BROKEN_CRYPT, 1)
		])
		POSTLINK=""
		AC_CHECK_PROGS(codesign, codesign)
		AC_CHECK_PROGS(dsymutil, dsymutil)
		AS_IF([test -n "$codesign"], [
		    POSTLINK="{ test -z '\$(RUBY_CODESIGN)' || $codesign -s '\$(RUBY_CODESIGN)' -f \$@; }${POSTLINK:+; $POSTLINK}"
		])
		AS_IF([test -n "$dsymutil"], [
		    POSTLINK="$dsymutil \$@${POSTLINK:+; $POSTLINK}"
		])
		AS_IF([test -n "${POSTLINK}"], [
		    LINK_SO="$LINK_SO
\$(POSTLINK)"
		])
		AC_CHECK_HEADERS(crt_externs.h, [], [], [
		    #include <crt_externs.h>
		])
		cleanlibs='$(TARGET_SO).dSYM'
		],
[solaris*], [	LIBS="-lm $LIBS"
		ac_cv_func_vfork=no
		AC_MSG_CHECKING(whether _XOPEN_SOURCE is already given)
		AC_COMPILE_IFELSE([AC_LANG_PROGRAM([[#include <unistd.h>
			#ifndef _XOPEN_SOURCE
			#error _XOPEN_SOURCE is not defined
			#endif
			]], [[]])],
		        [given_xopen_source=yes], [given_xopen_source=no])
		AC_MSG_RESULT($given_xopen_source)
		AS_IF([test $given_xopen_source = no], [
		  AC_MSG_CHECKING(appropriate _XOPEN_SOURCE value to define)
		  define_xopen_source=""
		  for tmp_xpg in 7 6 5; do
		    AS_IF([test x"$define_xopen_source" != x], [
		      break
		    ])
		    RUBY_WERROR_FLAG([AC_COMPILE_IFELSE([AC_LANG_PROGRAM([[
			#define _XOPEN_SOURCE ${tmp_xpg}00
			#include <unistd.h>
			#ifndef _XPG${tmp_xpg}
			#error _XPG${tmp_xpg} should be defined by _XOPEN_SOURCE=${tmp_xpg}00
			#endif
			]], [[]])],
			[define_xopen_source=${tmp_xpg}00], [])
			])
		  done
		  AS_IF([test x"$define_xopen_source" = x], [
		    define_xopen_source=no
		  ])
		  AC_MSG_RESULT($define_xopen_source)
		  AS_IF([test x"$define_xopen_source" != xno], [
		    RUBY_APPEND_OPTIONS(CPPFLAGS, -D_XOPEN_SOURCE=$define_xopen_source)
		    # _XOPEN_SOURCE should not be defined for C++ on Solaris.
		    RUBY_APPEND_OPTIONS(CXXFLAGS, -U_XOPEN_SOURCE)
		  ])
		])
		AC_CHECK_TYPES([caddr_t],[],[],[@%:@include <sys/types.h>])
		AC_CACHE_CHECK([whether madvise declaration is needed], rb_cv_madvice_prototype_using_caddr_t,
		  [RUBY_WERROR_FLAG([AC_COMPILE_IFELSE([AC_LANG_PROGRAM([[
		    @%:@include <sys/unistd.h>
		    @%:@include <sys/mman.h>
		    @%:@include <sys/types.h>
		    extern int madvise(caddr_t, size_t, int);
		    ]], [[]])],
		    [rb_cv_madvice_prototype_using_caddr_t=yes], [rb_cv_madvice_prototype_using_caddr_t=no])
		  ])
		])
		AS_IF([test $rb_cv_madvice_prototype_using_caddr_t = yes], [AC_DEFINE(NEED_MADVICE_PROTOTYPE_USING_CADDR_T, 1)])
		],
[haiku*], [
		LIBS="$LIBS" # m lib is include in root
		],
[cygwin*|msys*], [
		ac_cv_header_langinfo_h=yes
		RUBY_APPEND_OPTIONS(CPPFLAGS, -D_XOPEN_SOURCE -D_GNU_SOURCE)
		AC_CHECK_FUNCS(cygwin_conv_path)
		AC_LIBOBJ([langinfo])
		],
[mingw*], [	LIBS="-lshell32 -lws2_32 -liphlpapi -limagehlp -lshlwapi -lbcrypt $LIBS"
		ac_cv_header_pwd_h=no
		ac_cv_header_utime_h=no
		ac_cv_header_sys_ioctl_h=no
		ac_cv_header_sys_param_h=no
		ac_cv_header_sys_resource_h=no
		ac_cv_header_sys_select_h=no
		ac_cv_header_sys_time_h=no
		ac_cv_header_sys_times_h=no
		ac_cv_header_sys_socket_h=no
		ac_cv_func_execv=yes
		ac_cv_func_lstat=yes
		ac_cv_func_times=yes
		ac_cv_func_waitpid=yes
		ac_cv_func_fsync=yes
		ac_cv_func_seekdir=yes
		ac_cv_func_telldir=yes
		ac_cv_func_lchown=yes
		ac_cv_func_link=yes
		ac_cv_func_readlink=yes
		ac_cv_func_shutdown=yes
		ac_cv_func_symlink=yes
		ac_cv_lib_crypt_crypt=no
		ac_cv_func_getpgrp_void=no
		ac_cv_func_memcmp_working=yes
		ac_cv_lib_dl_dlopen=no
		rb_cv_binary_elf=no
		rb_cv_negative_time_t=yes
		ac_cv_func_fcntl=yes
		ac_cv_func_flock=yes
		ac_cv_func_gmtime_r=yes
		rb_cv_large_fd_select=yes
		ac_cv_type_struct_timeval=yes
                ac_cv_func_clock_gettime=yes
                ac_cv_func_clock_getres=yes
		ac_cv_func_malloc_usable_size=no
		ac_cv_type_off_t=yes
		ac_cv_sizeof_off_t=8
		AS_IF([test "$target_cpu" = x64], [
		    ac_cv_func___builtin_setjmp=yes
		    ac_cv_func_round=no
		    coroutine_type=yes
		])
		ac_cv_func_tgamma=no
		AC_CHECK_TYPE([NET_LUID], [], [],
			      [@%:@include <winsock2.h>
			      @%:@include <iphlpapi.h>])
		AS_IF([test x"$ac_cv_type_NET_LUID" = xyes], [
		    AC_DEFINE(HAVE_TYPE_NET_LUID, 1)
		])
		AC_CHECK_FUNCS(_gmtime64_s)
		AC_CHECK_FUNCS(_wfreopen_s)
		AC_LIBOBJ([langinfo])
		],
[bsdi*], [	LIBS="-lm $LIBS"
		AC_DEFINE(BROKEN_SETREUID, 1)
		AC_DEFINE(BROKEN_SETREGID, 1)
                ac_cv_sizeof_rlim_t=8],
[freebsd*], [	LIBS="-lm $LIBS"
		ac_cv_func_getpeername=no
		ac_cv_func_getsockname=no
		ac_cv_func_shutdown=no
		ac_cv_func_close=no
		],
[netbsd*], [	LIBS="-lm $LIBS"
		],
[dragonfly*], [	LIBS="-lm $LIBS"
		],
[aix*],[	LIBS="-lm $LIBS"
		ac_cv_func_round=no
		ac_cv_func___builtin_setjmp=no
		],
[linux*],[	LIBS="-lm $LIBS"
		# __builtin_longjmp in ppc64* Linux does not restore
		# the TOC register (r2), which is problematic
		# when a global exit happens from JITted .so code.
		AS_CASE(["$target_cpu"], [powerpc64*], [
			ac_cv_func___builtin_setjmp=no
		])
		# With gcc-8's -fcf-protection, MJIT's __builtin_longjmp fails.
		AS_CASE(["$CC $CFLAGS "], [*" -fcf-protection "*], [cf_protection=yes], [cf_protection=no])
		AS_IF([test "$cf_protection" = yes], [
			ac_cv_func___builtin_setjmp=no
		])
		],
[emscripten*], [LIBS="-lm -lc $LIBS"
		RUBY_APPEND_OPTIONS(LDFLAGS, "-sALLOW_MEMORY_GROWTH=1")
		RUBY_APPEND_OPTIONS(LDFLAGS, "-sASYNCIFY")
		RUBY_APPEND_OPTIONS(LDFLAGS, "-sFORCE_FILESYSTEM=1")
		ac_cv_func_shutdown=no
		],
[wasi*],[	LIBS="-lm -lwasi-emulated-mman -lwasi-emulated-signal -lwasi-emulated-getpid -lwasi-emulated-process-clocks $LIBS"
		RUBY_APPEND_OPTIONS(CFLAGS, -D_WASI_EMULATED_SIGNAL -D_WASI_EMULATED_MMAN -D_WASI_EMULATED_GETPID -D_WASI_EMULATED_PROCESS_CLOCKS)
		RUBY_APPEND_OPTIONS(CPPFLAGS, -D_WASI_EMULATED_SIGNAL -D_WASI_EMULATED_MMAN -D_WASI_EMULATED_GETPID -D_WASI_EMULATED_PROCESS_CLOCKS)
		POSTLINK="\$(WASMOPT) --asyncify \$(wasmoptflags) --pass-arg=asyncify-ignore-imports -o \$@ \$@${POSTLINK:+; $POSTLINK}"
		# wasi-libc's sys/socket.h is not compatible with -std=gnu99,
		# so re-declare shutdown in include/ruby/missing.h
		ac_cv_func_shutdown=no
		],
[	LIBS="-lm $LIBS"])
: ${ORIG_LIBS=$LIBS}

AS_IF([test -n "${rb_there_is_in_fact_no_gplusplus_but_autoconf_is_cheating_us}"], [
    AC_MSG_NOTICE([Test skipped due to lack of a C++ compiler.])
],
[test -n "${CXX}"], [
    RUBY_WERROR_FLAG([
        AC_MSG_CHECKING([whether CXXFLAGS is valid])
        AC_LANG_PUSH(C++)
        AC_COMPILE_IFELSE([AC_LANG_PROGRAM([[@%:@include <cstdio>]], [[]])],
	    [AC_MSG_RESULT(yes)],[
            AC_MSG_RESULT(no)
            # The message mentions CXXFLAGS, but CPPFLAGS might also affects.
            AC_MSG_WARN([something wrong with CXXFLAGS="$CXXFLAGS"])
            CXX=false
        ])
        AC_LANG_POP(C++)
    ])
])

AC_CHECK_LIB(crypt, crypt)      # glibc (GNU/Linux, GNU/Hurd, GNU/kFreeBSD)
AC_CHECK_LIB(dl, dlopen)	# Dynamic linking for SunOS/Solaris and SYSV
AC_CHECK_LIB(socket, shutdown)  # SunOS/Solaris

dnl Checks for header files.
AC_HEADER_DIRENT
dnl AC_HEADER_STDC has been checked in AC_USE_SYSTEM_EXTENSIONS
AC_HEADER_STDBOOL
AC_HEADER_SYS_WAIT

AC_CHECK_HEADERS(atomic.h)
AC_CHECK_HEADERS(copyfile.h)
AC_CHECK_HEADERS(direct.h)
AC_CHECK_HEADERS(grp.h)
AC_CHECK_HEADERS(fcntl.h)
AC_CHECK_HEADERS(float.h)
AC_CHECK_HEADERS(ieeefp.h)
AC_CHECK_HEADERS(intrinsics.h)
AC_CHECK_HEADERS(langinfo.h)
AC_CHECK_HEADERS(limits.h)
AC_CHECK_HEADERS(locale.h)
AC_CHECK_HEADERS(malloc.h)
AC_CHECK_HEADERS(malloc/malloc.h)
AC_CHECK_HEADERS(malloc_np.h)
AC_CHECK_HEADERS(net/socket.h)
AC_CHECK_HEADERS(process.h)
AC_CHECK_HEADERS(pwd.h)
AC_CHECK_HEADERS(sanitizer/asan_interface.h)
AC_CHECK_HEADERS(sanitizer/msan_interface.h)
AC_CHECK_HEADERS(setjmpex.h)
AC_CHECK_HEADERS(stdalign.h)
AC_CHECK_HEADERS(stdio.h)
AC_CHECK_HEADERS(sys/attr.h)
AC_CHECK_HEADERS(sys/eventfd.h)
AC_CHECK_HEADERS(sys/fcntl.h)
AC_CHECK_HEADERS(sys/file.h)
AC_CHECK_HEADERS(sys/id.h)
AC_CHECK_HEADERS(sys/ioctl.h)
AC_CHECK_HEADERS(sys/mkdev.h)
AC_CHECK_HEADERS(sys/param.h)
AC_CHECK_HEADERS(sys/prctl.h)
AC_CHECK_HEADERS(sys/random.h)
AC_CHECK_HEADERS(sys/resource.h)
AC_CHECK_HEADERS(sys/select.h)
AC_CHECK_HEADERS(sys/sendfile.h)
AC_CHECK_HEADERS(sys/socket.h)
AC_CHECK_HEADERS(sys/syscall.h)
AC_CHECK_HEADERS(sys/sysmacros.h)
AC_CHECK_HEADERS(sys/time.h)
AC_CHECK_HEADERS(sys/times.h)
AC_CHECK_HEADERS(sys/uio.h)
AC_CHECK_HEADERS(sys/utime.h)
AC_CHECK_HEADERS(syscall.h)
AC_CHECK_HEADERS(time.h)
AC_CHECK_HEADERS(ucontext.h)
AC_CHECK_HEADERS(utime.h)
AS_CASE("$target_cpu", [x64|x86_64|i[3-6]86*], [
  AC_CHECK_HEADERS(x86intrin.h)
])
RUBY_UNIVERSAL_CHECK_HEADER([x86_64, i386], x86intrin.h)

AC_ARG_WITH([gmp],
  [AS_HELP_STRING([--without-gmp],
    [disable GNU GMP to accelerate Bignum operations])],
  [],
  [with_gmp=yes])
AS_IF([test "x$with_gmp" != xno],
  [AC_CHECK_HEADERS(gmp.h)
   AS_IF([test "x$ac_cv_header_gmp_h" != xno],
     AC_SEARCH_LIBS([__gmpz_init], [gmp],
       [AC_DEFINE(HAVE_LIBGMP, 1)]))])

AC_ARG_WITH([jemalloc],
  [AS_HELP_STRING([--with-jemalloc],[use jemalloc allocator])],
  [with_jemalloc=$withval], [with_jemalloc=no])
AS_IF([test "x$with_jemalloc" != xno],[
  # find jemalloc header first
  malloc_header=
  AC_CHECK_HEADER(jemalloc/jemalloc.h, [malloc_header=jemalloc/jemalloc.h], [
    AC_CHECK_HEADER(jemalloc.h, [malloc_header=jemalloc.h])
  ])
  AS_IF([test "$malloc_header" != ""], [
    AC_DEFINE_UNQUOTED(RUBY_ALTERNATIVE_MALLOC_HEADER, [<$malloc_header>])
  ])
  save_LIBS="$LIBS"
  AC_CACHE_CHECK([for jemalloc library], rb_cv_jemalloc_library, [
    rb_cv_jemalloc_library=no
    # try [with mangle, without mangle] x [no more additional
    # libraries, adding jemalloc] combination, using the jemalloc
    # header found above.
    for mangle in '' mangle; do
      for lib in '' -ljemalloc; do
        LIBS="${lib:+$lib }$LIBS"
        AC_LINK_IFELSE([AC_LANG_PROGRAM([${mangle:+@%:@define JEMALLOC_MANGLE 1}
          @%:@include <stdio.h>
          @%:@ifdef RUBY_ALTERNATIVE_MALLOC_HEADER
          @%:@include RUBY_ALTERNATIVE_MALLOC_HEADER
          @%:@else
          extern const char *malloc_conf;
          @%:@endif],
          [/* access at runtime not to be optimized away */
          if (malloc_conf) printf("malloc_conf=%s\n", malloc_conf);])],
          [rb_cv_jemalloc_library="${lib:-none required}${mangle:+ with mangle}"])
        LIBS="$save_LIBS"
        test "${rb_cv_jemalloc_library}" = no || break 2
      done
    done
  ])
  with_jemalloc=${rb_cv_jemalloc_library}
  AS_CASE(["$with_jemalloc"],
  [no],
    [AC_MSG_ERROR([jemalloc requested but not found])],
  [-l*], [
    set dummy $with_jemalloc
    LIBS="$2 $LIBS"
    DLDLIBS="$2${DLDLIBS:+ $DLDLIBS}" # probably needed also in extension libraries
  ])
  AS_CASE(["$with_jemalloc"],
  [*" with mangle"], [
    AC_DEFINE(JEMALLOC_MANGLE)
  ])
  AC_DEFINE(HAVE_MALLOC_CONF)
  ac_cv_func_malloc_usable_size=yes
]) # with_jemalloc

dnl check for large file stuff
mv confdefs.h confdefs1.h
: > confdefs.h
AC_SYS_LARGEFILE
# On 32-bit Solaris, it is safe to define _LARGEFILE_SOURCE
# which is not added by AC_SYS_LARGEFILE.
AS_IF([test x"$enable_largefile" != xno], [
  AS_CASE(["$target_os"], [solaris*], [
    AC_MSG_CHECKING([wheather _LARGEFILE_SOURCE should be defined])
    AS_CASE(["${ac_cv_sys_file_offset_bits}:${ac_cv_sys_large_files}"],
      ["64:"|"64:no"|"64:unknown"], [
	# insert _LARGEFILE_SOURCE before _FILE_OFFSET_BITS line
	# that is the same order as "getconf LFS_CFLAGS" output
	mv confdefs.h largefile0.h
	: > confdefs.h
	AC_DEFINE(_LARGEFILE_SOURCE)
	cat largefile0.h >> confdefs.h
	rm largefile0.h
	AC_MSG_RESULT([yes])
      ], [AC_MSG_RESULT([no])])
  ])
])
mv confdefs.h largefile.h
mv confdefs1.h confdefs.h
cat largefile.h >> confdefs.h

AS_CASE(["$target_os"],
    [aix*], [
    AS_CASE(["$target_cpu:$ac_cv_sys_large_files"],
	[ppc64:*|powerpc64:*], [],
	[*:no|*:unknown], [],
	[
	    # AIX currently does not support a 32-bit call to posix_fadvise()
	    # if _LARGE_FILES is defined.
	    ac_cv_func_posix_fadvise=no
	])
    ])

AC_C_BIGENDIAN([], [], [], [AC_DEFINE(AC_APPLE_UNIVERSAL_BUILD, 1)])
AC_C_CONST
AC_C_CHAR_UNSIGNED
AC_C_INLINE
AC_C_VOLATILE
AC_C_TYPEOF
AC_C_RESTRICT

AS_CASE(":$ac_cv_c_const:$ac_cv_c_volatile:",
    [*:no:*], [AC_MSG_ERROR(ANSI C-conforming const and volatile are mandatory)])

AC_CHECK_TYPES([long long, off_t])

AC_CACHE_CHECK([char bit], [rb_cv_char_bit],
    [test "$universal_binary" = yes && cross_compiling=yes
    AC_COMPUTE_INT([rb_cv_char_bit], [CHAR_BIT],
	[AC_INCLUDES_DEFAULT([@%:@include <limits.h>])], [rb_cv_char_bit=8])
    test "$universal_binary" = yes && cross_compiling=$real_cross_compiling])

RUBY_CHECK_SIZEOF(int, [], [ILP])
RUBY_CHECK_SIZEOF(short)
RUBY_CHECK_SIZEOF(long, [int], [ILP LP])
RUBY_CHECK_SIZEOF(long long)
RUBY_CHECK_SIZEOF(__int64, [8], [ILP LP])
RUBY_CHECK_SIZEOF(__int128, [16], [ILP LP])
RUBY_CHECK_SIZEOF(off_t)
RUBY_CHECK_SIZEOF(void*, [int long "long long"], [ILP LP LLP])
RUBY_CHECK_SIZEOF(float)
RUBY_CHECK_SIZEOF(double)
RUBY_CHECK_SIZEOF(time_t, [long "long long"], [], [@%:@include <time.h>])
RUBY_CHECK_SIZEOF(clock_t, [], [], [@%:@include <time.h>])

AC_CACHE_CHECK(packed struct attribute, rb_cv_packed_struct,
    [rb_cv_packed_struct=no
    for mac in \
	"__pragma(pack(push, 1)) x __pragma(pack(pop))" \
	"x __attribute__((packed))" \
	; do
	AC_COMPILE_IFELSE([AC_LANG_PROGRAM([[@%:@define PACKED_STRUCT(x) $mac
			PACKED_STRUCT(struct { int a; });]], [[]])],
		[rb_cv_packed_struct=$mac; break])
    done])
AS_IF([test "$rb_cv_packed_struct" != no], [
    AC_DEFINE_UNQUOTED([PACKED_STRUCT(x)], [$rb_cv_packed_struct])
    RUBY_TRY_CFLAGS(-Wno-address-of-packed-member, [AC_DEFINE(USE_UNALIGNED_MEMBER_ACCESS)])
], [
    AC_DEFINE_UNQUOTED([PACKED_STRUCT(x)], x)
])

AS_IF([test "x$ac_cv_type_long_long" = xyes], [
    RUBY_CHECK_PRINTF_PREFIX(long long, ll I64, LL)
], [test "x$ac_cv_type___int64" = xyes], [
    RUBY_CHECK_PRINTF_PREFIX(__int64, ll I64, LL)
])

RUBY_REPLACE_TYPE(pid_t, int, PIDT)
RUBY_REPLACE_TYPE(uid_t, int, UIDT)
RUBY_REPLACE_TYPE(gid_t, int, GIDT)
RUBY_REPLACE_TYPE(time_t, [], TIMET, [@%:@include <time.h>])
RUBY_REPLACE_TYPE(dev_t, [int long "long long"], DEVT)
RUBY_REPLACE_TYPE(mode_t, ["unsigned short" "unsigned int" long], MODET, [@%:@include <sys/stat.h>])
RUBY_REPLACE_TYPE(rlim_t, [int long "long long"], RLIM, [
@%:@ifdef HAVE_SYS_TYPES_H
@%:@include <sys/types.h>
@%:@endif
@%:@ifdef HAVE_SYS_TYPES_H
@%:@include <sys/time.h>
@%:@endif
@%:@include <sys/resource.h>
])
RUBY_REPLACE_TYPE(off_t, [], OFFT)
RUBY_REPLACE_TYPE(clockid_t, [], CLOCKID, [@%:@ifdef HAVE_TIME_H
@%:@ include <time.h>
@%:@endif
@%:@ifdef HAVE_SYS_TIME_H
@%:@ include <sys/time.h>
@%:@endif])

# __VA_ARGS__ is also tested in AC_PROG_CC_C99 since autoconf 2.60a (around
# 2006). The check below is redundant and should always success.  Remain not
# deleted for backward compat.
AC_CACHE_CHECK(for variable length macro, rb_cv_va_args_macro,
  [AC_COMPILE_IFELSE([AC_LANG_PROGRAM([[
int foo(const char*);
@%:@define FOO(...) foo(@%:@__VA_ARGS__)
]], [[FOO(1);FOO(1,2);FOO(1,2,3);]])],
  rb_cv_va_args_macro=yes,
  rb_cv_va_args_macro=no)])
AS_IF([test "$rb_cv_va_args_macro" = yes], [
  AC_DEFINE(HAVE_VA_ARGS_MACRO)
])

# We want C11's  `_Alignof`.  GCC (and alike) have  `__alignof__`, which behave
# slightly differently  than the  C11's.  We cannot  use `__alignof__`  for our
# purpose.   The problem  is, however,  that  old gcc  and old  clang had  both
# implemented `_Alignof` as  a synonym of `__alignof__`.  They are  not what we
# want.  We have to check sanity.
#
# See also: https://gcc.gnu.org/bugzilla/show_bug.cgi?id=52023
# See also: https://bugs.llvm.org/show_bug.cgi?id=26547
AC_CACHE_CHECK([if _Alignof() works], rb_cv_have__alignof,[
    rb_cv_have__alignof=no
    RUBY_WERROR_FLAG([
        AC_COMPILE_IFELSE([AC_LANG_PROGRAM([[
            @%:@ifdef HAVE_STDALIGN_H
            @%:@include <stdalign.h>
            @%:@endif
            @%:@ifdef STDC_HEADERS
            @%:@include <stddef.h>
            @%:@endif
            @%:@ifndef __GNUC__
            @%:@define __extension__
            @%:@endif
        ]], [[
            typedef struct conftest_tag {
                char _;
                double d;
            } T;
            static int conftest_ary@<:@
                offsetof(T, d) == __extension__ _Alignof(double)
                ? 1 : -1
            @:>@;
            return conftest_ary@<:@0@:>@;
        ]])],[
            rb_cv_have__alignof=yes
        ],[])
    ])
])
AS_IF([test "$rb_cv_have__alignof" != no], [
    AC_DEFINE(HAVE__ALIGNOF)
])

RUBY_FUNC_ATTRIBUTE(__const__, CONSTFUNC)
RUBY_FUNC_ATTRIBUTE(__pure__, PUREFUNC)
RUBY_FUNC_ATTRIBUTE(__noreturn__, NORETURN)
RUBY_FUNC_ATTRIBUTE(__deprecated__, DEPRECATED)
RUBY_FUNC_ATTRIBUTE(__deprecated__("by "@%:@n), DEPRECATED_BY(n,x), rb_cv_func_deprecated_by)
RUBY_FUNC_ATTRIBUTE(__noinline__, NOINLINE)
RUBY_FUNC_ATTRIBUTE(__always_inline__, ALWAYS_INLINE)
RUBY_FUNC_ATTRIBUTE(__no_sanitize__(san), NO_SANITIZE(san, x), rb_cv_func_no_sanitize)
RUBY_FUNC_ATTRIBUTE(__no_sanitize_address__, NO_SANITIZE_ADDRESS)
RUBY_FUNC_ATTRIBUTE(__no_address_safety_analysis__, NO_ADDRESS_SAFETY_ANALYSIS)
RUBY_FUNC_ATTRIBUTE(__warn_unused_result__, WARN_UNUSED_RESULT)
RUBY_FUNC_ATTRIBUTE(__unused__, MAYBE_UNUSED)
RUBY_FUNC_ATTRIBUTE(__error__ mesg, ERRORFUNC(mesg,x), rb_cv_func___error__)
RUBY_FUNC_ATTRIBUTE(__warning__ mesg, WARNINGFUNC(mesg,x), rb_cv_func___warning__)
RUBY_FUNC_ATTRIBUTE(__weak__, WEAK, rb_cv_func_weak)
AS_IF([test "$rb_cv_func_weak" != x], [
   AC_DEFINE(HAVE_FUNC_WEAK)
])

AC_CACHE_CHECK([for __attribute__((__depreacted__(msg))) in C++],
  rb_cv_CentOS6_CXX_workaround,
  RUBY_WERROR_FLAG([
    AC_LANG_PUSH([C++])
    AC_COMPILE_IFELSE(
      [AC_LANG_PROGRAM(
        [],
        [__attribute__((__deprecated__("message"))) int conftest(...);])],
      [rb_cv_CentOS6_CXX_workaround=yes],
      [rb_cv_CentOS6_CXX_workaround=no])
    AC_LANG_POP()]))
AS_IF([test "$rb_cv_CentOS6_CXX_workaround" != no],[
  AC_DEFINE([RUBY_CXX_DEPRECATED(msg)],
    [__attribute__((__deprecated__(msg)))])])

AC_CACHE_CHECK([for std::nullptr_t], rb_cv_CXX_nullptr, [
  AC_LANG_PUSH([C++])
  AC_COMPILE_IFELSE(
    [AC_LANG_PROGRAM(
      [@%:@include <cstddef>],
      [static std::nullptr_t const *const conftest = nullptr;])],
    [rb_cv_CXX_nullptr=yes],
    [rb_cv_CXX_nullptr=no])
  AC_LANG_POP()])
AS_IF([test "$rb_cv_CXX_nullptr" != no],[AC_DEFINE(HAVE_NULLPTR)])

if_i386=${universal_binary+[defined __i386__]}
RUBY_FUNC_ATTRIBUTE(__stdcall__,  FUNC_STDCALL,  rb_cv_func_stdcall,  ${if_i386})
RUBY_FUNC_ATTRIBUTE(__cdecl__,    FUNC_CDECL,    rb_cv_func_cdecl,    ${if_i386})
RUBY_FUNC_ATTRIBUTE(__fastcall__, FUNC_FASTCALL, rb_cv_func_fastcall, ${if_i386})
RUBY_FUNC_ATTRIBUTE(__optimize__("O0"), FUNC_UNOPTIMIZED, rb_cv_func_unoptimized)
RUBY_FUNC_ATTRIBUTE(__optimize__("-Os","-fomit-frame-pointer"), FUNC_MINIMIZED, rb_cv_func_minimized)

AS_IF([test "$GCC" = yes], [
    AC_CACHE_CHECK([for function alias], [rb_cv_gcc_function_alias],
	[rb_cv_gcc_function_alias=no
	for a in alias weak,alias; do
	    AC_LINK_IFELSE([AC_LANG_PROGRAM([[void foo(void) {}
		void bar(void) __attribute__(($a("foo")));]], [[bar()]])],
		[rb_cv_gcc_function_alias=$a; break])
	done])
    AS_IF([test "$rb_cv_gcc_function_alias" != no], [
	AC_DEFINE(HAVE_ATTRIBUTE_FUNCTION_ALIAS)
	AC_DEFINE_UNQUOTED([RUBY_ALIAS_FUNCTION_TYPE(type, prot, name, args)],
			   [type prot __attribute__(($rb_cv_gcc_function_alias(@%:@name)));])
	AC_DEFINE_UNQUOTED([RUBY_ALIAS_FUNCTION_VOID(prot, name, args)],
			   [RUBY_ALIAS_FUNCTION_TYPE(void, prot, name, args)])
    ])
])

{
    AC_CACHE_CHECK([for __atomic builtins], [rb_cv_gcc_atomic_builtins], [
	AC_LINK_IFELSE([AC_LANG_PROGRAM([[unsigned int atomic_var;]],
		    [[
			__atomic_exchange_n(&atomic_var, 0, __ATOMIC_SEQ_CST);
			__atomic_exchange_n(&atomic_var, 1, __ATOMIC_SEQ_CST);
			__atomic_fetch_add(&atomic_var, 1, __ATOMIC_SEQ_CST);
			__atomic_fetch_sub(&atomic_var, 1, __ATOMIC_SEQ_CST);
			__atomic_or_fetch(&atomic_var, 1, __ATOMIC_SEQ_CST);
		    ]])],
		    [rb_cv_gcc_atomic_builtins=yes],
		    [rb_cv_gcc_atomic_builtins=no])])
    AS_IF([test "$rb_cv_gcc_atomic_builtins" = yes], [
	AC_DEFINE(HAVE_GCC_ATOMIC_BUILTINS)
    ])

    AC_CACHE_CHECK([for __sync builtins], [rb_cv_gcc_sync_builtins], [
	AC_LINK_IFELSE([AC_LANG_PROGRAM([[unsigned int atomic_var;]],
		    [[
			__sync_lock_test_and_set(&atomic_var, 0);
			__sync_lock_test_and_set(&atomic_var, 1);
			__sync_fetch_and_add(&atomic_var, 1);
			__sync_fetch_and_sub(&atomic_var, 1);
			__sync_or_and_fetch(&atomic_var, 1);
			__sync_val_compare_and_swap(&atomic_var, 0, 1);
		    ]])],
		    [rb_cv_gcc_sync_builtins=yes],
		    [rb_cv_gcc_sync_builtins=no])])
    AS_IF([test "$rb_cv_gcc_sync_builtins" = yes], [
	AC_DEFINE(HAVE_GCC_SYNC_BUILTINS)
    ])

    AC_CACHE_CHECK(for __builtin_unreachable, rb_cv_func___builtin_unreachable,
    [RUBY_WERROR_FLAG(
    [AC_LINK_IFELSE([AC_LANG_PROGRAM([[volatile int zero;]],
	[[if (zero) __builtin_unreachable();]])],
	[rb_cv_func___builtin_unreachable=yes],
	[rb_cv_func___builtin_unreachable=no])
    ])
    ])
    AS_IF([test "$rb_cv_func___builtin_unreachable" = yes], [
	AC_DEFINE(HAVE___BUILTIN_UNREACHABLE)
    ])

    AC_CACHE_CHECK(for __assume, rb_cv_func___assume,
    [RUBY_WERROR_FLAG([
        AC_LINK_IFELSE([AC_LANG_PROGRAM([[]],
            [[__assume(1);]])],
            [rb_cv_func___assume=yes],
            [rb_cv_func___assume=no])
    ])
    ])
    AS_IF([test "$rb_cv_func___assume" = yes], [
	AC_DEFINE(HAVE___ASSUME)
    ])
}

AC_CACHE_CHECK(for exported function attribute, rb_cv_func_exported, [
rb_cv_func_exported=no
RUBY_WERROR_FLAG([
for mac in '__attribute__ ((__visibility__("default")))' '__declspec(dllexport)'; do
  AC_COMPILE_IFELSE([AC_LANG_PROGRAM([[@%:@define RUBY_FUNC_EXPORTED $mac extern
    RUBY_FUNC_EXPORTED void conftest_attribute_check(void);]], [[]])],
    [rb_cv_func_exported="$mac"; break])
done
])])
AS_IF([test "$rb_cv_func_exported" != no], [
    AC_DEFINE_UNQUOTED(RUBY_FUNC_EXPORTED, [$rb_cv_func_exported extern])
])
RUBY_DECL_ATTRIBUTE([__nonnull__(n)], [RUBY_FUNC_NONNULL(n,x)], [rb_cv_func_nonnull],
                    [], [function], [
@%:@define x int conftest_attribute_check(void *p)
@%:@define n 1
])

RUBY_APPEND_OPTION(XCFLAGS, -DRUBY_EXPORT)

AC_ARG_ENABLE(mathn,
    AS_HELP_STRING([--enable-mathn], [enable canonicalization for mathn]),
    [AC_MSG_ERROR([mathn support has been dropped])])

AC_CACHE_CHECK(for function name string predefined identifier,
    rb_cv_function_name_string,
    [AS_CASE(["$target_os"],[openbsd*],[
      rb_cv_function_name_string=__func__
     ],[
     rb_cv_function_name_string=no
      RUBY_WERROR_FLAG([
        for func in __func__ __FUNCTION__; do
            AC_LINK_IFELSE([AC_LANG_PROGRAM([[@%:@include <stdio.h>]],
					    [[puts($func);]])],
            [rb_cv_function_name_string=$func
            break])
        done
      ])])]
)
AS_IF([test "$rb_cv_function_name_string" != no], [
    AC_DEFINE_UNQUOTED(RUBY_FUNCTION_NAME_STRING, [$rb_cv_function_name_string])
])

AC_CACHE_CHECK(if enum over int is allowed, rb_cv_enum_over_int, [
    rb_cv_enum_over_int=no
    AS_IF([test "x$ac_cv_type_long_long" = xyes], [
	type="unsigned long long" max="ULLONG_MAX"
    ], [
	type="unsigned long" max="ULONG_MAX"
    ])
    RUBY_WERROR_FLAG([
        AC_COMPILE_IFELSE([
            AC_LANG_BOOL_COMPILE_TRY([
                    @%:@include <limits.h>
                    enum {conftest_max = $max};
                ], [
                    (conftest_max == $max) &&
                    (sizeof(conftest_max) == sizeof($type))
                ]
	    )],
	    [rb_cv_enum_over_int=yes],
	    [rb_cv_enum_over_int=no]
	)
    ])
])
AS_IF([test $rb_cv_enum_over_int = yes], [
    AC_DEFINE(ENUM_OVER_INT, 1)
])

dnl Check whether we need to define sys_nerr locally
AC_CHECK_DECLS([sys_nerr], [], [], [$ac_includes_default
@%:@include <errno.h>])

AC_CHECK_DECLS([getenv])

AS_CASE(["$target_cpu"],
[alpha*|sh4|sh4el|sh4eb], [AS_CASE(["$target_os"::"$GCC"],
		[*::yes],  # gcc
			[CFLAGS="-mieee $CFLAGS"],
		[osf*],    # ccc
			[CFLAGS="-ieee $CFLAGS"],
		)],
[sparc*], [AC_LIBOBJ([sparc])])

ac_cv_header_net_socket_h=${ac_cv_header_net_socket_h=no}
AS_IF([test "$ac_cv_header_net_socket_h" = yes], [
    ac_cv_header_sys_socket_h=${ac_cv_header_sys_socket_h=no}
], [
    ac_cv_header_sys_socket_h=${ac_cv_header_sys_socket_h=yes}
])


AC_TYPE_SIZE_T
RUBY_CHECK_SIGNEDNESS(size_t, [AC_MSG_ERROR(size_t is signed)], [],
		      [@%:@include <sys/types.h>])
RUBY_CHECK_SIZEOF(size_t, [int long void*], [], [@%:@include <sys/types.h>])
RUBY_CHECK_SIZEOF(ptrdiff_t, size_t, [], [@%:@include <stddef.h>])
RUBY_CHECK_SIZEOF(dev_t)
RUBY_CHECK_PRINTF_PREFIX(size_t, z)
RUBY_CHECK_PRINTF_PREFIX(ptrdiff_t, t)
AC_CHECK_MEMBERS([struct stat.st_blksize])
AC_CHECK_MEMBERS([struct stat.st_blocks])
AC_CHECK_MEMBERS([struct stat.st_rdev])
RUBY_CHECK_SIZEOF([struct stat.st_size], [off_t int long "long long"], [], [@%:@include <sys/stat.h>])
AS_IF([test "$ac_cv_member_struct_stat_st_blocks" = yes], [
    RUBY_CHECK_SIZEOF([struct stat.st_blocks], [off_t int long "long long"], [], [@%:@include <sys/stat.h>])
])
RUBY_CHECK_SIZEOF([struct stat.st_ino], [long "long long"], [], [@%:@include <sys/stat.h>])
RUBY_CHECK_SIZEOF([struct stat.st_dev], [dev_t int long "long long"], [], [@%:@include <sys/stat.h>])
AS_IF([test "$ac_cv_member_struct_stat_st_rdev" = yes], [
    RUBY_CHECK_SIZEOF([struct stat.st_rdev], [dev_t int long "long long"], [], [@%:@include <sys/stat.h>])
])
AC_CHECK_MEMBERS([struct stat.st_atim])
AC_CHECK_MEMBERS([struct stat.st_atimespec])
AC_CHECK_MEMBERS([struct stat.st_atimensec])
AC_CHECK_MEMBERS([struct stat.st_mtim])
AC_CHECK_MEMBERS([struct stat.st_mtimespec])
AC_CHECK_MEMBERS([struct stat.st_mtimensec])
AC_CHECK_MEMBERS([struct stat.st_ctim])
AC_CHECK_MEMBERS([struct stat.st_ctimespec])
AC_CHECK_MEMBERS([struct stat.st_ctimensec])
AC_CHECK_MEMBERS([struct stat.st_birthtimespec])
AS_IF([test "x$ac_cv_member_struct_stat_st_birthtimespec" != xyes],
    [AC_CHECK_MEMBERS([struct statx.stx_btime])])

AC_CHECK_TYPES([struct timeval], [], [], [@%:@ifdef HAVE_TIME_H
@%:@include <time.h>
@%:@endif
@%:@ifdef HAVE_SYS_TIME_H
@%:@include <sys/time.h>
@%:@endif])

AS_IF([test "${ac_cv_type_struct_timeval}" = yes], [
    RUBY_CHECK_SIZEOF([struct timeval.tv_sec], [time_t long "long long"], [],
		      [@%:@ifdef HAVE_TIME_H
@%:@include <time.h>
@%:@endif
@%:@ifdef HAVE_SYS_TIME_H
@%:@include <sys/time.h>
@%:@endif])
    AS_CASE(${ac_cv_sizeof_struct_timeval_tv_sec},
	    [SIZEOF_INT], [t=int],
	    [SIZEOF_LONG], [t=long],
	    [SIZEOF_LONG_LONG], [t=LONG_LONG],
	    [t=])
    AS_IF([test "${t}" != ""], [
	AC_DEFINE_UNQUOTED(TYPEOF_TIMEVAL_TV_SEC, [$t])
    ])
])

AC_CHECK_TYPES([struct timespec], [], [], [@%:@ifdef HAVE_TIME_H
@%:@include <time.h>
@%:@endif
@%:@ifdef HAVE_SYS_TIME_H
@%:@include <sys/time.h>
@%:@endif])

AC_CHECK_TYPES([struct timezone], [], [], [@%:@ifdef HAVE_TIME_H
@%:@ include <time.h>
@%:@endif
@%:@ifdef HAVE_SYS_TIME_H
@%:@ include <sys/time.h>
@%:@endif])

AC_CACHE_VAL([rb_cv_large_fd_select],
    [AC_CHECK_TYPE(fd_mask, [rb_cv_large_fd_select=yes], [rb_cv_large_fd_select=no], [AC_INCLUDES_DEFAULT([])
@%:@ifdef HAVE_SYS_SELECT_H
@%:@ include <sys/select.h>
@%:@endif])])
AS_IF([test "$rb_cv_large_fd_select" = yes], [
    AC_DEFINE(HAVE_RB_FD_INIT, 1)
])

RUBY_DEFINT(int8_t, 1)
RUBY_DEFINT(uint8_t, 1, unsigned)
RUBY_DEFINT(int16_t, 2)
RUBY_DEFINT(uint16_t, 2, unsigned)
RUBY_DEFINT(int32_t, 4)
RUBY_DEFINT(uint32_t, 4, unsigned)
RUBY_DEFINT(int64_t, 8)
RUBY_DEFINT(uint64_t, 8, unsigned)
RUBY_DEFINT(int128_t, 16)
RUBY_DEFINT(uint128_t, 16, unsigned)
RUBY_DEFINT(intptr_t, void*)
RUBY_DEFINT(uintptr_t, void*, unsigned)
AS_IF([test "x$rb_cv_type_intptr_t" != xno], [
    RUBY_CHECK_PRINTF_PREFIX(intptr_t, '' ll I64 l, PTR)
])
RUBY_DEFINT(ssize_t, size_t, [], [@%:@include <sys/types.h>])	dnl may differ from int, so not use AC_TYPE_SSIZE_T.
AS_IF([test "x$rb_cv_type_int64_t" != xno], [
    RUBY_CHECK_PRINTF_PREFIX(int64_t, ll I64 l, 64)
])

AC_CACHE_CHECK(for stack end address, rb_cv_stack_end_address,
[rb_cv_stack_end_address=no
  AC_LINK_IFELSE([AC_LANG_PROGRAM(
      [[extern void *__libc_stack_end;]],
      [[if (!__libc_stack_end) return 1;]])],
    [rb_cv_stack_end_address="__libc_stack_end"])
])
AS_IF([test $rb_cv_stack_end_address != no], [
  AC_DEFINE_UNQUOTED(STACK_END_ADDRESS, $rb_cv_stack_end_address)
])

dnl Checks for library functions.
AC_TYPE_GETGROUPS
AS_CASE(["${target_cpu}-${target_os}:${target_archs}"],
[powerpc-darwin*], [
  AC_LIBSOURCES(alloca.c)
  AC_SUBST([ALLOCA], [\${LIBOBJDIR}alloca.${ac_objext}])
  AC_DEFINE(C_ALLOCA)
  AC_DEFINE_UNQUOTED(alloca, alloca)
  ],
[universal-darwin*:*ppc*], [
  AC_LIBSOURCES(alloca.c)
  AC_SUBST([ALLOCA], [\${LIBOBJDIR}alloca.${ac_objext}])
  RUBY_DEFINE_IF([defined __powerpc__], C_ALLOCA, 1)
  RUBY_DEFINE_IF([defined __powerpc__], alloca, alloca)
  ],
[
  AC_FUNC_ALLOCA
  ])
AS_IF([test "x$ALLOCA" = "x"], [
    AC_CACHE_CHECK([for dynamic size alloca], rb_cv_dynamic_alloca, [
    for chk in ok __chkstk; do
	AC_LINK_IFELSE([AC_LANG_PROGRAM([[
	    @%:@ifdef HAVE_ALLOCA_H
	    @%:@include <alloca.h>
	    @%:@endif
	    void $chk() {}
	    int dynamic_alloca_test;
	    int dynamic_alloca_result;]],
	    [[dynamic_alloca_result = alloca(dynamic_alloca_test) != 0;]])],
	    [rb_cv_dynamic_alloca=$chk; break])
    done])
    AS_IF([test "x$rb_cv_dynamic_alloca" = "x__chkstk"], [
	AC_DEFINE_UNQUOTED(RUBY_ALLOCA_CHKSTK, _$rb_cv_dynamic_alloca)
	AS_CASE("$target_cpu",
	[x64|x86_64], [
	    AC_SUBST([ALLOCA], [\${LIBOBJDIR}x86_64-chkstk.${ac_objext}])
	],)
    ])
])
AC_FUNC_MEMCMP

AS_CASE(["$target_os"],[freebsd*],[
	 AC_DEFINE(BROKEN_CLOSE)
	 AC_REPLACE_FUNCS(close)
	 ])

# dup and dup2 are always available except for WASI
AS_CASE(["$target_os"],
    [wasi*], [],
    [
        RUBY_REQUIRE_FUNCS(dup dup2)
    ]
)

AC_REPLACE_FUNCS(acosh)
AC_REPLACE_FUNCS(cbrt)
AC_REPLACE_FUNCS(crypt)
AC_REPLACE_FUNCS(erf)
AC_REPLACE_FUNCS(explicit_bzero)
AC_REPLACE_FUNCS(ffs)
AC_REPLACE_FUNCS(flock)
AC_REPLACE_FUNCS(hypot)
AC_REPLACE_FUNCS(lgamma_r)
AC_REPLACE_FUNCS(memmove)
AC_REPLACE_FUNCS(nan)
AC_REPLACE_FUNCS(nextafter)
AC_REPLACE_FUNCS(setproctitle)
AC_REPLACE_FUNCS(strchr)
AC_REPLACE_FUNCS(strerror)
AC_REPLACE_FUNCS(strlcat)
AC_REPLACE_FUNCS(strlcpy)
AC_REPLACE_FUNCS(strstr)
AC_REPLACE_FUNCS(tgamma)

AC_DEFINE(HAVE_ISFINITE)        # C99; backward compatibility

# for missing/setproctitle.c
AS_CASE(["$target_os"],
[aix* | k*bsd*-gnu | kopensolaris*-gnu | linux* | darwin*], [AC_DEFINE(SPT_TYPE,SPT_REUSEARGV)],
[])
AC_CHECK_HEADERS(sys/pstat.h)


AC_DEFINE(HAVE_SIGNBIT)         # C99; backward compatibility

AC_FUNC_FORK

AC_CHECK_FUNCS(__syscall)
AC_CHECK_FUNCS(_longjmp)		# used for AC_ARG_WITH(setjmp-type)
# we don't use _setjmp if _longjmp doesn't exist.
test x$ac_cv_func__longjmp = xno && ac_cv_func__setjmp=no
AC_CHECK_FUNCS(arc4random_buf)
AC_CHECK_FUNCS(atan2l atan2f)
AC_CHECK_FUNCS(chmod)
AC_CHECK_FUNCS(chown)
AC_CHECK_FUNCS(chroot)
AC_CHECK_FUNCS(chsize)
AC_CHECK_FUNCS(clock_gettime)
AC_CHECK_FUNCS(copy_file_range)
AC_CHECK_FUNCS(cosh)
AC_CHECK_FUNCS(crypt_r)
AC_CHECK_FUNCS(daemon)
AC_CHECK_FUNCS(dirfd)
AC_CHECK_FUNCS(dl_iterate_phdr)
AC_CHECK_FUNCS(dlopen)
AC_CHECK_FUNCS(dladdr)
AC_CHECK_FUNCS(dup3)
AC_CHECK_FUNCS(eaccess)
AC_CHECK_FUNCS(endgrent)
AC_CHECK_FUNCS(eventfd)
AC_CHECK_FUNCS(execl)
AC_CHECK_FUNCS(execle)
AC_CHECK_FUNCS(execv)
AC_CHECK_FUNCS(execve)
AC_CHECK_FUNCS(explicit_memset)
AC_CHECK_FUNCS(fcopyfile)
AC_CHECK_FUNCS(fchmod)
AC_CHECK_FUNCS(fchown)
AC_CHECK_FUNCS(fcntl)
AC_CHECK_FUNCS(fdatasync)
AC_CHECK_FUNCS(fdopendir)
AC_CHECK_FUNCS(fgetattrlist)
AC_CHECK_FUNCS(fmod)
AC_CHECK_FUNCS(fstatat)
AC_CHECK_FUNCS(fsync)
AC_CHECK_FUNCS(ftruncate)
AC_CHECK_FUNCS(ftruncate64)		# used for Win32 platform
AC_CHECK_FUNCS(getattrlist)
AC_CHECK_FUNCS(getcwd)
AC_CHECK_FUNCS(getegid)
AC_CHECK_FUNCS(getentropy)
AC_CHECK_FUNCS(geteuid)
AC_CHECK_FUNCS(getgid)
AC_CHECK_FUNCS(getgidx)
AC_CHECK_FUNCS(getgrnam)
AC_CHECK_FUNCS(getgrnam_r)
AC_CHECK_FUNCS(getgroups)
AC_CHECK_FUNCS(getlogin)
AC_CHECK_FUNCS(getlogin_r)
AC_CHECK_FUNCS(getpgid)
AC_CHECK_FUNCS(getpgrp)
AC_CHECK_FUNCS(getppid)
AC_CHECK_FUNCS(getpriority)
AC_CHECK_FUNCS(getpwnam)
AC_CHECK_FUNCS(getpwnam_r)
AC_CHECK_FUNCS(getpwuid)
AC_CHECK_FUNCS(getpwuid_r)
AC_CHECK_FUNCS(getrandom)
AC_CHECK_FUNCS(getresgid)
AC_CHECK_FUNCS(getresuid)
AC_CHECK_FUNCS(getrlimit)
AC_CHECK_FUNCS(getsid)
AC_CHECK_FUNCS(gettimeofday)		# for making ac_cv_func_gettimeofday
AC_CHECK_FUNCS(getuid)
AC_CHECK_FUNCS(getuidx)
AC_CHECK_FUNCS(gmtime_r)
AC_CHECK_FUNCS(grantpt)
AC_CHECK_FUNCS(initgroups)
AC_CHECK_FUNCS(ioctl)
AC_CHECK_FUNCS(isfinite)
AC_CHECK_FUNCS(issetugid)
AC_CHECK_FUNCS(kill)
AC_CHECK_FUNCS(killpg)
AC_CHECK_FUNCS(lchmod)
AC_CHECK_FUNCS(lchown)
AC_CHECK_FUNCS(link)
AC_CHECK_FUNCS(llabs)
AC_CHECK_FUNCS(lockf)
AC_CHECK_FUNCS(log2)
AC_CHECK_FUNCS(lstat)
AC_CHECK_FUNCS(lutimes)
AC_CHECK_FUNCS(malloc_usable_size)
AC_CHECK_FUNCS(malloc_size)
AC_CHECK_FUNCS(mblen)
AC_CHECK_FUNCS(memalign)
AC_CHECK_FUNCS(memset_s)
AC_CHECK_FUNCS(writev)
AC_CHECK_FUNCS(memrchr)
AC_CHECK_FUNCS(memmem)
AC_CHECK_FUNCS(mkfifo)
AC_CHECK_FUNCS(mknod)
AC_CHECK_FUNCS(mktime)
AC_CHECK_FUNCS(mmap)
AC_CHECK_FUNCS(mremap)
AC_CHECK_FUNCS(openat)
AC_CHECK_FUNCS(pclose)
AC_CHECK_FUNCS(pipe)
AC_CHECK_FUNCS(pipe2)
AC_CHECK_FUNCS(poll)
AC_CHECK_FUNCS(popen)
AC_CHECK_FUNCS(posix_fadvise)
AC_CHECK_FUNCS(posix_madvise)
AC_CHECK_FUNCS(posix_memalign)
AC_CHECK_FUNCS(ppoll)
AC_CHECK_FUNCS(pread)
AC_CHECK_FUNCS(pwrite)
AC_CHECK_FUNCS(qsort_r)
AC_CHECK_FUNCS(qsort_s)
AC_CHECK_FUNCS(readlink)
AC_CHECK_FUNCS(realpath)
AC_CHECK_FUNCS(round)
AC_CHECK_FUNCS(sched_getaffinity)
AC_CHECK_FUNCS(seekdir)
AC_CHECK_FUNCS(select_large_fdset)
AC_CHECK_FUNCS(sendfile)
AC_CHECK_FUNCS(setegid)
AC_CHECK_FUNCS(setenv)
AC_CHECK_FUNCS(seteuid)
AC_CHECK_FUNCS(setgid)
AC_CHECK_FUNCS(setgroups)
AC_CHECK_FUNCS(setpgid)
AC_CHECK_FUNCS(setpgrp)
AC_CHECK_FUNCS(setregid)
AC_CHECK_FUNCS(setresgid)
AC_CHECK_FUNCS(setresuid)
AC_CHECK_FUNCS(setreuid)
AC_CHECK_FUNCS(setrgid)
AC_CHECK_FUNCS(setrlimit)
AC_CHECK_FUNCS(setruid)
AC_CHECK_FUNCS(setsid)
AC_CHECK_FUNCS(setuid)
AC_CHECK_FUNCS(shutdown)
AC_CHECK_FUNCS(sigaction)
AC_CHECK_FUNCS(sigaltstack)
AC_CHECK_FUNCS(sigprocmask)
AC_CHECK_FUNCS(sinh)
AC_CHECK_FUNCS(spawnv)
AC_CHECK_FUNCS(symlink)
AC_CHECK_FUNCS(syscall)
AC_CHECK_FUNCS(sysconf)
AC_CHECK_FUNCS(system)
AC_CHECK_FUNCS(tanh)
AC_CHECK_FUNCS(telldir)
AC_CHECK_FUNCS(timegm)
AC_CHECK_FUNCS(times)
AC_CHECK_FUNCS(truncate)
AC_CHECK_FUNCS(truncate64)		# used for Win32
AC_CHECK_FUNCS(tzset)
AC_CHECK_FUNCS(umask)
AC_CHECK_FUNCS(unsetenv)
AC_CHECK_FUNCS(utimensat)
AC_CHECK_FUNCS(utimes)
AC_CHECK_FUNCS(wait4)
AC_CHECK_FUNCS(waitpid)
AC_CHECK_FUNCS(__cospi)
AC_CHECK_FUNCS(__sinpi)

AS_IF([test "x$ac_cv_member_struct_statx_stx_btime" = xyes],
    [AC_CHECK_FUNCS(statx)])

AS_CASE(["$ac_cv_func_memset_s:$ac_cv_func_qsort_s"], [*yes*],
    [RUBY_DEFINE_IF([!defined __STDC_WANT_LIB_EXT1__], [__STDC_WANT_LIB_EXT1__], 1)])

AS_IF([test "$ac_cv_func_getcwd" = yes], [
    AC_CACHE_CHECK(if getcwd allocates buffer if NULL is given, [rb_cv_getcwd_malloc],
	[AC_RUN_IFELSE([AC_LANG_SOURCE([[
@%:@include <stddef.h>
@%:@include <stdio.h>
@%:@ifdef HAVE_UNISTD_H
@%:@include <unistd.h>
@%:@endif
@%:@ifndef EXIT_SUCCESS
@%:@define EXIT_SUCCESS 0
@%:@endif
@%:@ifndef EXIT_FAILURE
@%:@define EXIT_FAILURE 1
@%:@endif

int
main(int argc, char **argv)
{
    if (!getcwd(NULL, 0)) return EXIT_FAILURE;
    return EXIT_SUCCESS;
}
]])],
	    rb_cv_getcwd_malloc=yes,
	    rb_cv_getcwd_malloc=no,
	    AS_CASE($target_os,
		[linux*|darwin*|*bsd|cygwin*|msys*|mingw*|mswin*],
		[rb_cv_getcwd_malloc=yes],
		[rb_cv_getcwd_malloc=no]))])
    AS_IF([test "$rb_cv_getcwd_malloc" = no], [AC_DEFINE(NO_GETCWD_MALLOC, 1)])
])

AS_IF([test "$ac_cv_func_crypt_r" = yes],
    [AC_CHECK_HEADERS(crypt.h)])
AS_IF([test "$ac_cv_func_crypt_r:$ac_cv_header_crypt_h" = yes:yes],
    [AC_CHECK_MEMBERS([struct crypt_data.initialized], [], [],
		      [AC_INCLUDES_DEFAULT([@%:@include <crypt.h>])])])

RUBY_CHECK_BUILTIN_FUNC(__builtin_alloca_with_align, [__builtin_alloca_with_align(1, 4096)])
RUBY_CHECK_BUILTIN_FUNC(__builtin_assume_aligned, [__builtin_assume_aligned((void*)32, 32)])
RUBY_CHECK_BUILTIN_FUNC(__builtin_bswap16, [__builtin_bswap16(0)])
RUBY_CHECK_BUILTIN_FUNC(__builtin_bswap32, [__builtin_bswap32(0)])
RUBY_CHECK_BUILTIN_FUNC(__builtin_bswap64, [__builtin_bswap64(0)])
RUBY_CHECK_BUILTIN_FUNC(__builtin_popcount, [__builtin_popcount(0)])
RUBY_CHECK_BUILTIN_FUNC(__builtin_popcountll, [__builtin_popcountll(0)])
RUBY_CHECK_BUILTIN_FUNC(__builtin_clz, [__builtin_clz(0)])
RUBY_CHECK_BUILTIN_FUNC(__builtin_clzl, [__builtin_clzl(0)])
RUBY_CHECK_BUILTIN_FUNC(__builtin_clzll, [__builtin_clzll(0)])
RUBY_CHECK_BUILTIN_FUNC(__builtin_ctz, [__builtin_ctz(0)])
RUBY_CHECK_BUILTIN_FUNC(__builtin_ctzll, [__builtin_ctzll(0)])
RUBY_CHECK_BUILTIN_FUNC(__builtin_add_overflow, [int x;__builtin_add_overflow(0,0,&x)])
RUBY_CHECK_BUILTIN_FUNC(__builtin_sub_overflow, [int x;__builtin_sub_overflow(0,0,&x)])
RUBY_CHECK_BUILTIN_FUNC(__builtin_mul_overflow, [int x;__builtin_mul_overflow(0,0,&x)])
RUBY_CHECK_BUILTIN_FUNC(__builtin_mul_overflow_p, [__builtin_mul_overflow_p(0,0,(int)0)])
RUBY_CHECK_BUILTIN_FUNC(__builtin_constant_p, [__builtin_constant_p(0)])
RUBY_CHECK_BUILTIN_FUNC(__builtin_choose_expr, [
    [int x[__extension__(__builtin_choose_expr(1, 1, -1))]];
    [int y[__extension__(__builtin_choose_expr(0, -1, 1))]];
    ])
AS_IF([test x$rb_cv_builtin___builtin_choose_expr = xyes], [
    RUBY_CHECK_BUILTIN_FUNC(__builtin_choose_expr_constant_p, [
    [int x[__extension__(__builtin_choose_expr(__builtin_constant_p(1), 1, -1))]];
    [int y[__extension__(__builtin_choose_expr(__builtin_constant_p(foo), -1, 1))]];
    ])
])
RUBY_CHECK_BUILTIN_FUNC(__builtin_types_compatible_p, [__builtin_types_compatible_p(int, int)])
RUBY_CHECK_BUILTIN_FUNC(__builtin_trap, [__builtin_trap()])
RUBY_CHECK_BUILTIN_FUNC(__builtin_expect, [__builtin_expect(0, 0)])

AS_IF([test "$ac_cv_func_qsort_r" != no], [
  AC_CACHE_CHECK(whether qsort_r is GNU version, rb_cv_gnu_qsort_r,
    [AC_COMPILE_IFELSE([AC_LANG_PROGRAM([[
@%:@include <stdlib.h>
void (qsort_r)(void *base, size_t nmemb, size_t size,
	    int (*compar)(const void *, const void *, void *),
	    void *arg);
]], [[ ]])],
      [rb_cv_gnu_qsort_r=yes],
      [rb_cv_gnu_qsort_r=no])
  ])
  AC_CACHE_CHECK(whether qsort_r is BSD version, rb_cv_bsd_qsort_r,
    [AC_COMPILE_IFELSE([AC_LANG_PROGRAM([[
@%:@include <stdlib.h>
void (qsort_r)(void *base, size_t nmemb, size_t size,
	     void *arg, int (*compar)(void *, const void *, const void *));
]], [[ ]])],
      [rb_cv_bsd_qsort_r=yes],
      [rb_cv_bsd_qsort_r=no])
  ])
  AS_CASE("$rb_cv_gnu_qsort_r:$rb_cv_bsd_qsort_r",
  [yes:no], [
    AC_DEFINE(HAVE_GNU_QSORT_R, 1)
  ],
  [no:yes], [
    AC_DEFINE(HAVE_BSD_QSORT_R, 1)
  ])
])

AC_CACHE_CHECK(whether atan2 handles Inf as C99, rb_cv_atan2_inf_c99, [
    AS_IF([test $ac_cv_func_atan2f:$ac_cv_func_atan2l = yes:yes], [
	AC_RUN_IFELSE([AC_LANG_SOURCE([[
@%:@include <math.h>
@%:@ifdef HAVE_UNISTD_H
@%:@include <unistd.h>
@%:@endif
@%:@ifndef EXIT_SUCCESS
@%:@define EXIT_SUCCESS 0
@%:@endif
@%:@ifndef EXIT_FAILURE
@%:@define EXIT_FAILURE 1
@%:@endif

int
main(int argc, char **argv)
{
    if (fabs(atan2(INFINITY, INFINITY) - M_PI_4) <= 0.01) return EXIT_SUCCESS;
    return EXIT_FAILURE;
}
]])],
	[rb_cv_atan2_inf_c99=yes],
	[rb_cv_atan2_inf_c99=no],
	[AS_CASE($target_os, [mingw*|mswin*], [rb_cv_atan2_inf_c99=no], [rb_cv_atan2_inf_c99=yes])]
	)
    ], [rb_cv_atan2_inf_c99=no])
])
AS_IF([test "x$rb_cv_atan2_inf_c99" = xyes], [AC_DEFINE(ATAN2_INF_C99)])

# Some platform need -lrt for clock_gettime, but the other don't.
AS_IF([test x"$ac_cv_func_clock_gettime" != xyes], [
    # glibc 2.17 moves clock_* functions from librt to the main C library.
    # https://sourceware.org/legacy-ml/libc-announce/2012/msg00001.html
    AC_CHECK_LIB(rt, clock_gettime)
    AS_IF([test x"$ac_cv_lib_rt_clock_gettime" = xyes], [
	AC_DEFINE(HAVE_CLOCK_GETTIME, 1)
    ])
])
AC_CHECK_FUNCS(clock_getres) # clock_getres should be tested after clock_gettime test including librt test.
AC_CHECK_LIB([rt], [timer_create])
AC_CHECK_LIB([rt], [timer_settime])
AS_IF([test x"$ac_cv_lib_rt_timer_create" = xyes], [
    AC_DEFINE(HAVE_TIMER_CREATE, 1)
])
AS_IF([test x"$ac_cv_lib_rt_timer_settime" = xyes], [
    AC_DEFINE(HAVE_TIMER_SETTIME, 1)
])

AC_CACHE_CHECK(for unsetenv returns a value, rb_cv_unsetenv_return_value,
  [AC_COMPILE_IFELSE([AC_LANG_PROGRAM([[
#include <stdlib.h>
]], [[int v = unsetenv("foo");]])],
	rb_cv_unsetenv_return_value=yes,
	rb_cv_unsetenv_return_value=no)])
AS_IF([test "$rb_cv_unsetenv_return_value" = no], [
  AC_DEFINE(VOID_UNSETENV)
])

# End of setjmp check.

AC_ARG_ENABLE(setreuid,
       AS_HELP_STRING([--enable-setreuid], [use setreuid()/setregid() according to need even if obsolete]),
       [use_setreuid=$enableval])
AS_IF([test "$use_setreuid" = yes], [
    AC_DEFINE(USE_SETREUID)
    AC_DEFINE(USE_SETREGID)
])
AC_STRUCT_TIMEZONE
AC_CACHE_CHECK(for struct tm.tm_gmtoff, rb_cv_member_struct_tm_tm_gmtoff,
  [AC_COMPILE_IFELSE([AC_LANG_PROGRAM([[
@%:@define _BSD_SOURCE
@%:@define _DEFAULT_SOURCE
@%:@include <time.h>
    ]],
    [[struct tm t; t.tm_gmtoff = 3600;]])],
  [rb_cv_member_struct_tm_tm_gmtoff=yes],
  [rb_cv_member_struct_tm_tm_gmtoff=no])])
AS_IF([test "$rb_cv_member_struct_tm_tm_gmtoff" = yes], [
  AC_DEFINE(HAVE_STRUCT_TM_TM_GMTOFF)
])
AC_CACHE_CHECK(for external int daylight, rb_cv_have_daylight,
  [AC_LINK_IFELSE([AC_LANG_PROGRAM([[#include <time.h>
  int i;]],
	[[i = daylight;]])],
	rb_cv_have_daylight=yes,
	rb_cv_have_daylight=no)])
AS_IF([test "$rb_cv_have_daylight" = yes], [
  AC_DEFINE(HAVE_DAYLIGHT)
])

AC_CACHE_CHECK(for negative time_t for gmtime(3), rb_cv_negative_time_t,
  [AC_RUN_IFELSE([AC_LANG_SOURCE([[
#include <stdlib.h>
#include <time.h>

void
check(tm, y, m, d, h, s)
    struct tm *tm;
    int y, m, d, h, s;
{
    if (!tm ||
	tm->tm_year != y ||
	tm->tm_mon  != m-1 ||
	tm->tm_mday != d ||
	tm->tm_hour != h ||
	tm->tm_sec  != s) {
	exit(1);
    }
}

int
main()
{
   time_t t = -1;
   struct tm *tm;

   check(gmtime(&t), 69, 12, 31, 23, 59);
   t = ~(time_t)0 << 31;
   check(gmtime(&t), 1, 12, 13, 20, 52);
   return 0;
}
]])],
	rb_cv_negative_time_t=yes,
	rb_cv_negative_time_t=no,
	rb_cv_negative_time_t=yes)])
AS_IF([test "$rb_cv_negative_time_t" = yes], [
  AC_DEFINE(NEGATIVE_TIME_T)
])

# [ruby-dev:40910] overflow of time on FreeBSD
# https://bugs.freebsd.org/bugzilla/show_bug.cgi?id=145341
AC_CACHE_CHECK(for localtime(3) overflow correctly, rb_cv_localtime_overflow,
  [AC_RUN_IFELSE([AC_LANG_SOURCE([[
#include <stdlib.h>
#include <time.h>

void
check(time_t t1)
{
    struct tm *tm;
    time_t t2;
    tm = localtime(&t1);
    if (!tm)
	return; /* overflow detected.  ok. */
    t2 = mktime(tm);
    if (t1 == t2)
        return; /* round-trip.  ok. */
    exit(1);
}

int
main()
{
    time_t t;
    if (~(time_t)0 <= 0) {
        t = (((time_t)1) << (sizeof(time_t) * 8 - 2));
        t |= t - 1;
    }
    else {
        t = ~(time_t)0;
    }
    check(t);
    return 0;
}
]])],
	rb_cv_localtime_overflow=yes,
	rb_cv_localtime_overflow=no,
	rb_cv_localtime_overflow=no)])
AS_IF([test "$rb_cv_localtime_overflow" = no], [
  AC_DEFINE(LOCALTIME_OVERFLOW_PROBLEM)
])

AS_IF([test "$ac_cv_func_sigprocmask" = yes && test "$ac_cv_func_sigaction" = yes], [
   AC_DEFINE(POSIX_SIGNAL)
], [
  AC_CHECK_FUNCS(sigsetmask)
  AC_CACHE_CHECK(for BSD signal semantics, rb_cv_bsd_signal,
    [AC_RUN_IFELSE([AC_LANG_SOURCE([[
#include <stdio.h>
#include <signal.h>

void
sig_handler(dummy)
     int dummy;
{
}

int
main()
{
  signal(SIGINT, sig_handler);
  kill(getpid(), SIGINT);
  kill(getpid(), SIGINT);
  return 0;
}
]])],
	rb_cv_bsd_signal=yes,
	rb_cv_bsd_signal=no,
	rb_cv_bsd_signal=$ac_cv_func_sigsetmask)])
  AS_IF([test "$rb_cv_bsd_signal" = yes], [
    AC_DEFINE(BSD_SIGNAL)
  ])
])

AC_CHECK_TYPES([sig_t],[],[],[@%:@include <signal.h>])

AS_IF([test "$ac_cv_func_getpgid" = no], [
  # AC_FUNC_GETPGRP fails when cross-compiling with old autoconf.
  # autoconf is changed between 2.52d and 2.52f?
  # https://lists.gnu.org/archive/html/bug-gnu-utils/2001-09/msg00181.html
  # "autoconf cleanup for AC_FUNC_GETPGRP and GETPGRP_VOID"
AC_FUNC_GETPGRP
])
AS_IF([test "$ac_cv_func_setpgid:$ac_cv_func_setpgrp" = no:yes], [
  # AC_FUNC_SETPGRP fails when cross-compiling.  (until autoconf 2.69?)
  # https://lists.gnu.org/archive/html/bug-autoconf/2013-02/msg00002.html
  # "AC_FUNC_SETPGRP fails to work properly when cross-compiling"
AC_FUNC_SETPGRP
])

AS_IF([test x"$ac_cv_func_dirfd" = xno], [
  AS_CASE(["$target_os"],[solaris*],
          [AC_CHECK_MEMBERS([DIR.d_fd, DIR.dd_fd],,,[
#include <sys/types.h>
#include <dirent.h>
])])
])

AC_CACHE_CHECK(whether right shift preserve sign bit, rb_cv_rshift_sign,
    [AC_COMPILE_IFELSE([AC_LANG_BOOL_COMPILE_TRY([], [(-1==(-1>>1))])],
	rb_cv_rshift_sign=yes,
	rb_cv_rshift_sign=no)])
AS_IF([test "$rb_cv_rshift_sign" = yes], [
  AC_DEFINE(RSHIFT(x,y), ((x)>>(int)(y)))
], [
  AC_DEFINE(RSHIFT(x,y), (((x)<0) ? ~((~(x))>>(int)(y)) : (x)>>(int)(y)))
])

AS_IF([test "$ac_cv_func_copy_file_range" = no], [
  AC_CACHE_CHECK([for copy_file_range],
    rb_cv_use_copy_file_range,
    [AC_RUN_IFELSE([AC_LANG_SOURCE([[
#include <sys/types.h>
#include <sys/stat.h>
#include <sys/syscall.h>
#include <fcntl.h>
#include <unistd.h>

#ifndef O_TMPFILE
  #define O_TMPFILE __O_TMPFILE
#endif

int
main()
{
#ifdef __NR_copy_file_range
   int ret, fd_in, fd_out;
   fd_in = open("/tmp", O_TMPFILE|O_RDWR, S_IRUSR);
   fd_out = open("/tmp", O_TMPFILE|O_WRONLY, S_IWUSR);
   ret = syscall(__NR_copy_file_range, fd_in, NULL, fd_out, NULL, 0, 0);
   close(fd_in);
   close(fd_out);
   if (ret == -1) { return 1; }
   return 0;
#else
   return 1;
#endif
}
  ]])],
    [rb_cv_use_copy_file_range=yes],
    [rb_cv_use_copy_file_range=no],
    [rb_cv_use_copy_file_range=no])])
])
AS_CASE(["$ac_cv_func_copy_file_range:$rb_cv_use_copy_file_range"], [*yes*], [
  AC_DEFINE(USE_COPY_FILE_RANGE)
])

AS_CASE(["$ac_cv_func_gettimeofday:$ac_cv_func_clock_gettime"],
[*yes*], [],
[
    AC_MSG_ERROR(clock_gettime() or gettimeofday() must exist)
])

AS_IF([test "$ac_cv_func_sysconf" = yes], [
  RUBY_CHECK_SYSCONF(CLK_TCK)
])

AS_IF([test "${universal_binary-no}" = yes ], [
    archflagpat=`eval echo '"'"${ARCH_FLAG}"'"' | sed 's/[[][|.*]]/\\&/g'`
    save_CFLAGS="$CFLAGS" new_cflags=`echo "$CFLAGS" | sed "s|$archflagpat"'||'`
    save_LDFLAGS="$LDFLAGS" new_ldflags=`echo "$LDFLAGS" | sed "s|$archflagpat"'||'`
    stack_dir=
    for archs in ${universal_archnames}; do
	archs=`echo $archs | sed 's/=.*//'`
	CFLAGS="$new_cflags -arch $archs"
	LDFLAGS="$new_ldflags -arch $archs"
	RUBY_STACK_GROW_DIRECTION($archs, dir)
	AS_IF([test x$stack_dir = x], [
	    stack_dir=$dir
	], [test x$stack_dir != x$dir], [
	    stack_dir=no
	])
    done
    CFLAGS="$save_CFLAGS" LDFLAGS="$save_LDFLAGS"
    AS_IF([test x$stack_dir = xno], [
	for archs in ${universal_archnames}; do
	    archs=`echo $archs | sed 's/=.*//'`
	    eval dir=\$[rb_cv_stack_grow_dir_]AS_TR_SH([$archs])
	    RUBY_DEFINE_IF([defined __${archs}__], STACK_GROW_DIRECTION, $dir)
	done
    ], [
	AC_DEFINE_UNQUOTED(STACK_GROW_DIRECTION, $stack_dir)
    ])
], [
    RUBY_STACK_GROW_DIRECTION($target_cpu, dir)
    AC_DEFINE_UNQUOTED(STACK_GROW_DIRECTION, $dir)
])

AC_ARG_WITH(coroutine,
    AS_HELP_STRING([--with-coroutine=IMPLEMENTATION], [specify the coroutine implementation to use]),
    [coroutine_type=$withval], [coroutine_type=])
AS_CASE([$coroutine_type], [yes|''], [
    coroutine_type=
    AS_CASE(["$target_cpu-$target_os"],
        [universal-darwin*], [
            coroutine_type=universal
        ],
        [x*64-darwin*], [
            coroutine_type=amd64
        ],
        [arm64-darwin*], [
            coroutine_type=arm64
        ],
        [x*64-linux*], [
            AS_CASE(["$ac_cv_sizeof_voidp"],
                [8], [ coroutine_type=amd64 ],
                [4], [ coroutine_type=x86 ],
                dnl unknown pointer size, bail out as no Context.h soon.
            )
        ],
        [*86-linux*], [
            coroutine_type=x86
        ],
        [x64-mingw*], [
            coroutine_type=win64
        ],
        [*86-mingw*], [
            coroutine_type=win32
        ],
        [arm*-linux*], [
            coroutine_type=arm32
        ],
        [aarch64-linux*], [
            coroutine_type=arm64
        ],
        [powerpc64le-linux*], [
            coroutine_type=ppc64le
        ],
        [riscv64-linux*], [
            coroutine_type=riscv64
        ],
        [x86_64-freebsd*], [
            coroutine_type=amd64
        ],
        [i386-freebsd*], [
            coroutine_type=x86
        ],
        [aarch64-freebsd*], [
            coroutine_type=arm64
        ],
        [x86_64-netbsd*], [
            coroutine_type=amd64
        ],
        [i386-netbsd*], [
            coroutine_type=x86
        ],
        [aarch64-netbsd*], [
            coroutine_type=arm64
        ],
        [x86_64-openbsd*], [
            coroutine_type=amd64
        ],
        [i386-openbsd*], [
            coroutine_type=x86
        ],
        [*-openbsd*], [
            coroutine_type=pthread
        ],
        [x86_64-dragonfly*], [
            coroutine_type=amd64
        ],
        [*-haiku*], [
            coroutine_type=pthread
        ],
        [*-emscripten*], [
            coroutine_type=emscripten
        ],
        [*-wasi*], [
            coroutine_type=asyncify
        ],
        [
            AC_CHECK_FUNCS([getcontext swapcontext makecontext],
                [coroutine_type=ucontext],
                [coroutine_type=pthread; break]
            )
        ]
    )
    AC_MSG_CHECKING(native coroutine implementation for ${target_cpu}-${target_os})
    AC_MSG_RESULT(${coroutine_type})
])
COROUTINE_H=coroutine/$coroutine_type/Context.h
AS_IF([test ! -f "$srcdir/$COROUTINE_H"],
      [AC_MSG_ERROR('$coroutine_type' is not supported as coroutine)])
COROUTINE_SRC=coroutine/$coroutine_type/Context.c
AS_IF([test ! -f "$srcdir/$COROUTINE_SRC"],
      [COROUTINE_SRC=coroutine/$coroutine_type/Context.'$(ASMEXT)'])
AC_DEFINE_UNQUOTED(COROUTINE_H, ["$COROUTINE_H"])
AC_SUBST(X_COROUTINE_H, [$COROUTINE_H])
AC_SUBST(X_COROUTINE_SRC, [$COROUTINE_SRC])

AS_IF([test x"$enable_pthread" = xyes], [
    for pthread_lib in thr pthread pthreads c c_r root; do
	AC_CHECK_LIB($pthread_lib, pthread_create,
		     rb_with_pthread=yes, rb_with_pthread=no)
	AS_IF([test "$rb_with_pthread" = "yes"], [break])
    done
    AS_IF([test x"$rb_with_pthread" = xyes], [
	AC_DEFINE(_REENTRANT)
	AC_DEFINE(_THREAD_SAFE)
	AC_DEFINE(HAVE_LIBPTHREAD)
	AC_CHECK_HEADERS(pthread_np.h, [], [], [@%:@include <pthread.h>])
	AS_CASE(["$pthread_lib:$target_os"],
		[c:*], [],
		[root:*], [],
		[c_r:*|*:openbsd*|*:mirbsd*],  [LIBS="-pthread $LIBS"],
		[LIBS="-l$pthread_lib $LIBS"])
    ], [
	AC_MSG_WARN("Don't know how to find pthread library on your system -- thread support disabled")
    ])
    AC_CACHE_CHECK([whether pthread_t is scalar type], [rb_cv_scalar_pthread_t], [
	AC_COMPILE_IFELSE([AC_LANG_PROGRAM([[
	    @%:@include <pthread.h>
	    ]], [[
	    pthread_t thread_id;
	    thread_id = 0;
	    if (!thread_id) return 0;
	    ]])],[rb_cv_scalar_pthread_t=yes],[rb_cv_scalar_pthread_t=no])
    ])
    AS_IF([test x"$rb_cv_scalar_pthread_t" = xyes], [
	: # RUBY_CHECK_SIZEOF(pthread_t, [void* int long], [], [@%:@include <pthread.h>])
    ], [
	AC_DEFINE(NON_SCALAR_THREAD_ID)
    ])
    AC_CHECK_FUNCS(sched_yield pthread_attr_setinheritsched \
	pthread_attr_get_np pthread_attr_getstack pthread_attr_getguardsize \
	pthread_get_stackaddr_np pthread_get_stacksize_np \
	thr_stksegment pthread_stackseg_np pthread_getthrds_np \
	pthread_condattr_setclock \
	pthread_setname_np pthread_set_name_np)
    AS_CASE(["$target_os"],[emscripten*],[ac_cv_func_pthread_sigmask=no],[AC_CHECK_FUNCS(pthread_sigmask)])
    AS_CASE(["$target_os"],[aix*],[ac_cv_func_pthread_getattr_np=no],[AC_CHECK_FUNCS(pthread_getattr_np)])
    set_current_thread_name=
    AS_IF([test "$ac_cv_func_pthread_setname_np" = yes], [
	AC_CACHE_CHECK([arguments of pthread_setname_np], [rb_cv_func_pthread_setname_np_arguments],
	    [rb_cv_func_pthread_setname_np_arguments=
	    # Linux,AIX,  (pthread_self(), name)
	    # NetBSD (pthread_self(), \"%s\", name)
	    # Darwin (name)
	    for mac in \
		"(pthread_self(), name)" \
		"(pthread_self(), \"%s\", name)" \
		"(name)" \
		; do
		AC_COMPILE_IFELSE([AC_LANG_PROGRAM([[
		    @%:@include <pthread.h>
		    @%:@ifdef HAVE_PTHREAD_NP_H
		    @%:@include <pthread_np.h>
		    @%:@endif
		    @%:@define SET_THREAD_NAME(name) pthread_setname_np${mac}
		    ]],
		    [[if (SET_THREAD_NAME("conftest")) return 1;]])],
		    [rb_cv_func_pthread_setname_np_arguments="${mac}"
		    break])
	    done
	    ]
	)
	AS_IF([test -n "${rb_cv_func_pthread_setname_np_arguments}"], [
	    set_current_thread_name="pthread_setname_np${rb_cv_func_pthread_setname_np_arguments}"
	])
    ], [test "$ac_cv_func_pthread_set_name_np" = yes], [
	set_current_thread_name="pthread_set_name_np(pthread_self(), name)"
    ])
    AS_IF([test -n "$set_current_thread_name"], [
	AC_DEFINE_UNQUOTED(SET_CURRENT_THREAD_NAME(name), $set_current_thread_name)
	AS_CASE([$set_current_thread_name],
	    [*'pthread_self()'*], [
		set_another_thread_name=`echo "$set_current_thread_name" | sed 's/pthread_self()/thid/'`
		AC_DEFINE_UNQUOTED(SET_ANOTHER_THREAD_NAME(thid,name), $set_another_thread_name)
	    ])
    ])
])

AS_IF([test x"$ac_cv_header_ucontext_h" = xno], [
    AC_CACHE_CHECK([if signal.h defines ucontext_t], [rb_cv_ucontext_in_signal_h],
	[AC_COMPILE_IFELSE([AC_LANG_PROGRAM([[@%:@include <signal.h>]],
					    [[size_t size = sizeof(ucontext_t);]])],
	[rb_cv_ucontext_in_signal_h=yes], [rb_cv_ucontext_in_signal_h=no])])
    AS_IF([test x"$rb_cv_ucontext_in_signal_h" = xyes], [
	    AC_DEFINE_UNQUOTED(UCONTEXT_IN_SIGNAL_H, 1)
    ])
])
AS_IF([test x"$ac_cv_header_ucontext_h" = xyes -o x"$rb_cv_ucontext_in_signal_h" = xyes], [
    AC_CACHE_CHECK([if mcontext_t is a pointer], [rb_cv_mcontext_t_ptr],
	[AC_COMPILE_IFELSE([AC_LANG_PROGRAM([[
	    @%:@include <signal.h>
	    @%:@ifdef HAVE_UCONTEXT_H
	    @%:@include <ucontext.h>
	    @%:@endif
        mcontext_t test(mcontext_t mc) {return mc+1;}
	  ]],
	  [[test(0);]])],
	[rb_cv_mcontext_t_ptr=yes], [rb_cv_mcontext_t_ptr=no])])
    AS_IF([test x"$rb_cv_mcontext_t_ptr" = xyes], [
	AC_DEFINE_UNQUOTED(DEFINE_MCONTEXT_PTR(mc, uc), mcontext_t mc = (uc)->uc_mcontext)
    ], [
	AC_DEFINE_UNQUOTED(DEFINE_MCONTEXT_PTR(mc, uc), mcontext_t *mc = &(uc)->uc_mcontext)
    ])
    AS_IF([test x"$rb_with_pthread" = xyes], [
	AC_CHECK_FUNCS(getcontext setcontext)
    ])
])

AS_IF([test "$ac_cv_func_fork_works" = "yes" -a "$rb_with_pthread" = "yes"], [
    AC_CACHE_CHECK([if fork works with pthread], rb_cv_fork_with_pthread,
	[AC_RUN_IFELSE([AC_LANG_SOURCE([[
#include <stdlib.h>
#include <unistd.h>
#include <pthread.h>
#include <stdio.h>
#include <sys/types.h>
#include <sys/wait.h>
#include <signal.h>
#ifndef EXIT_SUCCESS
#define EXIT_SUCCESS 0
#endif
#ifndef EXIT_FAILURE
#define EXIT_FAILURE 1
#endif

void *
thread_func(void *dmy)
{
    return dmy;
}

int
use_threads(void)
{
    pthread_t tid;
    if (pthread_create(&tid, 0, thread_func, 0) != 0) {
	return -1;
    }
    if (pthread_join(tid, 0) != 0) {
	return -1;
    }
    return 0;
}

int
main(int argc, char *argv[])
{
    pid_t pid;
    if (use_threads()) return EXIT_FAILURE;
    pid = fork();

    if (pid) {
	int loc;
	sleep(1);
	if (waitpid(pid, &loc, WNOHANG) == 0) {
	    kill(pid, SIGKILL);
	    return EXIT_FAILURE;
	}
        if (!WIFEXITED(loc) || WEXITSTATUS(loc) != EXIT_SUCCESS)
           return EXIT_FAILURE;
    }
    else {
	if (use_threads()) return EXIT_FAILURE;
    }

    return EXIT_SUCCESS;
}]])],
	rb_cv_fork_with_pthread=yes,
	rb_cv_fork_with_pthread=no,
	rb_cv_fork_with_pthread=yes)])
    test x$rb_cv_fork_with_pthread = xyes || AC_DEFINE(CANNOT_FORK_WITH_PTHREAD)
])

AC_CHECK_HEADERS([sys/user.h])
AS_IF([test "x$ac_cv_func_mmap" = xyes], [
    AC_CACHE_CHECK([whether PAGE_SIZE is compile-time const], rb_cv_const_page_size,
	[malloc_headers=`sed -n '/MALLOC_HEADERS_BEGIN/,/MALLOC_HEADERS_END/p' ${srcdir}/gc.c`
	AC_COMPILE_IFELSE([AC_LANG_PROGRAM([[$malloc_headers
            typedef char conftest_page[PAGE_SIZE];
        ]], [[]])],
        [rb_cv_const_page_size=yes],
        [rb_cv_const_page_size=no])])
])
AS_IF([test "x$rb_cv_const_page_size" = xyes],
    [AC_DEFINE(HAVE_CONST_PAGE_SIZE, 1)],
    [AC_DEFINE(HAVE_CONST_PAGE_SIZE, 0)]
)

AS_IF([test "x$ac_cv_func_ioctl" = xyes], [
    AC_CACHE_CHECK([ioctl request type], rb_cv_ioctl_request_type,
        [rb_cv_ioctl_request_type=no
        dnl corresponding NUM2IOCTLREQ needs to be defined
        for type in "unsigned long:ULONG_MAX" int:INT_MAX; do
            max=`echo $type | sed 's/.*://'`
            type=`echo $type | sed 's/:.*//'`
            RUBY_WERROR_FLAG([
                AC_COMPILE_IFELSE([AC_LANG_PROGRAM([[
                    @%:@include <limits.h>
                    @%:@include <sys/types.h>
                    @%:@if defined(HAVE_SYS_IOCTL_H) && !defined(_WIN32)
                    @%:@include <sys/ioctl.h>
                    @%:@endif
                ]], [[
                    $type req = $max;
                    if (ioctl(0, req)) {/* do nothing*/};
                ]])],
                [rb_cv_ioctl_request_type="$type"])
            ])
            test "x$rb_cv_ioctl_request_type" = xno || break
        done])
    AS_CASE(["$rb_cv_ioctl_request_type"], [no|int], [],
    ["unsigned long"], [
        AC_DEFINE_UNQUOTED(IOCTL_REQ_TYPE, [$rb_cv_ioctl_request_type])
        AC_DEFINE_UNQUOTED(NUM2IOCTLREQ(num), [NUM2ULONG(num)])
    ])
])

}

: "runtime section" && {
dnl wheather use dln_a_out or not
AC_ARG_WITH(dln-a-out,
	AS_HELP_STRING([--with-dln-a-out], [dln_a_out is deprecated]),
	[
	AS_CASE([$withval],
	[yes], [
	    AC_MSG_ERROR(dln_a_out no longer supported)
	])
])

AC_CACHE_CHECK(whether ELF binaries are produced, rb_cv_binary_elf,
[AC_LINK_IFELSE([AC_LANG_PROGRAM([[]], [[]])],[
AS_CASE(["`head -1 conftest$EXEEXT | tr -dc '\177ELF' | tr '\177' .`"],
[.ELF*], [rb_cv_binary_elf=yes], [rb_cv_binary_elf=no])],
rb_cv_binary_elf=no)])

AS_IF([test "$rb_cv_binary_elf" = yes], [
  AC_DEFINE(USE_ELF)
  AC_CHECK_HEADERS([elf.h elf_abi.h])
  AS_IF([test $ac_cv_header_elf_h = yes -o $ac_cv_header_elf_abi_h = yes], [
    AC_LIBOBJ([addr2line])
    AC_CHECK_LIB([z], [uncompress])
  ])
])

AC_CHECK_HEADERS([mach-o/loader.h])
AS_IF([test "$ac_cv_header_mach_o_loader_h" = yes], [
  AC_LIBOBJ([addr2line])
])

AS_CASE(["$target_os"],
[linux* | gnu* | k*bsd*-gnu | bsdi* | kopensolaris*-gnu], [
    AS_IF([test "$rb_cv_binary_elf" = no], [
	AC_MSG_ERROR(Not ELF)
    ], [
	LDFLAGS="$LDFLAGS -rdynamic"
    ])])
LIBEXT=a

AC_ARG_WITH(mjit-tabs,
    AS_HELP_STRING([--without-mjit-tabs], [expand tabs in mjit header]),
    [AS_IF([test $withval = no], [MJIT_TABS=false])])
AC_SUBST(MJIT_TABS)dnl
AC_SUBST(DLDFLAGS)dnl
AC_SUBST(ARCH_FLAG)dnl
AC_SUBST(MJIT_HEADER_FLAGS)dnl
AC_SUBST(MJIT_HEADER_INSTALL_DIR)dnl
AC_SUBST(MJIT_CC)dnl
AS_CASE(["$GCC:$target_os"],
    [yes:aix*], [mjit_std_cflag="-std=gnu99"],
    [mjit_std_cflag=])
AC_SUBST(MJIT_CFLAGS, [${MJIT_CFLAGS-"-w ${mjit_std_cflag} ${orig_cflags}"}])dnl
AC_SUBST(MJIT_OPTFLAGS, [${MJIT_OPTFLAGS-'$(optflags)'}])dnl
AC_SUBST(MJIT_DEBUGFLAGS, [${MJIT_DEBUGFLAGS-'$(debugflags)'}])dnl
AC_SUBST(MJIT_LDSHARED)dnl

AC_SUBST(STATIC)dnl
AC_SUBST(CCDLFLAGS)dnl
AC_SUBST(LDSHARED)dnl
AC_SUBST(LDSHAREDXX)dnl
AC_SUBST(DLEXT)dnl
AC_SUBST(LIBEXT)dnl
AC_SUBST(ASMEXT, S)dnl

STATIC=

: "dlopen" && {
  rb_cv_dlopen=unknown
  AC_MSG_CHECKING(whether OS depend dynamic link works)
  AS_IF([test "$GCC" = yes], [
    AS_CASE(["$target_os"],
    [darwin*], [
      # The -fno-common is needed if we wish to embed the Ruby interpreter
      # into a plugin module of some project (as opposed to embedding it
      # within the project's application).  The -I/usr/local/include is
      # needed because CPP as discovered by configure (cc -E -traditional)
      # fails to consult /usr/local/include by default.  This causes
      # mkmf.rb's have_header() to fail if the desired resource happens to be
      # installed in the /usr/local tree.
      RUBY_APPEND_OPTION(CCDLFLAGS, -fno-common)],
    [bsdi*|cygwin*|msys*|mingw*|aix*|interix*], [ ],
    [
      RUBY_APPEND_OPTION(CCDLFLAGS, -fPIC)])
  ], [
    AS_CASE(["$target_os"],
	[solaris*|irix*], [CCDLFLAGS="$CCDLFLAGS -KPIC"],
	[sunos*],         [CCDLFLAGS="$CCDLFLAGS -PIC"],
	[esix*|uxpds*],   [CCDLFLAGS="$CCDLFLAGS -KPIC"],
	                  [: ${CCDLFLAGS=""}])
  ])
}

: "rpath" && {
  AC_ARG_ENABLE(rpath,
       AS_HELP_STRING([--enable-rpath], [embed run path into extension libraries.
       enabled by default on ELF platforms]),
       [enable_rpath=$enableval], [enable_rpath="$rb_cv_binary_elf"])

  AS_CASE(["$target_os"],
	[solaris*], [	AS_IF([test "$GCC" = yes], [
			    : ${LDSHARED='$(CC) -shared'}
			    AS_IF([test "$rb_cv_prog_gnu_ld" = yes], [
				LDFLAGS="$LDFLAGS -Wl,-E"
			    ])
			], [
			    : ${LDSHARED='$(CC) -G'}
			])
			AS_IF([test "$ac_cv_sizeof_voidp" = 8], [
			    : ${LIBPATHENV=LD_LIBRARY_PATH_64}
			    : ${PRELOADENV=LD_PRELOAD_64}
			], [
			    : ${LIBPATHENV=LD_LIBRARY_PATH_32}
			    : ${PRELOADENV=LD_PRELOAD_32}
			])
			rb_cv_dlopen=yes],
	[sunos*], [	: ${LDSHARED='$(LD) -assert nodefinitions'}
			rb_cv_dlopen=yes],
	[irix*], [	: ${LDSHARED='$(LD) -shared'}
			rb_cv_dlopen=yes],
	[sysv4*], [	: ${LDSHARED='$(LD) -G'}
			rb_cv_dlopen=yes],
	[nto-qnx*], [	: ${LDSHARED='$(CC) -shared'}
			rb_cv_dlopen=yes],
	[esix*|uxpds*], [ : ${LDSHARED='$(LD) -G'}
			rb_cv_dlopen=yes],
	[osf*], [	: ${LDSHARED='$(LD) -shared -expect_unresolved "*"'}
			rb_cv_dlopen=yes],
	[bsdi3*], [	AS_CASE(["$CC"],
			[*shlicc*], [	: ${LDSHARED='$(CC) -r'}
					rb_cv_dlopen=yes])],
	[linux* | gnu* | k*bsd*-gnu | netbsd* | bsdi* | kopensolaris*-gnu | haiku*], [
			: ${LDSHARED='$(CC) -shared'}
			AS_IF([test "$rb_cv_binary_elf" = yes], [
			    LDFLAGS="$LDFLAGS -Wl,-export-dynamic"
			])
			rb_cv_dlopen=yes],
	[interix*], [	: ${LDSHARED='$(CC) -shared'}
			XLDFLAGS="$XLDFLAGS -Wl,-E"
			LIBPATHFLAG=" -L%1\$-s"
			rb_cv_dlopen=yes],
	[freebsd*|dragonfly*], [
			: ${LDSHARED='$(CC) -shared'}
			AS_IF([test "$rb_cv_binary_elf" = yes], [
			    LDFLAGS="$LDFLAGS -rdynamic"
			    DLDFLAGS="$DLDFLAGS "'-Wl,-soname,$@'
			], [
			  test "$GCC" = yes && test "$rb_cv_prog_gnu_ld" = yes || LDSHARED='$(LD) -Bshareable'
			])
			rb_cv_dlopen=yes],
	[openbsd*|mirbsd*], [	: ${LDSHARED='$(CC) -shared ${CCDLFLAGS}'}
			AS_IF([test "$rb_cv_binary_elf" = yes], [
			    LDFLAGS="$LDFLAGS -Wl,-E"
			])
			rb_cv_dlopen=yes],
	[darwin*], [	: ${LDSHARED='$(CC) -dynamic -bundle'}
			: ${DLDSHARED='$(CC) -dynamiclib'}
			: ${LDFLAGS=""}
			: ${LIBPATHENV=DYLD_FALLBACK_LIBRARY_PATH}
			: ${PRELOADENV=DYLD_INSERT_LIBRARIES}
			rb_cv_dlopen=yes],
        [aix*], [	: ${LDSHARED='$(CC)'}
			AS_IF([test "$GCC" = yes], [
			    LDSHARED="$LDSHARED ${linker_flag}-G -shared"
			], [
			    LDSHARED="$LDSHARED ${linker_flag}-G"
			])
			EXTDLDFLAGS='-e$(TARGET_ENTRY)'
			XLDFLAGS="${linker_flag}"'-bE:$(ARCHFILE)'" ${linker_flag}-brtl"
			XLDFLAGS="$XLDFLAGS ${linker_flag}-blibpath:${prefix}/lib:${LIBPATH:-/usr/lib:/lib}"
			: ${ARCHFILE="ruby.imp"}
                        TRY_LINK='$(CC) -oconftest $(INCFLAGS) -I$(hdrdir) $(CPPFLAGS)'
                        TRY_LINK="$TRY_LINK"' $(CFLAGS) $(src) $(LIBPATH) $(LDFLAGS) $(LOCAL_LIBS) $(LIBS)'
			: ${LIBPATHENV=LIBPATH}
			: ${PRELOADENV=LDR_PRELOAD}
			rb_cv_dlopen=yes],
	[nto-qnx*], [	DLDFLAGS="$DLDFLAGS -L/lib -L/usr/lib -L/usr/local/lib"
			: ${LDSHARED='$(LD) -Bshareable -x'}
			LDFLAGS="$LDFLAGS -L/lib -L/usr/lib -L/usr/local/lib"
			rb_cv_dlopen=yes],
	[cygwin*|msys*|mingw*], [
			: ${LDSHARED='$(CC) -shared'}
			XLDFLAGS="$XLDFLAGS -Wl,--stack,0x00200000,--enable-auto-import"
			DLDFLAGS="${DLDFLAGS} -Wl,--enable-auto-image-base,--enable-auto-import"
			: ${LIBPATHENV=PATH}
			: ${PRELOADENV=""}
			rb_cv_dlopen=yes],
	[hiuxmpp], [	: ${LDSHARED='$(LD) -r'}],
	[atheos*], [	: ${LDSHARED='$(CC) -shared'}
			rb_cv_dlopen=yes],
	[	: ${LDSHARED='$(LD)'}])
  AC_MSG_RESULT($rb_cv_dlopen)

  AS_IF([test "$rb_cv_dlopen" = yes], [
    AS_CASE(["$target_os"],
      [darwin*], [
	for flag in \
	  "-undefined dynamic_lookup" \
	  "-multiply_defined suppress" \
	  ; do
	  test "x${linker_flag}" = x || flag="${linker_flag}`echo ${flag} | tr ' ' ,`"
	  RUBY_TRY_LDFLAGS([$flag], [], [flag=])
	  AS_IF([test "x$flag" != x], [
	    RUBY_APPEND_OPTIONS(DLDFLAGS, [$flag])
	  ])
	done
      ])
  ])

  AS_IF([test "$enable_rpath:${RPATHFLAG}" = yes:], [
      AS_IF([test "x$rpathflag" != x], [
	  RPATHFLAG=" ${rpathflag}%1\$-s"
      ])
  ])
}

AS_IF([test "${LDSHAREDXX}" = ""], [
    AS_CASE(["${LDSHARED}"],
	[*'$(CC)'*], [
	    LDSHAREDXX=`echo "${LDSHARED}" | sed 's/\$(CC)/$(CXX)/'`
	    ],
	[*'${CC}'*], [
	    LDSHAREDXX=`echo "${LDSHARED}" | sed 's/\${CC}/${CXX}/'`
	    ],
	[*$CC*], [
	    LDSHAREDXX=`echo "${LDSHARED}" | sed "s|$CC|$CXX|"`
	    ],
	[ld" "*], [
	    ])
])
AS_CASE([${RPATHFLAG}],[*'%1$'*],[: ${LIBPATHFLAG=' -L%1$-s'}],[: ${LIBPATHFLAG=' -L%s'}])

AC_SUBST(LINK_SO)
AC_SUBST(LIBPATHFLAG)
AC_SUBST(RPATHFLAG)
AC_SUBST(LIBPATHENV, "${LIBPATHENV-LD_LIBRARY_PATH}")
AC_SUBST(PRELOADENV, "${PRELOADENV-LD_PRELOAD}")
AC_SUBST(TRY_LINK)

AS_IF([test "x$OPT_DIR" != x], [
    pat=`echo "${LDFLAGS_OPTDIR}" | sed ['s/[][\\.*|]/\\\\&/']`
    LDFLAGS=`echo "${LDFLAGS}" | sed "s| ${pat}||"`
    val=`IFS="$PATH_SEPARATOR"
        for dir in $OPT_DIR; do
            echo x ${LIBPATHFLAG} ${RPATHFLAG} |
            sed "s/^x *//;s${IFS}"'%1\\$-s'"${IFS}${dir}/lib${IFS}g;s${IFS}%s${IFS}${dir}/lib${IFS}g"
        done | tr '\012' ' ' | sed 's/ *$//'`
    AS_IF([test x"$val" != x], [
	test x"${LDFLAGS}" = x || LDFLAGS="$LDFLAGS "
	LDFLAGS="$LDFLAGS$val"
	test x"${DLDFLAGS}" = x || DLDFLAGS="$DLDFLAGS "
	DLDFLAGS="$DLDFLAGS$val"
    ])
    LDFLAGS_OPTDIR="$val"
])

AS_CASE(["$target_os"],
[freebsd*], [
    AC_CHECK_LIB([procstat], [procstat_open_sysctl])
    AS_IF([test "x$ac_cv_lib_procstat_procstat_open_sysctl" = xyes], [
	AC_CHECK_FUNCS(procstat_getvmmap)
    ])
    ])
AS_CASE(["$target_cpu-$target_os"],
[*-darwin*], [
    AC_CHECK_HEADERS([libproc.h])
    AC_CHECK_HEADERS([execinfo.h])
    AS_IF([test "x$ac_cv_header_execinfo_h" = xyes], [
	AC_CHECK_LIB([execinfo], [backtrace])
	AC_CHECK_HEADERS([libunwind.h])
    ])],
[*-freebsd*|x86_64-netbsd*], [
    AC_CHECK_HEADERS([execinfo.h])
    AS_IF([test "x$ac_cv_header_execinfo_h" = xyes], [
	AC_CHECK_LIB([execinfo], [backtrace])
	AC_CHECK_LIB([unwind], [unw_backtrace])
    ])])
AC_CHECK_FUNCS(backtrace)

AS_IF([test "x$ac_cv_func_backtrace" = xyes], [
  AC_CACHE_CHECK(for broken backtrace, rb_cv_broken_backtrace,
    [AC_RUN_IFELSE([AC_LANG_SOURCE([[
#include <unistd.h>
#include <stdio.h>
#include <stdlib.h>
#include <stdint.h>
#include <string.h>
#include <signal.h>
#include <execinfo.h>

]`grep '^@%:@ *define  *RUBY_SIGALTSTACK_SIZE' ${srcdir}/signal.c`[
#define TRACE_SIZE 256

void sigsegv(int signum, siginfo_t *info, void *ctx){
    void *trace[TRACE_SIZE];
    int n = backtrace(trace, TRACE_SIZE);
    if (n > 0) {
	/*fprintf(stdout, "backtrace:%d\n",n);*/
    } else {
	_exit(EXIT_FAILURE);
    }
    _exit(EXIT_SUCCESS);
}
int
main(void)
{
    volatile int *a = NULL;
    stack_t ss;
    struct sigaction sa;

    ss.ss_sp = malloc(RUBY_SIGALTSTACK_SIZE);
    if (ss.ss_sp == NULL) {
	fprintf(stderr, "cannot allocate memory for sigaltstack\n");
	return EXIT_FAILURE;
    }
    ss.ss_size = RUBY_SIGALTSTACK_SIZE;
    ss.ss_flags = 0;
    if (sigaltstack(&ss, NULL) == -1) {
	fprintf(stderr, "sigaltstack failed\n");
	return EXIT_FAILURE;
    }
    memset(&sa, 0, sizeof(struct sigaction));
    sigemptyset(&sa.sa_mask);
    sa.sa_sigaction = sigsegv;
    sa.sa_flags |= SA_SIGINFO;
    sa.sa_flags |= SA_ONSTACK;
    sigaction(SIGSEGV, &sa, NULL);
    a[0] = 1;
    return EXIT_SUCCESS;
}
]])],
	rb_cv_broken_backtrace=no,
	rb_cv_broken_backtrace=yes,
	rb_cv_broken_backtrace=no)])
  AS_IF([test "$rb_cv_broken_backtrace" = yes], [
    AC_DEFINE(BROKEN_BACKTRACE, 1)
  ])
])

AC_ARG_WITH(valgrind,
        AS_HELP_STRING([--without-valgrind],[disable valgrind memcheck support]),
        [], with_valgrind=yes)
AS_IF([test x$with_valgrind != xno],
        [AC_CHECK_HEADERS(valgrind/memcheck.h)])

: "dlext & soext" && {
  AS_CASE(["$target_os"],
    [darwin*], [
	SOEXT=dylib
	DLEXT=bundle],
    [cygwin*|msys*|mingw*|*djgpp*], [
	LOAD_RELATIVE=1
	SOEXT=dll
	DLEXT=so],
    [
	DLEXT=so])
: ${SOEXT="${DLEXT}"}
AC_SUBST(SOEXT)
}

AS_IF([test "$rb_cv_dlopen:$load_relative" = yes:yes], [
    AS_IF([test "$ac_cv_func_dladdr" = yes], [
	LOAD_RELATIVE=1
    ])
])
AS_IF([test x"$LOAD_RELATIVE" = x1], [
    load_relative=yes
], [
    unset load_relative
])

len=2 # .rb
n=`expr "$DLEXT"  : '.*'`; test "$n" -gt "$len" && len=$n
AC_DEFINE_UNQUOTED(DLEXT_MAXLEN, `expr $len + 1`)
test ".$DLEXT"  = "." || AC_DEFINE_UNQUOTED(DLEXT,  ".$DLEXT")
AC_SUBST(DLEXT)

: "strip" && {
    AC_MSG_CHECKING([for $STRIP flags])
    AC_LINK_IFELSE([AC_LANG_PROGRAM], [AS_IF(
        ["${STRIP}" -A -n conftest$ac_exeext 2>/dev/null], [
            AC_MSG_RESULT([-A -n])
            STRIP="${STRIP} -A -n"
        ],
        ["${STRIP}" -S -x conftest$ac_exeext 2>/dev/null], [
            AC_MSG_RESULT([-S -x])
            STRIP="${STRIP} -S -x"
        ], [
            AC_MSG_RESULT([none needed])
        ])
    ])
}

AC_ARG_WITH(ext,
            AS_HELP_STRING([--with-ext=EXTS],
                           [pass to --with-ext option of extmk.rb]))
AC_ARG_WITH(out-ext,
            AS_HELP_STRING([--with-out-ext=EXTS],
                           [pass to --without-ext option of extmk.rb]))
EXTSTATIC=
AC_SUBST(EXTSTATIC)dnl
AC_ARG_WITH(static-linked-ext,
	    AS_HELP_STRING([--with-static-linked-ext], [link external modules statically]),
            [AS_CASE([$withval],[yes],[STATIC=;EXTSTATIC=static],[no],[],[EXTSTATIC="$withval"])])
AS_CASE([",$EXTSTATIC,"], [,static,|*,enc,*], [
  ENCOBJS='enc/encinit.$(OBJEXT) enc/libenc.$(LIBEXT) enc/libtrans.$(LIBEXT)'
  EXTOBJS='ext/extinit.$(OBJEXT)'
  AC_DEFINE_UNQUOTED(EXTSTATIC, 1)
  AC_SUBST(ENCSTATIC, static)
], [
  ENCOBJS='dmyenc.$(OBJEXT)'
  EXTOBJS='dmyext.$(OBJEXT)'
])
AC_SUBST(ENCOBJS)
AC_SUBST(EXTOBJS)

AC_ARG_WITH(setup,
	    AS_HELP_STRING([--with-setup=SETUP], [use extension libraries setup]),
	    [setup=$withval])
AS_IF([test -n "$setup"], [
    AS_IF([! test -f "ext/$setup" -o -f "$srcdir/ext/$setup"], [
	AC_MSG_ERROR(Setup file $setup not found under ext or $srcdir/ext)
    ])
], [test -f "$srcdir/ext/Setup.$target_os"], [
    setup="Setup.$target_os"
], [
    setup=
    for file in "$srcdir"/ext/Setup.*; do
	AS_CASE(["$file"], [*~|*.bak|*.orig|*.rej|*.tmp], [continue])
	setup=`basename "$file"`
	AS_CASE(["$target_os"], [`expr "$setup" : 'Setup.\(.*\)'`*], [break])
	platform=`sed '/^option  *platform  */!d;s///;s/|/*|/g;q' "$file"`
	AS_IF([test "x$platform" != x], [
	    eval "AS_CASE([\"\$target_os\"], [$platform*], [break])"
	])
	setup=
    done
    : ${setup:=Setup}
])
AC_SUBST(setup)

rubylibprefix='${libdir}/${RUBY_BASE_NAME}'
AC_ARG_WITH(rubylibprefix,
	    AS_HELP_STRING([--with-rubylibprefix=DIR], [prefix for ruby libraries [[LIBDIR/RUBY_BASE_NAME]]]),
	    [AS_IF([test "x$withval" = xno], [
		AC_MSG_ERROR([No ruby, No libprefix])
	    ])
	    rubylibprefix="$withval"])
AC_SUBST(rubylibprefix)

AS_IF([test x"${exec_prefix}" != xNONE], [
    RUBY_EXEC_PREFIX="$exec_prefix"
], [test x"$prefix" != xNONE], [
    RUBY_EXEC_PREFIX="$prefix"
], [
    RUBY_EXEC_PREFIX=$ac_default_prefix
])
pat=`echo "${RUBY_EXEC_PREFIX}" | tr -c '\012' .`'\(.*\)'
for var in bindir includedir libdir rubylibprefix; do
    eval val='"$'$var'"'
    AS_CASE(["$val"], ["${RUBY_EXEC_PREFIX}"*], [val='${exec_prefix}'"`expr \"$val\" : \"$pat\"`"])
    eval $var='"$val"'
done

BTESTRUBY='$(MINIRUBY)'
BOOTSTRAPRUBY='$(BASERUBY)'
AS_IF([test x"$cross_compiling" = xyes], [
  test x"$MINIRUBY" = x && MINIRUBY="${RUBY-$BASERUBY} -I`$CHDIR .; pwd` "-r'$(arch)-fake'
  XRUBY_LIBDIR=`${RUBY-$BASERUBY} -rrbconfig -e ['puts RbConfig::CONFIG["libdir"]']`
  XRUBY_RUBYLIBDIR=`${RUBY-$BASERUBY} -rrbconfig -e ['puts RbConfig::CONFIG["rubylibdir"]']`
  XRUBY_RUBYHDRDIR=`${RUBY-$BASERUBY} -rrbconfig -e ['puts RbConfig::CONFIG["rubyhdrdir"]']`
  AC_SUBST(XRUBY_LIBDIR)
  AC_SUBST(XRUBY_RUBYLIBDIR)
  AC_SUBST(XRUBY_RUBYHDRDIR)
  PREP='$(arch)-fake.rb'
  RUNRUBY_COMMAND='$(MINIRUBY) -I`cd $(srcdir)/lib; pwd`'
  RUNRUBY='$(RUNRUBY_COMMAND)'
  XRUBY='$(MINIRUBY)'
  TEST_RUNNABLE=no
  CROSS_COMPILING=yes
  AC_DEFINE(CROSS_COMPILING, 1)
], [
  MINIRUBY='./miniruby$(EXEEXT) -I$(srcdir)/lib -I.'
  MINIRUBY="$MINIRUBY"' -I$(EXTOUT)/common'
  PREP='miniruby$(EXEEXT)'
  RUNRUBY_COMMAND='$(MINIRUBY) $(tooldir)/runruby.rb --extout=$(EXTOUT) $(RUNRUBYOPT)'
  RUNRUBY='$(RUNRUBY_COMMAND) --'
  XRUBY='$(RUNRUBY)'
  AS_CASE(["$HAVE_BASERUBY:$build_os"], [no:*|*:mingw*], [BOOTSTRAPRUBY='$(MINIRUBY)'])
  TEST_RUNNABLE=yes
  CROSS_COMPILING=no
])
AC_SUBST(TEST_RUNNABLE)
AC_SUBST(CROSS_COMPILING)
AC_SUBST(MINIRUBY)
AC_SUBST(BTESTRUBY)
AC_SUBST(PREP)
AC_SUBST(RUNRUBY_COMMAND)
AC_SUBST(RUNRUBY)
AC_SUBST(XRUBY)
AC_SUBST(BOOTSTRAPRUBY)
AC_SUBST(EXTOUT, [${EXTOUT=.ext}])

FIRSTMAKEFILE=""
LIBRUBY_A='lib$(RUBY_SO_NAME)-static.a'
LIBRUBY='$(LIBRUBY_A)'
LIBRUBYARG_STATIC='-l$(RUBY_SO_NAME)-static'
LIBRUBYARG='$(LIBRUBYARG_STATIC)'
SOLIBS='$(MAINLIBS)'

AS_CASE(["$target_os"],
  [cygwin*|msys*|mingw*|haiku*|darwin*], [
    : ${DLDLIBS=""}
    ],
  [
    DLDLIBS="${DLDLIBS:+$DLDLIBS }-lc"
    ])

AC_ARG_ENABLE(multiarch,
	      AS_HELP_STRING([--enable-multiarch], [enable multiarch compatible directories]),
	      [multiarch=], [unset multiarch])
AS_IF([test ${multiarch+set}], [
   AC_DEFINE(ENABLE_MULTIARCH)
   MJIT_HEADER_INSTALL_DIR=include/'${arch}/${RUBY_VERSION_NAME}'
], [
   MJIT_HEADER_INSTALL_DIR=include/'${RUBY_VERSION_NAME}/${arch}'
])

archlibdir='${libdir}/${arch}'
sitearchlibdir='${libdir}/${sitearch}'
archincludedir='${includedir}/${arch}'
sitearchincludedir='${includedir}/${sitearch}'

AC_ARG_WITH(soname,
	AS_HELP_STRING([--with-soname=SONAME], [base name of shared library]),
	[RUBY_SO_NAME=$withval],
	[
	    AS_CASE(["$target_os"],
	    [darwin*], [
	        RUBY_SO_NAME='$(RUBY_BASE_NAME).$(RUBY_API_VERSION)'
	    ],
	    [cygwin*], [
	        RUBY_SO_NAME='$(RUBY_BASE_NAME)$(MAJOR)$(MINOR)0'
	    ],
	    [mingw*], [
		RUBY_SO_NAME="${rb_cv_msvcrt}"'-$(RUBY_BASE_NAME)$(MAJOR)$(MINOR)0'
		AS_IF([test x"${target_cpu}" != xi386], [
		    RUBY_SO_NAME="${target_cpu}-${RUBY_SO_NAME}"
		])
	    ],
	    [RUBY_SO_NAME='$(RUBY_BASE_NAME)'])
	])

LIBRUBY_LDSHARED=${DLDSHARED=${LDSHARED}}
LIBRUBY_DLDFLAGS=$DLDFLAGS
LIBRUBY_SO='lib$(RUBY_SO_NAME).$(SOEXT).$(RUBY_PROGRAM_VERSION)'
LIBRUBY_SONAME='lib$(RUBY_SO_NAME).$(SOEXT).$(RUBY_API_VERSION)'
LIBRUBY_ALIASES='lib$(RUBY_SO_NAME).$(SOEXT)'
ENABLE_SHARED=no

AC_ARG_ENABLE(shared,
       AS_HELP_STRING([--enable-shared], [build a shared library for Ruby]),
       [enable_shared=$enableval])
libprefix=${multiarch+'$(archlibdir)'}${multiarch-'$(libdir)'}
LIBRUBY_RELATIVE=${load_relative-no}
AS_CASE("$enable_shared", [yes], [
  LIBRUBY='$(LIBRUBY_SO)'
  LIBRUBYARG_SHARED='-l$(RUBY_SO_NAME)'
  LIBRUBYARG='$(LIBRUBYARG_SHARED)'
  LIBRUBY_RELATIVE=no
  test -z "$CCDLFLAGS" || CFLAGS="$CFLAGS $CCDLFLAGS"
  ENABLE_SHARED=yes

  # libdir can be overridden in config.site file (on OpenSUSE at least).
  libdir_basename=lib
  AS_IF([test "$bindir" = '${exec_prefix}/bin'], [
    AS_CASE(["$libdir"], ['${exec_prefix}/'*], [libdir_basename=`basename "$libdir"`])
  ])
  AC_DEFINE_UNQUOTED(LIBDIR_BASENAME, ["${libdir_basename}"])
  libdir_basename="${libdir_basename}"${multiarch+'/${arch}'}

  # Debian bullseye reportedly has its ld(1) patched, which breaks
  # --enable-shared --with-jemalloc combination.  We might have to deal with
  # the ld(1) change sooner or later, but in the meantime let us force it
  # the old way.
  #
  # See https://github.com/ruby/ruby/pull/4627
  RUBY_TRY_LDFLAGS([${linker_flag}--no-as-needed], [no_as_needed=yes], [no_as_needed=no])
  AS_IF([test "$no_as_needed" = yes], [
      RUBY_APPEND_OPTIONS(LDFLAGS, [${linker_flag}--no-as-needed])
  ])

  AS_CASE(["$target_os"],
    [freebsd*|dragonfly*], [],
    [
     AS_IF([test "$GCC" = yes], [
       RUBY_TRY_LDFLAGS([${linker_flag}--no-undefined], [no_undefined=yes], [no_undefined=no])
       AS_IF([test "no_undefined" = yes], [
	  RUBY_APPEND_OPTION(EXTLDFLAGS, [${linker_flag}--no-undefined])
       ])
     ])
    ])

  AS_CASE(["$target_os"],
    [sunos4*], [
	LIBRUBY_ALIASES='$(LIBRUBY_SONAME) lib$(RUBY_SO_NAME).$(SOEXT)'
	],
    [linux* | gnu* | k*bsd*-gnu | atheos* | kopensolaris*-gnu | haiku*], [
	RUBY_APPEND_OPTIONS(LIBRUBY_DLDFLAGS, ['-Wl,-soname,$(LIBRUBY_SONAME)' "$LDFLAGS_OPTDIR"])
	LIBRUBY_ALIASES='$(LIBRUBY_SONAME) lib$(RUBY_SO_NAME).$(SOEXT)'
	AS_IF([test "$load_relative" = yes], [
	    libprefix="'\$\${ORIGIN}/../${libdir_basename}'"
	    LIBRUBY_RPATHFLAGS="-Wl,-rpath,${libprefix}"
	    LIBRUBY_RELATIVE=yes
	])
	],
    [freebsd*|dragonfly*], [
	LIBRUBY_SO='lib$(RUBY_SO_NAME).$(SOEXT).$(MAJOR)$(MINOR)'
	LIBRUBY_SONAME='$(LIBRUBY_SO)'
	AS_IF([test "$rb_cv_binary_elf" != "yes" ], [
	    LIBRUBY_SO="$LIBRUBY_SO.\$(TEENY)"
	    LIBRUBY_ALIASES=''
	], [test "$load_relative" = yes], [
	    libprefix="'\$\$ORIGIN/../${libdir_basename}'"
	    LIBRUBY_RPATHFLAGS="-Wl,-rpath,${libprefix}"
	    LIBRUBY_RELATIVE=yes
	])
	],
    [netbsd*], [
	LIBRUBY_SONAME='lib$(RUBY_SO_NAME).$(SOEXT).$(MAJOR)$(MINOR)'
	LIBRUBY_SO="${LIBRUBY_SONAME}"'.$(TEENY)'
	RUBY_APPEND_OPTIONS(LIBRUBY_DLDFLAGS, ['-Wl,-soname,$(LIBRUBY_SONAME)' "$LDFLAGS_OPTDIR"])
	AS_IF([test "$rb_cv_binary_elf" = yes], [ # ELF platforms
	   LIBRUBY_ALIASES='$(LIBRUBY_SONAME) lib$(RUBY_SO_NAME).$(SOEXT)'
	], [	# a.out platforms
	   LIBRUBY_ALIASES=""
	])
	],
    [openbsd*|mirbsd*], [
	LIBRUBY_SO='lib$(RUBY_SO_NAME).$(SOEXT).$(MAJOR).'`expr ${MINOR} \* 10 + ${TEENY}`
	],
    [solaris*], [
	LIBRUBY_SO='lib$(RUBY_SO_NAME).$(SOEXT).$(MAJOR)'
	LIBRUBY_SONAME='lib$(RUBY_SO_NAME).$(SOEXT).$(RUBY_PROGRAM_VERSION)'
	LIBRUBY_ALIASES='$(LIBRUBY_SONAME) lib$(RUBY_SO_NAME).$(SOEXT)'
	RUBY_APPEND_OPTIONS(LIBRUBY_DLDFLAGS, ["${linker_flag}-h${linker_flag:+,}"'$(@F)'])
	AS_IF([test "$load_relative" = yes], [
	    libprefix="'\$\$ORIGIN/../${libdir_basename}'"
	    LIBRUBY_RPATHFLAGS="-R${libprefix}"
	    LIBRUBY_RELATIVE=yes
	], [
	    LIBRUBY_RPATHFLAGS='-R${libdir}'
	])
	],
    [aix*], [
	RUBY_APPEND_OPTIONS(LIBRUBY_DLDFLAGS, ["${linker_flag}-bnoentry" "$XLDFLAGS" "$LDFLAGS_OPTDIR"])
	LIBRUBYARG_SHARED='-L${libdir} -l${RUBY_SO_NAME}'
	LIBS="$LIBS -lm -lc"
	],
    [darwin*], [
	LIBRUBY_SO='lib$(RUBY_SO_NAME).$(SOEXT)'
	LIBRUBY_SONAME='$(LIBRUBY_SO)'
	LIBRUBY_ALIASES='lib$(RUBY_INSTALL_NAME).$(SOEXT)'
	AS_IF([test "$load_relative" = yes], [
	    libprefix="@executable_path/../${libdir_basename}"
	    LIBRUBY_RELATIVE=yes
	])
	LIBRUBY_DLDFLAGS="$LIBRUBY_DLDFLAGS -install_name ${libprefix}"'/$(LIBRUBY_SONAME)'
	LIBRUBY_DLDFLAGS="$LIBRUBY_DLDFLAGS "'-compatibility_version $(RUBY_API_VERSION)'
	LIBRUBY_DLDFLAGS="$LIBRUBY_DLDFLAGS "'-current_version $(RUBY_PROGRAM_VERSION)'
	AS_IF([test "$visibility_option" = ld], [
	    LIBRUBY_DLDFLAGS="$LIBRUBY_DLDFLAGS "'-Wl,-unexported_symbol,_Init_*'
	    LIBRUBY_DLDFLAGS="$LIBRUBY_DLDFLAGS "'-Wl,-unexported_symbol,_ruby_static_id_*'
	    LIBRUBY_DLDFLAGS="$LIBRUBY_DLDFLAGS "'-Wl,-unexported_symbol,*_threadptr_*'
	])
	LIBRUBY_DLDFLAGS="$LIBRUBY_DLDFLAGS "' $(XLDFLAGS)'
	],
    [interix*], [
	LIBRUBYARG_SHARED='-L. -L${libdir} -l$(RUBY_SO_NAME)'
	],
    [cygwin*|msys*|mingw*|mswin*], [
	LIBRUBY_RELATIVE=yes
	])
], [
  LIBRUBYARG_SHARED=

  # enable PIE if possible
  AC_ARG_ENABLE(pie,
          AS_HELP_STRING([--disable-pie], [disable PIE feature]),
          [pie=$enableval], [pie=])
  AS_IF([test "$GCC" = yes -a -z "$EXTSTATIC" -a "x$pie" != xno], [
    RUBY_TRY_CFLAGS(-fPIE, [pie=yes], [pie=no])
    AS_IF([test "$pie" = yes], [
      # Use -fPIE when testing -pie.  RUBY_TRY_LDFLAGS sets
      # $save_CFLAGS internally, so set other name here.
      save_CFLAGS_before_pie="$CFLAGS"
      CFLAGS="$CFLAGS -fPIE"

      # gcc need -pie but clang need -Wl,-pie.
      for pie in -pie -Wl,-pie; do
	RUBY_TRY_LDFLAGS([$pie], [], [pie=])
	AS_IF([test "x$pie" != x], [
	  RUBY_APPEND_OPTION(XCFLAGS, -fPIE)
	  RUBY_APPEND_OPTION(XLDFLAGS, $pie)
	  break
	])
      done
      CFLAGS="$save_CFLAGS_before_pie"
    ])
  ])
])
AS_IF([test "$enable_rpath" = yes], [
    test -z "$LIBRUBY_RPATHFLAGS" || LIBRUBY_RPATHFLAGS="$LIBRUBY_RPATHFLAGS "
    rpathflag="${RPATHFLAG}"
    AS_CASE(["${cross_compiling}${load_relative}"], [*yes*], [], [rpathflag="$RPATHFLAG$LIBPATHFLAG"])
    rpathflag=`IFS="$PATH_SEPARATOR"
        echo x "$rpathflag" |
        sed "s/^x *//;s${IFS}"'%1\\$-s'"${IFS}${libprefix}${IFS}g;s${IFS}%s${IFS}${libprefix}${IFS}g"
    `
    LIBRUBY_RPATHFLAGS="$LIBRUBY_RPATHFLAGS${rpathflag}"
    LIBRUBYARG_SHARED="$LIBRUBY_RPATHFLAGS $LIBRUBYARG_SHARED"
    LIBRUBYARG_STATIC="$LIBRUBY_RPATHFLAGS $LIBRUBYARG_STATIC"
])
AC_SUBST(LIBRUBY_RELATIVE)

LDFLAGS="-L. $LDFLAGS"
AC_SUBST(ARCHFILE)

AS_IF([test "$EXEEXT" = .exe], [
    EXECUTABLE_EXTS='".exe",".com",".cmd",".bat"'
    AC_DEFINE_UNQUOTED(EXECUTABLE_EXTS, $EXECUTABLE_EXTS)
    EXECUTABLE_EXTS=`echo $EXECUTABLE_EXTS | tr -d '"' | tr , ' '`
    AC_SUBST(EXECUTABLE_EXTS)
])

AS_CASE("$cross_compiling:${LIBPATHENV}", [yes:* | no:], [], [
    AC_MSG_CHECKING(whether wrapper for $LIBPATHENV is needed)
    AS_IF([env ${LIBPATHENV}=/lib /bin/sh -c ': ${'${LIBPATHENV}'?}' 2>/dev/null],
	[AC_MSG_RESULT(no)],
	[PREP="$PREP"' exe/$(PROGRAM)'
	AC_MSG_RESULT(yes)]
    )
])

AC_ARG_ENABLE(dtrace,
        AS_HELP_STRING([--enable-dtrace],
        [enable DTrace for tracing inside ruby. enabled by default on systems having dtrace]),
        [enable_dtrace=$enableval], [enable_dtrace=auto])

LIBRUBY_A_OBJS='$(OBJS)'
DTRACE_REBUILD=
AS_CASE(["${enable_dtrace}"],
[yes|auto], [
    RUBY_DTRACE_AVAILABLE()
], [
    rb_cv_dtrace_available=no
])
AS_CASE(["$target_os"],[freebsd*],[
         rb_cv_dtrace_available=no
	 ])
AS_IF([test "${enable_dtrace}" = yes], [dnl
    AS_IF([test -z "$DTRACE"], [dnl
	AC_MSG_ERROR([dtrace(1) is missing])
    ], [test "$cross_compiling" = yes], [dnl
	AC_MSG_ERROR([--enable-dtrace, however, cross compiling])
    ], [test "${rb_cv_dtrace_available}" = "no"], [dnl
       AC_MSG_ERROR([--enable-dtrace, however, USDT is not available])
    ])
])
AS_CASE([$rb_cv_dtrace_available],
[yes*], [dnl
    RUBY_DTRACE_POSTPROCESS()
    AS_IF([test "$rb_cv_prog_dtrace_g" != no], [dnl
	DTRACE_OBJ='probes.$(OBJEXT)'
    ])
    AS_IF([test "$rb_cv_prog_dtrace_g" = rebuild], [dnl
	DTRACE_REBUILD=yes
	LIBRUBY_A_OBJS='$(DTRACE_GLOMMED_OBJ)'
    ])
    AS_CASE("${target_os}", [freebsd*], [dnl
        # FreeBSD's dtrace requires libelf
        LIBS="-lelf $LIBS"
    ])
    DTRACE_EXT=d
], [dnl
    enable_dtrace=no
    DTRACE_EXT=dmyh
])
AC_SUBST(DTRACE_EXT)
AC_SUBST(DTRACE_OBJ)
AC_SUBST(DTRACE_REBUILD)
AC_SUBST(DTRACE_OPT)
AC_SUBST(LIBRUBY_A_OBJS)

AC_ARG_ENABLE(gcov,
       AS_HELP_STRING([--enable-gcov], [enable coverage measurement by gcov]),
       [gcov=yes])
AS_IF([test x"$gcov" = xyes], [
    CFLAGS="$CFLAGS -coverage"
    LDFLAGS="$LDFLAGS -coverage"
])

RUBY_SETJMP_TYPE

MMTK_RUBY
}

: "build section" && {
dnl build rdoc index if requested
RDOCTARGET=""
CAPITARGET=""
AC_ARG_ENABLE(install-doc,
       AS_HELP_STRING([--disable-install-doc], [do not install either rdoc indexes or C API documents during install]),
       [install_doc=$enableval], [install_doc=yes])
AC_ARG_WITH(rdoc,
      AS_HELP_STRING([--with-rdoc=ri,html], [comma/space separated list of RDoc formats to install]),
      [install_rdoc=`echo ,$withval, | sed 'y/,/ /;s/ ri / rdoc /;s/^ *//;s/ *$//'`], [
AC_ARG_ENABLE(install-rdoc,
      AS_HELP_STRING([--disable-install-rdoc], [do not install rdoc indexes during install]),
      [install_rdoc=$enableval], [install_rdoc=yes])
])
AC_ARG_ENABLE(install-capi,
      AS_HELP_STRING([--disable-install-capi], [do not install C API documents during install]),
      [install_capi=$enableval], [install_capi=no])

AS_IF([test "$install_doc" != no], [
    AS_CASE(["$install_rdoc"],
    [yes], [
	RDOCTARGET="rdoc"
    ],
    [all], [
	RDOCTARGET="rdoc html"
    ],
    [no|''], [
	RDOCTARGET="nodoc"
    ],
    [
	RDOCTARGET="$install_rdoc"
    ])
    AS_IF([test "$install_capi" != no -a -n "$DOXYGEN"], [
	CAPITARGET="capi"
    ], [
	CAPITARGET="nodoc"
    ])
], [
    RDOCTARGET="nodoc"
    CAPITARGET="nodoc"
])

AC_SUBST(RDOCTARGET)
AC_SUBST(CAPITARGET)

AS_CASE(["$RDOCTARGET:$CAPITARGET"],[nodoc:nodoc],[INSTALLDOC=nodoc],[INSTALLDOC=all])
AC_SUBST(INSTALLDOC)

AC_ARG_ENABLE(jit-support,
        AS_HELP_STRING([--disable-jit-support], [disable JIT features]),
        [MJIT_SUPPORT=$enableval],
        # Enable mjit by default except for WASI
        [AS_IF([test x"$target_os" != "xwasi"],
		[MJIT_SUPPORT=yes],
		[MJIT_SUPPORT=no ])])

AS_IF([test x"$MJIT_SUPPORT" = "xyes"],
	[AC_DEFINE(USE_MJIT, 1)],
	[AC_DEFINE(USE_MJIT, 0)])

AC_SUBST(MJIT_SUPPORT)

AC_ARG_ENABLE(yjit,
        AS_HELP_STRING([--enable-yjit],
        [enable experimental in-process JIT compiler that requires Rust build tools [default=no]]),
        [YJIT_SUPPORT=$enableval], [YJIT_SUPPORT=no])

CARGO=
CARGO_BUILD_ARGS=
YJIT_LIBS=
AS_CASE(["${YJIT_SUPPORT}"],
[yes|dev], [
    AS_IF([test x"$enable_jit_support" = "xno"],
        AC_MSG_ERROR([--disable-jit-support but --enable-yjit. YJIT requires JIT support])
    )
    AC_CHECK_TOOL(RUSTC, [rustc], [no])
    AS_IF([test x"$RUSTC" = "xno"],
        AC_MSG_ERROR([rustc is required. Installation instructions available at https://www.rust-lang.org/tools/install])
    )
    AS_IF([test x"$YJIT_SUPPORT" = "xyes"],
            [rb_rust_target_subdir=release
             CARGO_BUILD_ARGS='--release'],
            [rb_rust_target_subdir=debug
             CARGO_BUILD_ARGS='--features stats,disasm,asm_comments'
             AC_CHECK_TOOL(CARGO, [cargo], [no])
             AS_IF([test x"$CARGO" = "xno"],
                AC_MSG_ERROR([cargo is required. Installation instructions available at https://www.rust-lang.org/tools/install])
             )
             AC_DEFINE(RUBY_DEBUG, 1)])
    YJIT_LIBS="yjit/target/${rb_rust_target_subdir}/libyjit.a"
    YJIT_OBJ='yjit.$(OBJEXT)'
    AC_DEFINE(USE_YJIT, 1)
], [AC_DEFINE(USE_YJIT, 0)])


dnl These variables end up in ::RbConfig::CONFIG
AC_SUBST(YJIT_SUPPORT)dnl what flavor of YJIT the Ruby build includes
AC_SUBST(RUSTC)dnl Rust compiler command
AC_SUBST(CARGO)dnl Cargo command for Rust builds
AC_SUBST(CARGO_BUILD_ARGS)dnl for selecting Rust build profiles
AC_SUBST(YJIT_LIBS)dnl for optionally building the Rust parts of YJIT
AC_SUBST(YJIT_OBJ)dnl for optionally building the C parts of YJIT

AC_ARG_ENABLE(install-static-library,
	AS_HELP_STRING([--disable-install-static-library], [do not install static ruby library]),
	[INSTALL_STATIC_LIBRARY=$enableval
         AS_IF([test x"$enable_shared" = xno -a x"$INSTALL_STATIC_LIBRARY" = xno],
                 [AC_MSG_ERROR([must install either static or shared library])],
                 [])],
	AS_IF([test x"$enable_shared" = xyes],
	    [INSTALL_STATIC_LIBRARY=no],
	    [INSTALL_STATIC_LIBRARY=yes]))
AC_SUBST(INSTALL_STATIC_LIBRARY)

AC_CACHE_CHECK([for prefix of external symbols], rb_cv_symbol_prefix, [
    AC_COMPILE_IFELSE([AC_LANG_PROGRAM([[extern void conftest_external(void) {}]], [[]])],[
	rb_cv_symbol_prefix=`$NM conftest.$ac_objext |
			     sed -n ['/.*T[ 	]\([^ 	]*\)conftest_external.*/!d;s//\1/p;q']`
	],
	[rb_cv_symbol_prefix=''])
    test -n "$rb_cv_symbol_prefix" || rb_cv_symbol_prefix=NONE
])
SYMBOL_PREFIX="$rb_cv_symbol_prefix"
test "x$SYMBOL_PREFIX" = xNONE && SYMBOL_PREFIX=''
DLNOBJ=dln.o
AC_ARG_ENABLE(dln,
	      AS_HELP_STRING([--disable-dln], [disable dynamic link feature]),
	      [test "$enableval" = yes || DLNOBJ=dmydln.o])
AC_SUBST(DLNOBJ)
MINIDLNOBJ=dmydln.o

AS_CASE(["$target_os"],
    [linux*], [
	],
    [netbsd*], [
	RUBY_APPEND_OPTION(CFLAGS, -pipe)
	],
    [darwin*], [
	RUBY_APPEND_OPTION(CFLAGS, -pipe)
	AC_COMPILE_IFELSE([
	    AC_LANG_BOOL_COMPILE_TRY([@%:@include <AvailabilityMacros.h>],
		[MAC_OS_X_VERSION_MIN_REQUIRED >= MAC_OS_X_VERSION_10_7 &&
		 MAC_OS_X_VERSION_MIN_REQUIRED < MAC_OS_X_VERSION_10_10])],
	    [dnl
		RUBY_APPEND_OPTION(XLDFLAGS, [-framework Security])
		RUBY_APPEND_OPTION(LIBRUBYARG_STATIC, [-framework Security])
	    ]dnl
	)
	RUBY_APPEND_OPTION(XLDFLAGS, [-framework CoreFoundation])
	RUBY_APPEND_OPTION(LIBRUBYARG_STATIC, [-framework CoreFoundation])
	],
    [osf*], [
	AS_IF([test "$GCC" != "yes" ], [
	  # compile something small: taint.c is fine for this.
	  # the main point is the '-v' flag of 'cc'.
	  AS_CASE(["`cc -v -I. -c main.c -o /tmp/main.o 2>&1`"],
	  [*/gemc_cc*], [   # we have the new DEC GEM CC
                        CFLAGS="$CFLAGS -oldc"
                        ],
          [            # we have the old MIPS CC
                        ])
	  # cleanup
	  rm -f /tmp/main.o
	  CFLAGS="$CFLAGS -std"
	])
	],
    [cygwin*|msys*|mingw*], [
	LIBRUBY_DLDFLAGS="${LIBRUBY_DLDFLAGS}"' -Wl,--out-implib=$(LIBRUBY)'
	AS_CASE(["$target_os"],
	[cygwin*], [
	    AS_IF([test x"$enable_shared" = xyes], [
		LIBRUBY_SO='cyg$(RUBY_SO_NAME)'.dll
		LIBRUBY_DLDFLAGS="${LIBRUBY_DLDFLAGS}"' $(RUBYDEF)'
	    ])
	    ],
	[mingw*], [
	    AS_IF([test x"$enable_shared" = xyes], [
		LIBRUBY_SO='$(RUBY_SO_NAME)'.dll
		LIBRUBY_DLDFLAGS="${LIBRUBY_DLDFLAGS}"' $(RUBYDEF)'
	    ])
	    EXPORT_PREFIX=' '
	    EXTDLDFLAGS='$(DEFFILE)'
	    AC_LIBOBJ([win32/win32])
	    AC_LIBOBJ([win32/file])
	    COMMON_LIBS=m
#	    COMMON_MACROS="WIN32_LEAN_AND_MEAN="
	    COMMON_HEADERS="winsock2.h windows.h"
	    PLATFORM_DIR=win32
	    ])
	LIBRUBY_ALIASES=''
	FIRSTMAKEFILE=GNUmakefile:cygwin/GNUmakefile.in
	AS_IF([test x"$enable_shared" = xyes], [
	    LIBRUBY='lib$(RUBY_SO_NAME).dll.a'
	], [
	    LIBRUBY_SO=dummy
	    LIBRUBY='lib$(RUBY_SO_NAME).a'
	    LIBRUBYARG='-l$(RUBY_SO_NAME)'
	])
	],
    [wasi*], [
        FIRSTMAKEFILE=GNUmakefile:wasm/GNUmakefile.in
        AC_LIBOBJ([wasm/missing])
        AC_LIBOBJ([wasm/runtime])
        AC_LIBOBJ([wasm/fiber])
        AC_LIBOBJ([wasm/machine])
        AC_LIBOBJ([wasm/setjmp])
        AC_LIBOBJ([wasm/machine_core])
        AC_LIBOBJ([wasm/setjmp_core])
        PLATFORM_DIR=wasm
])

MINIOBJS="$MINIDLNOBJ"

RUBY_THREAD

AC_ARG_ENABLE(debug-env,
       AS_HELP_STRING([--enable-debug-env], [enable RUBY_DEBUG environment variable]),
       [AC_SUBST(ENABLE_DEBUG_ENV, yes)])

AS_CASE(["$FIRSTMAKEFILE"], [*GNUmakefile:*], [gnumake=yes], [
    AC_MSG_CHECKING([if ${MAKE-make} is GNU make])
    mkdir conftest.dir
    echo "all:; @echo yes" > conftest.dir/GNUmakefile
    echo "all:; @echo no" > conftest.dir/Makefile
    gnumake=`(cd conftest.dir; ${MAKE-make})`
    rm -fr conftest.dir
    AS_CASE(["$gnumake"],
    [*yes*], [
	FIRSTMAKEFILE=GNUmakefile:template/GNUmakefile.in
	gnumake=yes],
    [
	gnumake=no])
    AC_MSG_RESULT($gnumake)
])
AS_IF([test "$gnumake" = yes], [ NULLCMD=: ], [
    AC_MSG_CHECKING([for safe null command for ${MAKE-make}])
    mkdir conftest.dir
    NULLCMD=
    for cmd in : true; do
	echo 'A=1' > conftest.dir/Makefile
	echo 'B=$(A:1=@'$cmd')' >> conftest.dir/Makefile
	echo 'all:; $B 1 2 3 4 5 6 7 8 9' >> conftest.dir/Makefile
	AS_IF([(cd conftest.dir; ${MAKE-make} >/dev/null 2>/dev/null)], [
	    NULLCMD=$cmd
	    break
	])
    done
    rm -fr conftest.dir
    AS_IF([test -z "$NULLCMD"], [
	AC_MSG_ERROR(no candidate for safe null command)
    ])
    AC_MSG_RESULT($NULLCMD)
])
AC_SUBST(NULLCMD)

AS_IF([test "${universal_binary-no}" = yes ], [
    AC_CACHE_CHECK([for architecture macros], rb_cv_architecture_macros, [
    mv confdefs.h confdefs1.h
    : > confdefs.h
    AC_COMPILE_IFELSE([AC_LANG_PROGRAM([[@%:@if defined __`echo ${universal_archnames} |
    sed 's/=[^ ]*//g;s/ /__ || defined __/g'`__
@%:@else
@%:@error
>>>>>><<<<<<
@%:@endif]], [[]])],[
    rb_cv_architecture_macros=yes
    mv -f confdefs1.h confdefs.h
], [
    rb_cv_architecture_macros=no
    archflagpat=`eval echo '"'"${ARCH_FLAG}"'"' | sed 's/[[][|.*]]/\\&/g'`
    new_cflags=`echo "$CFLAGS" | sed "s|$archflagpat"'||'`
    for archs in ${universal_archnames}; do
	cpu=${archs@%:@*=}
	archs=${archs%=*}
	CFLAGS="$new_cflags -arch $archs"
	archs="__${archs}__"
	AC_MSG_CHECKING([for macro ${archs} on ${cpu}])
	AC_COMPILE_IFELSE([AC_LANG_PROGRAM([[@%:@ifndef ${archs}
@%:@error
@%:@endif]], [[]])],
	[AC_MSG_RESULT([yes])], [AC_MSG_RESULT([no])])
    done
    mv -f confdefs1.h confdefs.h
    AC_MSG_ERROR([failed])
    ])])
    AC_CACHE_CHECK(whether __ARCHITECTURE__ is available, rb_cv_architecture_available,
	AC_COMPILE_IFELSE([AC_LANG_PROGRAM([[@%:@include <stdio.h>
		const char arch[[]] = __ARCHITECTURE__;]], [[puts(arch);]])],
		[rb_cv_architecture_available=yes], [rb_cv_architecture_available=no]))
])

: ${MJIT_LDSHARED=`echo "$LDSHARED" | sed ['s|\$(LD)|'"${LD}"'|g;s|\$(CC)|$(MJIT_CC)|g']`}

MAINLIBS="$LIBS"
LIBS=$ORIG_LIBS
AS_IF([test -n "${LIBS}"], [
    libspat=`echo "${LIBS}" | sed 's/[[][|.*$^]]/\\&/g;s/^  */ /;s/^  *$/ /'`
    MAINFLAGS=`echo " $MAINLIBS " | sed "s|$libspat"'||;s/^ *//;s/ *$//'`
])
LIBRUBYARG_STATIC="${LIBRUBYARG_STATIC} \$(MAINLIBS)"
CPPFLAGS="$CPPFLAGS "'$(DEFS)'
test -z "$CPPFLAGS" || CPPFLAGS="$CPPFLAGS "; CPPFLAGS="$CPPFLAGS"'${cppflags}'
AS_IF([test -n "${cflags+set}"], [
    cflagspat=`eval echo '"'"${cflags}"'"' | sed 's/[[][|.*]]/\\&/g;s/^  */ /;s/^  *$/ /'`
    CFLAGS=`echo " $CFLAGS " | sed "s|$cflagspat"'|${cflags}|;s/^ *//;s/ *$//'`
])
AS_IF([test -n "${cxxflags+set}"], [
    cxxflagspat=`eval echo '"'"${cxxflags}"'"' | sed 's/[[][|.*]]/\\&/g;s/^  */ /;s/^  *$/ /'`
    CXXFLAGS=`echo " $CXXFLAGS " | sed "s|$cxxflagspat"'|${cxxflags}|;s/^ *//;s/ *$//'`
])
AS_IF([test "${ARCH_FLAG}"], [
    archflagpat=`eval echo '"'"${ARCH_FLAG}"'"' | sed 's/[[][|.*]]/\\&/g'`
    CFLAGS=`echo "$CFLAGS" | sed "s| *$archflagpat"'||'`
    CXXFLAGS=`echo "$CXXFLAGS" | sed "s| *$archflagpat"'||'`
    LDFLAGS=`echo "$LDFLAGS" | sed "s| *$archflagpat"'||'`
])
rb_cv_warnflags=`echo "$rb_cv_warnflags" | sed 's/^ *//;s/ *$//'`
warnflags="$rb_cv_warnflags"
AC_SUBST(cppflags)dnl
AC_SUBST(cflags, ["${orig_cflags:+$orig_cflags }"'${optflags} ${debugflags} ${warnflags}'])dnl
AC_SUBST(cxxflags)dnl
AC_SUBST(optflags)dnl
AC_SUBST(debugflags)dnl
AC_SUBST(warnflags)dnl
AC_SUBST(strict_warnflags)dnl
AC_SUBST(XCFLAGS)dnl
AC_SUBST(XLDFLAGS)dnl
AC_SUBST(EXTLDFLAGS)dnl
AC_SUBST(EXTDLDFLAGS)dnl
AC_SUBST(LIBRUBY_LDSHARED)
AC_SUBST(LIBRUBY_DLDFLAGS)
AC_SUBST(RUBY_INSTALL_NAME)
AC_SUBST(rubyw_install_name)
AC_SUBST(RUBYW_INSTALL_NAME)
AC_SUBST(RUBY_SO_NAME)
AC_SUBST(LIBRUBY_A)
AC_SUBST(LIBRUBY_SO)
AC_SUBST(LIBRUBY_SONAME)
AC_SUBST(LIBRUBY_ALIASES)
AC_SUBST(LIBRUBY)
AC_SUBST(LIBRUBYARG)
AC_SUBST(LIBRUBYARG_STATIC)
AC_SUBST(LIBRUBYARG_SHARED)
AC_SUBST(SOLIBS)
AC_SUBST(EXTLIBS)
AC_SUBST(DLDLIBS)
AC_SUBST(DLDSHARED)
AC_SUBST(ENABLE_SHARED)
AC_SUBST(MAINLIBS)
AC_SUBST(COMMON_LIBS)
AC_SUBST(COMMON_MACROS)
AC_SUBST(COMMON_HEADERS)
AC_SUBST(EXPORT_PREFIX)
AC_SUBST(SYMBOL_PREFIX)
AC_SUBST(MINIOBJS)
AC_SUBST(THREAD_MODEL)
AC_SUBST(PLATFORM_DIR)

firstmf=`echo $FIRSTMAKEFILE | sed 's/:.*//'`
firsttmpl=`echo $FIRSTMAKEFILE | sed 's/.*://'`
MAKEFILES="Makefile $firstmf"
MAKEFILES="`echo $MAKEFILES`"
AC_SUBST(MAKEFILES)

ri_prefix=
test "$program_prefix" != NONE &&
  ri_prefix=$program_prefix

ri_suffix=
test "$program_suffix" != NONE &&
  ri_suffix=$program_suffix

RUBY_INSTALL_NAME="${ri_prefix}"'$(RUBY_BASE_NAME)'"${ri_suffix}"
AS_CASE(["$target_os"],
  [cygwin*|msys*|mingw*], [
    RUBYW_INSTALL_NAME="${ri_prefix}"'$(RUBYW_BASE_NAME)'"${ri_suffix}"
    rubyw_install_name='$(RUBYW_INSTALL_NAME)'
    ])

rubylibdir='${rubylibprefix}/${ruby_version}'
rubyarchdir=${multiarch+'${rubyarchprefix}/${ruby_version}'}${multiarch-'${rubylibdir}/${arch}'}

rubyarchprefix=${multiarch+'${archlibdir}/${RUBY_BASE_NAME}'}${multiarch-'${rubylibprefix}/${arch}'}
AC_ARG_WITH(rubyarchprefix,
	    AS_HELP_STRING([--with-rubyarchprefix=DIR],
			   [prefix for architecture dependent ruby libraries [[RUBYLIBPREFIX/ARCH]]]),
	    [rubyarchprefix="$withval"])
AC_SUBST(rubyarchprefix)

rubysitearchprefix=${multiarch+'${sitearchlibdir}/${RUBY_BASE_NAME}'}${multiarch-'${rubylibprefix}/${sitearch}'}
AC_ARG_WITH(rubysitearchprefix,
	    AS_HELP_STRING([--with-rubysitearchprefix=DIR],
			   [prefix for architecture dependent site libraries [[RUBYLIBPREFIX/SITEARCH]]]),
	    [rubysitearchprefix="$withval"])
AC_SUBST(rubysitearchprefix)

RI_BASE_NAME=`echo ${RUBY_BASE_NAME} | sed 's/ruby/ri/'`
ridir='${datarootdir}/${RI_BASE_NAME}'
AC_ARG_WITH(ridir,
	    AS_HELP_STRING([--with-ridir=DIR], [ri documentation [[DATAROOTDIR/ri]]]),
	    [ridir=$withval])
AC_SUBST(ridir)
AC_SUBST(RI_BASE_NAME)

AC_ARG_WITH(ruby-version,
	    AS_HELP_STRING([--with-ruby-version=STR], [ruby version string for version specific directories [[full]] (full|minor|STR)]),
            [ruby_version=$withval],
            [ruby_version=full])
unset RUBY_LIB_VERSION
unset RUBY_LIB_VERSION_STYLE
AS_CASE(["$ruby_version"],
  [full],  [RUBY_LIB_VERSION_STYLE='3	/* full */'],
  [minor], [RUBY_LIB_VERSION_STYLE='2	/* minor */'])
AS_IF([test ${RUBY_LIB_VERSION_STYLE+set}], [
    {
    echo "#define RUBY_LIB_VERSION_STYLE $RUBY_LIB_VERSION_STYLE"
    echo '#define STRINGIZE(x) x'
    test -f revision.h -o -f "${srcdir}/revision.h" || echo '#define RUBY_REVISION 0'
    echo '#include "version.h"'
    echo 'ruby_version=RUBY_LIB_VERSION'
    } > conftest.c
    ruby_version="`$CPP -I. -I"${srcdir}" -I"${srcdir}/include" conftest.c | sed '/^ruby_version=/!d;s/ //g'`"
    eval $ruby_version
], [test -z "${ruby_version}"], [
    AC_MSG_ERROR([No ruby version, No place for bundled libraries])
], [
    RUBY_LIB_VERSION="${ruby_version}"
])
AC_SUBST(RUBY_LIB_VERSION_STYLE)
AC_SUBST(RUBY_LIB_VERSION)

AC_ARG_WITH(sitedir,
	    AS_HELP_STRING([--with-sitedir=DIR], [site libraries in DIR [[RUBY_LIB_PREFIX/site_ruby]], "no" to disable site directory]),
            [sitedir=$withval],
            [sitedir='${rubylibprefix}/site_ruby'])
sitelibdir='${sitedir}/${ruby_version}'

AC_ARG_WITH(sitearchdir,
	    AS_HELP_STRING([--with-sitearchdir=DIR],
			   [architecture dependent site libraries in DIR [[SITEDIR/SITEARCH]], "no" to disable site directory]),
            [sitearchdir=$withval],
            [sitearchdir=${multiarch+'${rubysitearchprefix}/site_ruby/${ruby_version}'}${multiarch-'${sitelibdir}/${sitearch}'}])

AC_ARG_WITH(vendordir,
	    AS_HELP_STRING([--with-vendordir=DIR], [vendor libraries in DIR [[RUBY_LIB_PREFIX/vendor_ruby]], "no" to disable vendor directory]),
            [vendordir=$withval],
            [vendordir='${rubylibprefix}/vendor_ruby'])
vendorlibdir='${vendordir}/${ruby_version}'

AC_ARG_WITH(vendorarchdir,
	    AS_HELP_STRING([--with-vendorarchdir=DIR],
			   [architecture dependent vendor libraries in DIR [[VENDORDIR/SITEARCH]], "no" to disable vendor directory]),
            [vendorarchdir=$withval],
            [vendorarchdir=${multiarch+'${rubysitearchprefix}/vendor_ruby/${ruby_version}'}${multiarch-'${vendorlibdir}/${sitearch}'}])

AS_IF([test "${LOAD_RELATIVE+set}"], [
    AC_DEFINE_UNQUOTED(LOAD_RELATIVE, $LOAD_RELATIVE)
    RUBY_EXEC_PREFIX=''
])

AC_SUBST(RUBY_EXEC_PREFIX)

AC_SUBST(libdirname, ${multiarch+arch}libdir)
AC_SUBST(archlibdir)dnl
AC_SUBST(sitearchlibdir)dnl
AC_SUBST(archincludedir)dnl
AC_SUBST(sitearchincludedir)dnl
AC_SUBST(arch)dnl
AC_SUBST(sitearch)dnl
AC_SUBST(ruby_version)dnl
AC_SUBST(rubylibdir)dnl
AC_SUBST(rubyarchdir)dnl
AC_SUBST(sitedir)dnl
AC_SUBST(sitelibdir)dnl
AC_SUBST(sitearchdir)dnl
AC_SUBST(vendordir)dnl
AC_SUBST(vendorlibdir)dnl
AC_SUBST(vendorarchdir)dnl

AC_SUBST(CONFIGURE, "`echo $0 | sed 's|.*/||'`")dnl
AC_SUBST(configure_args, "`echo "${ac_configure_args}" | sed 's/\\$/$$/g'`")dnl

AS_IF([test "${universal_binary-no}" = yes ], [
    arch="universal-${target_os}"
    AS_IF([test "${rb_cv_architecture_available}" = yes], [
	AC_DEFINE_UNQUOTED(RUBY_PLATFORM_CPU, __ARCHITECTURE__)
    ], [
	for archs in ${universal_archnames}; do
	    cpu=`echo $archs | sed 's/.*=//'`
	    archs=`echo $archs | sed 's/=.*//'`
	    RUBY_DEFINE_IF([defined __${archs}__ &&! defined RUBY_PLATFORM_CPU], RUBY_PLATFORM_CPU, ["${cpu}"])
	done
    ])
    ints='long int short'
    test "$ac_cv_type_long_long" = yes && ints="'long long' $ints"
    AC_SUBST(UNIVERSAL_ARCHNAMES, "${universal_archnames}")
    AC_SUBST(UNIVERSAL_INTS, "${ints}")
    AC_DEFINE_UNQUOTED(RUBY_PLATFORM_OS, "${target_os}")
    AC_DEFINE_UNQUOTED(RUBY_ARCH, "universal-" RUBY_PLATFORM_OS)
    AC_DEFINE_UNQUOTED(RUBY_PLATFORM, "universal." RUBY_PLATFORM_CPU "-" RUBY_PLATFORM_OS)
], [
    AS_IF([test "${target_os}-${rb_cv_msvcrt}" = "mingw32-ucrt" ], [
        arch="${target_cpu}-mingw-ucrt"
    ], [
        arch="${target_cpu}-${target_os}"
    ])
    AC_DEFINE_UNQUOTED(RUBY_PLATFORM, "$arch")
])

unset sitearch
AS_CASE(["$target_os"],[mingw*],[sitearch="$target_cpu-$rb_cv_msvcrt"])
: ${sitearch='${arch}'}

AC_ARG_WITH(search-path,
		AS_HELP_STRING([--with-search-path=DIR], [specify the additional search path]),
		[search_path=$withval])
AS_IF([test "$search_path" != ""], [
    AC_SUBST(RUBY_SEARCH_PATH, $search_path)
])

AC_ARG_WITH(rubyhdrdir,
	    AS_HELP_STRING([--with-rubyhdrdir=DIR], [core headers in DIR [[INCLUDEDIR/RUBY_BASE_NAME-RUBY_VERSION]]]),
	    [rubyhdrdir=$withval],
	    [rubyhdrdir='${includedir}/${RUBY_VERSION_NAME}'])

AC_ARG_WITH(rubyarchhdrdir,
	    AS_HELP_STRING([--with-rubyarchhdrdir=DIR],
			   [architecture dependent core headers in DIR [[$(rubyhdrdir)/$(arch)]]]),
	    [rubyarchhdrdir=$withval],
	    [rubyarchhdrdir=${multiarch+'${archincludedir}/${RUBY_VERSION_NAME}'}${multiarch-'${rubyhdrdir}/${arch}'}])

AC_ARG_WITH(sitehdrdir,
	    AS_HELP_STRING([--with-sitehdrdir=DIR], [core site headers in DIR [[RUBYHDRDIR/site_ruby]]]),
	    [sitehdrdir=$withval],
	    [sitehdrdir='${rubyhdrdir}/site_ruby'])

AC_ARG_WITH(sitearchhdrdir,
	    AS_HELP_STRING([--with-sitearchhdrdir=DIR],
			   [architecture dependent core site headers in DIR [[RUBYHDRDIR/site_ruby]]]),
	    [sitearchhdrdir=$withval],
	    [sitearchhdrdir=${multiarch+'${sitearchincludedir}/${RUBY_VERSION_NAME}/site_ruby'}${multiarch-'${sitehdrdir}/${sitearch}'}])

AC_ARG_WITH(vendorhdrdir,
	    AS_HELP_STRING([--with-vendorhdrdir=DIR], [core vendor headers in DIR [[RUBYHDRDIR/vendor_ruby]]]),
	    [vendorhdrdir=$withval],
	    [vendorhdrdir='${rubyhdrdir}/vendor_ruby'])

AC_ARG_WITH(vendorarchhdrdir,
	    AS_HELP_STRING([--with-vendorarchhdrdir=DIR],
			   [architecture dependent core vendor headers in DIR [[RUBYHDRDIR/vendor_ruby]]]),
	    [vendorarchhdrdir=$withval],
	    [vendorarchhdrdir=${multiarch+'${sitearchincludedir}/${RUBY_VERSION_NAME}/vendor_ruby'}${multiarch-'${vendorhdrdir}/${sitearch}'}])

AC_SUBST(rubyhdrdir)dnl
AC_SUBST(sitehdrdir)dnl
AC_SUBST(vendorhdrdir)dnl
AC_SUBST(rubyarchhdrdir)dnl
AC_SUBST(sitearchhdrdir)dnl
AC_SUBST(vendorarchhdrdir)dnl

AC_ARG_WITH(mantype,
	AS_HELP_STRING([--with-mantype=TYPE], [specify man page type; TYPE is one of man and doc]),
		[
			AS_CASE(["$withval"],
			[man|man.gz|man.bz2|doc|doc.gz|doc.bz2], [MANTYPE=$withval],
			[AC_MSG_ERROR(invalid man type: $withval)])
		])
AS_IF([test -z "$MANTYPE"], [
	dnl Looks for nroff with -mdoc support.
	AC_CACHE_VAL([ac_cv_path_NROFF], [
		AC_PATH_PROGS_FEATURE_CHECK([NROFF],
			[nroff awf mandoc],
			[$ac_path_NROFF -mdoc ${srcdir}/man/ruby.1 \
				>/dev/null 2>&1 &&
				ac_cv_path_NROFF=$ac_path_NROFF \
				ac_path_NROFF_found=:],
			[], ["/usr/bin:/usr/ucb"]
		)
	])
	AS_IF([test -n "$ac_cv_path_NROFF"], [
		MANTYPE=doc
	], [
		MANTYPE=man
	])
])
AC_SUBST(MANTYPE)

AC_ARG_ENABLE(rubygems,
	AS_HELP_STRING([--disable-rubygems], [disable rubygems by default]),
	[enable_rubygems="$enableval"], [enable_rubygems=yes])
AS_IF([test x"$enable_rubygems" = xno], [
    USE_RUBYGEMS=no
], [
    USE_RUBYGEMS=yes
])
AC_SUBST(USE_RUBYGEMS)

arch_hdrdir="${EXTOUT}/include/${arch}/ruby"
AS_MKDIR_P("${arch_hdrdir}")
config_h="${arch_hdrdir}/config.h"
guard=INCLUDE_RUBY_CONFIG_H
{
  echo "#ifndef $guard"
  echo "#define $guard 1"
  grep -v "^#define PACKAGE_" confdefs.h
  echo "#endif /* $guard */"
} | tr -d '\015' |
(
  AS_IF([test "x$CONFIGURE_TTY" = xyes], [color=--color], [color=])
  exec ${SHELL} ${tooldir}/ifchange $color "${config_h}" -
) >&AS_MESSAGE_FD || AC_MSG_ERROR([failed to create ${config_h}])
tr -d '\015' < largefile.h > confdefs.h
rm largefile.h

BUILTIN_ENCS=["`sed -n -e '/^BUILTIN_ENCS[ 	]*=/{' \
	-e s/// -e :l -e '/\\\\$/N' -e 's/\\\\\\n/ /' -e 't l' -e p \
	-e '}' "${srcdir}/enc/Makefile.in"`"]
BUILTIN_ENCOBJS=
for e in $BUILTIN_ENCS; do BUILTIN_ENCOBJS="$BUILTIN_ENCOBJS "`echo $e | sed 's/\.c$/.$(OBJEXT)/'`; done
AC_SUBST(BUILTIN_ENCOBJS)

BUILTIN_TRANSES=["`sed -n -e '/^BUILTIN_TRANSES[ 	]*=/{' \
	-e s/// -e :l -e '/\\\\$/N' -e 's/\\\\\\n/ /' -e 't l' -e p \
	-e '}' "${srcdir}/enc/Makefile.in"`"]
BUILTIN_TRANSSRCS=
BUILTIN_TRANSOBJS=
for e in $BUILTIN_TRANSES; do
  BUILTIN_TRANSSRCS="$BUILTIN_TRANSSRCS "`echo $e | sed 's/\.trans$/.c/'`
  BUILTIN_TRANSOBJS="$BUILTIN_TRANSOBJS "`echo $e | sed 's/\.trans$/.$(OBJEXT)/'`
done
AC_SUBST(BUILTIN_TRANSSRCS)
AC_SUBST(BUILTIN_TRANSOBJS)

PACKAGE=$RUBY_BASE_NAME
AC_SUBST(PACKAGE)
AS_MESSAGE([$PACKAGE library version = $ruby_version])

AS_IF([test x"$CC_WRAPPER" != x], [
    CC='$(CC_WRAPPER) '"${CC@%:@$CC_WRAPPER }"
    CPP='$(CC_WRAPPER) '"${CPP@%:@$CC_WRAPPER }"
    XCC_WRAPPER="$CC_WRAPPER"
])
AC_SUBST(CC_WRAPPER, '')
AC_SUBST(XCC_WRAPPER)

AS_CASE([" $CPP "], [*" $CC "*], [CPP=`echo " $CPP " | sed "s| $CC |"' $(CC) |;s/^ *//;s/  *$//'`])

AS_IF([test x"$firstmf" != x], [
    AC_CONFIG_FILES($firstmf:$firsttmpl, [], [firstmf="$firstmf" firsttmpl="$firsttmpl"])
])
AC_CONFIG_FILES(Makefile:template/Makefile.in, [
    tmpmk=confmk$$.tmp
    {
	AS_IF([test ${VCS+set}], [
	    :
	], [git_dir=`$GIT --work-tree="$srcdir" --git-dir="$srcdir/.git" rev-parse --git-dir 2>/dev/null`], [
	    VCS='$(GIT)'
	], [
	    VCS='echo cannot'
	])
	AS_CASE("$VCS",
		['$(GIT)'|git], [VCSUP='$(VCS) pull --rebase $(GITPULLOPTIONS)'],
		[VCSUP='$(VCS)'])
	sed -n \
	    -e '[/^@%:@define \(RUBY_RELEASE_[A-Z]*\) \([0-9][0-9]*\)/]{' \
	    -e   's//\1 = \2/' \
	    -e   '[s/ \([0-9]\)$/ 0\1/]' \
	    -e   p \
	    -e '}' "$srcdir/version.h"
	sed '/^MISSING/s/\$U\././g;/^VCS *=/s#@VCS@#'"$VCS"'#;/^VCSUP *=/s#@VCSUP@#'"$VCSUP"'#' Makefile
	echo; test x"$EXEEXT" = x || echo 'miniruby: miniruby$(EXEEXT)'
	AS_IF([test "$gnumake" != yes], [
	    echo ['$(MKFILES): $(srcdir)/common.mk']
	    sed ['s/{\$([^(){}]*)[^{}]*}//g'] ${srcdir}/common.mk
	], [
	    echo 'distclean-local::; @$(RM) GNUmakefile uncommon.mk'
	])
    } > $tmpmk && AS_IF([! grep '^ruby:' $tmpmk > /dev/null], [
	AS_IF([test "${gnumake}" = yes], [
	    tmpgmk=confgmk$$.tmp
	    {
		echo "include $tmpmk"
		echo "-include uncommon.mk"
	    } > $tmpgmk
	], [
	    tmpgmk=$tmpmk
	]) &&
	test -z "`${MAKE-make} -f $tmpgmk info-program | grep '^PROGRAM=ruby$'`" &&
	echo 'ruby: $(PROGRAM);' >> $tmpmk
	test "$tmpmk" = "$tmpgmk" || rm -f "$tmpgmk"
    ]) && mv -f $tmpmk Makefile],
[EXEEXT='$EXEEXT' MAKE='${MAKE-make}' gnumake='$gnumake' GIT='$GIT'])

AC_ARG_WITH([ruby-pc],
	    AS_HELP_STRING([--with-ruby-pc=FILENAME], [pc file basename]),
	    [ruby_pc="$withval"],
	    [ruby_pc="${RUBY_BASE_NAME}-${MAJOR}.${MINOR}.pc"])
AC_SUBST(ruby_pc)
AC_SUBST(exec, [exec])

AC_ARG_WITH(destdir,
	    AS_HELP_STRING([--with-destdir=DESTDIR], [specify default directory to install]),
	    [DESTDIR="$withval"])
AC_SUBST(DESTDIR)

AC_OUTPUT
}
}

AS_IF([test "$silent" = yes], [], [
AS_IF([${FOLD+:} false], [], [
AS_IF([test "`echo abcdefg hijklmno | fold -s -w10 | sed 1d`" = hijklmno], [FOLD="fold"], [FOLD=])
])
fold_width=`expr $COLUMNS - 30 2>/dev/null` || fold_width=50
AS_REQUIRE_SHELL_FN([config_summary],
    [AS_FUNCTION_DESCRIBE([config_summary], [NAME, VAL], [configuration summary])],
    [AS_IF([test -z "$2"], [], [
	AS_ECHO_N(["   * $1:                     "]) | dd bs=1 count=26 2>/dev/null
	AS_IF([test "$FOLD"], [
	    echo "$2" | fold -s -w$fold_width |
	    sed '1!s/^/                          /;$!s/$/\\/'
	], [echo "$2"])
    ])]
)

AS_IF([test $install_doc = yes],
    [DOCTARGETS=`echo " $RDOCTARGET $CAPITARGET " | sed 's/ nodoc //g;s/^ *//;s/ *$//'`],
    [DOCTARGETS=no])
echo "---"
echo "Configuration summary for $RUBY_BASE_NAME version $MAJOR.$MINOR.$TEENY"
echo ""
config_summary "Installation prefix" "$prefix"
config_summary "exec prefix"         "$exec_prefix"
config_summary "arch"                "$arch"
config_summary "site arch"           "$sitearch"
config_summary "RUBY_BASE_NAME"      "$RUBY_BASE_NAME"
config_summary "enable shared"       "$enable_shared"
config_summary "ruby lib prefix"     "$rubylibprefix"
config_summary "site libraries path" "$rubysitearchprefix"
config_summary "vendor path"         "$vendordir"
config_summary "target OS"           "$target_os"
config_summary "compiler"            "$CC"
config_summary "with pthread"        "$enable_pthread"
config_summary "with coroutine"      "$coroutine_type"
config_summary "enable shared libs"  "$ENABLE_SHARED"
config_summary "dynamic library ext" "$DLEXT"
config_summary "CFLAGS"              "$cflags"
config_summary "CPPFLAGS"            "$cppflags"
config_summary "LDFLAGS"             "$LDFLAGS"
config_summary "DLDFLAGS"            "$DLDFLAGS"
config_summary "optflags"            "$optflags"
config_summary "debugflags"          "$debugflags"
config_summary "warnflags"           "$warnflags"
config_summary "strip command"       "$STRIP"
config_summary "install doc"         "$DOCTARGETS"
config_summary "JIT support"         "$MJIT_SUPPORT"
<<<<<<< HEAD
config_summary "garbage collector"   "$gc_support"
=======
config_summary "YJIT support"        "$YJIT_SUPPORT"
>>>>>>> cae85c52
config_summary "man page type"       "$MANTYPE"
config_summary "search path"         "$search_path"
config_summary "static-linked-ext"   ${EXTSTATIC:+"yes"}
config_summary "BASERUBY -v"         "$BASERUBY_VERSION"
echo ""
echo "---"
])<|MERGE_RESOLUTION|>--- conflicted
+++ resolved
@@ -4439,11 +4439,8 @@
 config_summary "strip command"       "$STRIP"
 config_summary "install doc"         "$DOCTARGETS"
 config_summary "JIT support"         "$MJIT_SUPPORT"
-<<<<<<< HEAD
+config_summary "YJIT support"        "$YJIT_SUPPORT"
 config_summary "garbage collector"   "$gc_support"
-=======
-config_summary "YJIT support"        "$YJIT_SUPPORT"
->>>>>>> cae85c52
 config_summary "man page type"       "$MANTYPE"
 config_summary "search path"         "$search_path"
 config_summary "static-linked-ext"   ${EXTSTATIC:+"yes"}

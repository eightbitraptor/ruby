dnl Process this file with autoconf to produce a configure script.
AC_INIT
{
AC_CONFIG_AUX_DIR(tool)

AC_PREREQ(2.67)

tooldir="$srcdir/tool"

AC_DISABLE_OPTION_CHECKING

m4_include([tool/m4/_colorize_result_prepare.m4])dnl
m4_include([tool/m4/ac_msg_result.m4])dnl
m4_include([tool/m4/colorize_result.m4])dnl
m4_include([tool/m4/ruby_append_option.m4])dnl
m4_include([tool/m4/ruby_append_options.m4])dnl
m4_include([tool/m4/ruby_check_builtin_func.m4])dnl
m4_include([tool/m4/ruby_check_builtin_setjmp.m4])dnl
m4_include([tool/m4/ruby_check_printf_prefix.m4])dnl
m4_include([tool/m4/ruby_check_setjmp.m4])dnl
m4_include([tool/m4/ruby_check_signedness.m4])dnl
m4_include([tool/m4/ruby_check_sizeof.m4])dnl
m4_include([tool/m4/ruby_check_sysconf.m4])dnl
m4_include([tool/m4/ruby_cppoutfile.m4])dnl
m4_include([tool/m4/ruby_decl_attribute.m4])dnl
m4_include([tool/m4/ruby_default_arch.m4])dnl
m4_include([tool/m4/ruby_define_if.m4])dnl
m4_include([tool/m4/ruby_defint.m4])dnl
m4_include([tool/m4/ruby_dtrace_available.m4])dnl
m4_include([tool/m4/ruby_dtrace_postprocess.m4])dnl
m4_include([tool/m4/ruby_func_attribute.m4])dnl
m4_include([tool/m4/ruby_mingw32.m4])dnl
m4_include([tool/m4/ruby_prepend_option.m4])dnl
m4_include([tool/m4/ruby_prog_gnu_ld.m4])dnl
m4_include([tool/m4/ruby_prog_makedirs.m4])dnl
m4_include([tool/m4/ruby_replace_funcs.m4])dnl
m4_include([tool/m4/ruby_replace_type.m4])dnl
m4_include([tool/m4/ruby_require_funcs.m4])dnl
m4_include([tool/m4/ruby_rm_recursive.m4])dnl
m4_include([tool/m4/ruby_setjmp_type.m4])dnl
m4_include([tool/m4/ruby_shared_gc.m4])dnl
m4_include([tool/m4/ruby_stack_grow_direction.m4])dnl
m4_include([tool/m4/ruby_thread.m4])dnl
m4_include([tool/m4/ruby_try_cflags.m4])dnl
m4_include([tool/m4/ruby_try_cxxflags.m4])dnl
m4_include([tool/m4/ruby_try_ldflags.m4])dnl
m4_include([tool/m4/ruby_universal_arch.m4])dnl
m4_include([tool/m4/ruby_wasm_tools.m4])dnl
m4_include([tool/m4/ruby_werror_flag.m4])dnl
m4_include([tool/m4/mmtk_ruby.m4])dnl

AS_IF([test "x${GITHUB_ACTIONS}" = xtrue],
[AC_REQUIRE([_COLORIZE_RESULT_PREPARE])dnl
dnl 93(bright yellow) is copied from .github/workflows/mingw.yml
    begin_group() { AS_ECHO(["::group::@<:@93m$[]1@<:@m"]);}
    end_group() { AS_ECHO(["::endgroup::"]);}
],
[dnl
    begin_group() { :;}
    end_group() { :;}
])

AC_ARG_VAR([cflags], [additional CFLAGS (ignored when CFLAGS is given)])dnl
AC_ARG_VAR([cppflags], [additional CPPFLAGS (ignored when CPPFLAGS is given)])dnl
AC_ARG_VAR([cxxflags], [additional CXXFLAGS (ignored when CXXFLAGS is given)])dnl

[begin]_group "environment section" && {
HAVE_BASERUBY=yes
BASERUBY_VERSION=
AC_ARG_WITH(baseruby,
	AS_HELP_STRING([--with-baseruby=RUBY], [use RUBY as baseruby; RUBY is the pathname of ruby]),
	[AS_CASE(["$withval"],
	    [*ruby*],[BASERUBY=$withval],
	    [no],[HAVE_BASERUBY=no],
	    [AC_MSG_ERROR(need ruby)])
	],
	[
		AC_PATH_PROG([BASERUBY], [ruby], [false])
	])
AS_IF([test "$HAVE_BASERUBY" != no], [
    RUBYOPT=- $BASERUBY --disable=gems "${tooldir}/missing-baseruby.bat" || HAVE_BASERUBY=no
])
AS_IF([test "${HAVE_BASERUBY:=no}" != no], [
    AS_CASE(["$build_os"], [mingw*], [
        # Can MSys shell run a command with a drive letter?
        RUBYOPT=- `cygpath -ma "$BASERUBY"` --disable=gems -e exit 2>/dev/null || HAVE_BASERUBY=no
    ])
    RUBY_APPEND_OPTION(BASERUBY, "--disable=gems")
    BASERUBY_VERSION=`$BASERUBY -v`
    $BASERUBY -C "$srcdir" tool/downloader.rb -d tool -e gnu config.guess config.sub >&AS_MESSAGE_FD
])
AS_IF([test "$HAVE_BASERUBY" = no], [
    AS_IF([test "$cross_compiling" = yes], [AC_MSG_ERROR([executable host ruby is required for cross-compiling])])
    BASERUBY=${tooldir}/missing-baseruby.bat
])
AC_SUBST(BASERUBY)
AC_SUBST(HAVE_BASERUBY)

: ${GIT=git}
HAVE_GIT=yes
AC_ARG_WITH(git,
	AS_HELP_STRING([--without-git], [never use git]),
	[AS_CASE([$withval],
	    [no],  [GIT=never-use HAVE_GIT=no],
	    [yes], [],
	    [GIT=$withval])])
AS_IF([test x"$HAVE_GIT" = xyes], [command -v "$GIT" > /dev/null || HAVE_GIT=no])
AC_SUBST(GIT)
AC_SUBST(HAVE_GIT)

eval `sed -n -e ['s/^@%:@define RUBY_[A-Z_]*VERSION_\([A-Z][A-Z][A-Z_0-9]*\) \([0-9][0-9]*\)$/\1=\2/p'] \
      -e ['s/^@%:@define \(RUBY_ABI_VERSION\) \([0-9][0-9]*\).*/\1=\2/p'] \
      -e ['s/^@%:@define \(RUBY_PATCHLEVEL\) \(.*\)/\1=\2/p'] \
     $srcdir/include/ruby/internal/abi.h \
     $srcdir/include/ruby/version.h $srcdir/version.h`
for v in MAJOR MINOR TEENY; do
    AS_IF([eval "test \"\$$v\" = ''"], [
	AC_MSG_ERROR(could not determine $v number from version.h)
    ])
done
AC_SUBST(MAJOR)
AC_SUBST(MINOR)
AC_SUBST(TEENY)
AC_SUBST(RUBY_API_VERSION, '$(MAJOR).$(MINOR)')
AC_SUBST(RUBY_PROGRAM_VERSION, '$(MAJOR).$(MINOR).$(TEENY)')
AS_CASE([$RUBY_PATCHLEVEL], [-*], [
    AC_DEFINE_UNQUOTED(RUBY_ABI_VERSION, [${RUBY_ABI_VERSION}])
], [RUBY_ABI_VERSION=])

AS_IF([test "$program_prefix" = NONE], [
  program_prefix=
])
AS_IF([test "$prefix" -ef .], [
  AC_MSG_ERROR(--prefix cannot be the current working directory.)
])
RUBY_BASE_NAME=`echo ruby | sed "$program_transform_name"`
RUBYW_BASE_NAME=`echo rubyw | sed "$program_transform_name"`
AC_SUBST(RUBY_BASE_NAME)
AC_SUBST(RUBYW_BASE_NAME)
AC_SUBST(RUBY_VERSION_NAME, '${RUBY_BASE_NAME}-${ruby_version}')

dnl checks for alternative programs
AC_CANONICAL_BUILD
AC_CANONICAL_HOST
AC_CANONICAL_TARGET
AS_CASE(["$target_cpu-$target_os"],
    [aarch64-darwin*], [
        target_cpu=arm64
        AS_CASE(["$target_vendor"], [unknown], [
            target_vendor=apple
            target=${target%%-unknown-*}-apple-${target@%:@*-unknown-}
        ])
        target="arm64-${target@%:@aarch64-}"
        AS_IF([test -n "$target_alias"], [target_alias="arm64-${target_alias@%:@aarch64-}"])
    ])

AC_ARG_PROGRAM
RUBY_RM_RECURSIVE
AC_ARG_WITH(gcc,
	AS_HELP_STRING([--without-gcc], [never use gcc]),
	[
	AS_CASE([$withval],
	    [no],  [: ${CC=cc}],
	    [yes], [: ${CC=gcc}],
	           [CC=$withval])])
dnl If the user switches compilers, we can't believe the cache
AS_IF([test ! -z "$ac_cv_prog_CC" -a ! -z "$CC" -a "$CC" != "$ac_cv_prog_CC"], [
  AC_MSG_ERROR(cached CC is different -- throw away $cache_file
(it is also a good idea to do 'make clean' before compiling))
])

RUBY_WASM_TOOLS

AS_CASE(["${build_os}"],
[linux*|cygwin*|msys*], [
    # Naruse prefers GCC on Linux
    AC_CHECK_TOOLS([CC], [gcc clang cc])
],
[solaris*], [
    # Clang on Solaris is largely untested.
    # https://bugs.ruby-lang.org/issues/17949
    AC_CHECK_TOOLS([CC], [cc gcc])
], [
    # OpenBSD wants to prefer cc over gcc.
    # See https://github.com/ruby/ruby/pull/2443
    AC_CHECK_TOOLS([CC], [cl.exe clang cc gcc c99 /usr/ucb/cc])
])

AC_ARG_VAR([AR],       [Archiver command])
AC_ARG_VAR([AS],       [Assembler command])
AC_ARG_VAR([CC],       [C compiler command])
AC_ARG_VAR([CXX],      [C++ compiler command])
AC_ARG_VAR([LD],       [Linker command])
AC_ARG_VAR([NM],       [Symbol list command])
AC_ARG_VAR([OBJCOPY],  [Objcopy command])
AC_ARG_VAR([OBJDUMP],  [Objdump command])
AC_ARG_VAR([RANLIB],   [Ranlib command])
AC_ARG_VAR([STRIP],    [Strip command])

# We don't want to bother things like `ccache gcc`, `clang -shared-libgcc`, ...
set rb_dummy ${CC}
rb_CC=$2
AC_DEFUN([RUBY_CHECK_PROG_FOR_CC], [
    rb_prog=`echo "${rb_CC}" | sed "$2"`
    AC_CHECK_PROG([$1], [$rb_prog], [$rb_prog])
])
AS_CASE(["/${rb_CC} "],
[*@<:@\ /@:>@"cc "*], [
    # Don't try g++/clang++ when CC=cc
    AC_CHECK_PROGS([CXX],    [cl.exe CC c++])
],
[*icc*],              [
    # Intel C++ has interprocedural optimizations.  It tends to come with its
    # own linker etc.
    RUBY_CHECK_PROG_FOR_CC([AR],      [s/icc/xiar/])
    RUBY_CHECK_PROG_FOR_CC([CXX],     [s/icc/icpc/])
    RUBY_CHECK_PROG_FOR_CC([LD],      [s/icc/xild/])
],
[*gcc*],              [
    # Ditto for GCC.
    RUBY_CHECK_PROG_FOR_CC([LD],      [s/gcc/ld/])
    RUBY_CHECK_PROG_FOR_CC([AR],      [s/gcc/gcc-ar/])
    RUBY_CHECK_PROG_FOR_CC([CXX],     [s/gcc/g++/])
    RUBY_CHECK_PROG_FOR_CC([NM],      [s/gcc/gcc-nm/])
    RUBY_CHECK_PROG_FOR_CC([RANLIB],  [s/gcc/gcc-ranlib/])
],
[*clang*],            [
    # Ditto for LLVM.  Note however that llvm-as is a LLVM-IR to LLVM bitcode
    # assembler that does not target your machine native binary.
    RUBY_CHECK_PROG_FOR_CC([LD],      [s/clang/ld/]) # ... maybe try lld ?
    RUBY_CHECK_PROG_FOR_CC([AR],      [s/clang/llvm-ar/])
#   RUBY_CHECK_PROG_FOR_CC([AS],      [s/clang/llvm-as/])
    RUBY_CHECK_PROG_FOR_CC([CXX],     [s/clang/clang++/])
    RUBY_CHECK_PROG_FOR_CC([NM],      [s/clang/llvm-nm/])
    RUBY_CHECK_PROG_FOR_CC([OBJCOPY], [s/clang/llvm-objcopy/])
    RUBY_CHECK_PROG_FOR_CC([OBJDUMP], [s/clang/llvm-objdump/])
    RUBY_CHECK_PROG_FOR_CC([RANLIB],  [s/clang/llvm-ranlib/])
    RUBY_CHECK_PROG_FOR_CC([STRIP],   [s/clang/llvm-strip/])
])
AS_UNSET(rb_CC)
AS_UNSET(rb_dummy)

AS_CASE(["${build_os}"],
[solaris*], [
    AC_PATH_TOOL([LD], [ld], [/usr/ccs/bin/ld], [/usr/ccs/bin:$PATH])
],
[aix*], [
    AC_PATH_TOOL([NM], [nm], [/usr/ccs/bin/nm], [/usr/ccs/bin:$PATH])
],
[darwin*], [
    # For Apple clang version 14.0.3 (clang-1403.0.22.14.1)
    ac_cv_prog_ac_ct_AR=`$CC -print-prog-name=ar`
    ac_cv_prog_ac_ct_LD=`$CC -print-prog-name=ld`
    ac_cv_prog_ac_ct_NM=`$CC -print-prog-name=nm`
])
AS_CASE(["${target_os}"],
[cygwin*|msys*|mingw*|darwin*], [
    ac_cv_prog_ac_ct_OBJCOPY=":"
])

rb_test_CFLAGS=${CFLAGS+yes}
rb_test_CXXFLAGS=${CXXFLAGS+yes}

# BSD's ports and MacPorts prefix GNU binutils with 'g'

dnl Seems necessarily in order to add -std=gnu99 option for gcc 4.9.
m4_version_prereq([2.70], [AC_PROG_CC], [AC_PROG_CC_C99])

AC_PROG_CXX
AC_PROG_CPP
AC_PROG_RANLIB
AC_CHECK_TOOLS([AR],      [gar ar])
AC_CHECK_TOOLS([AS],      [gas as])
AC_CHECK_TOOLS([LD],      [gld ld]) # ... try gold ?
AC_CHECK_TOOLS([NM],      [gnm nm])
AC_CHECK_TOOLS([OBJCOPY], [gobjcopy objcopy], [:])
AC_CHECK_TOOLS([OBJDUMP], [gobjdump objdump])
AC_CHECK_TOOLS([STRIP],   [gstrip strip], [:])

# nm errors with Rust's LLVM bitcode when Rust uses a newer LLVM version than nm.
# In case we're working with llvm-nm, tell it to not worry about the bitcode.
AS_IF([${NM} --help 2>&1 | grep -q 'llvm-bc'], [NM="$NM --no-llvm-bc"])

AS_IF([test ! $rb_test_CFLAGS], [AS_UNSET(CFLAGS)]); AS_UNSET(rb_test_CFLAGS)
AS_IF([test ! $rb_test_CXXFLAGS], [AS_UNSET(CXXFLAGS)]); AS_UNSET(rb_save_CXXFLAGS)

AS_IF([test "${CXX}" = "g++" -a -z "${GXX}"], [
    # AC_PROG_CXX sets $CXX to "g++" when it purposefully finds that there is
    # _no_ g++.  This brain-damaged design must be worked around.  Thankfully,
    # similar thing doesn't happen for AC_PROG_CC.
    rb_there_is_in_fact_no_gplusplus_but_autoconf_is_cheating_us=true
])

test x"$target_alias" = x &&
target_os=`echo $target_os | sed 's/linux-gnu$/linux/;s/linux-gnu/linux-/'`
ac_install_sh='' # unusable for extension libraries.

AC_ARG_WITH(os-version-style,
	AS_HELP_STRING([--with-os-version-style=TYPE],
		       [OS version number for target and target_os [[full]]]
		       [(full|teeny|minor+0|minor|major+0|major|none)]),
	[os_version_style=$withval],
	[os_version_style=full
	    AS_CASE($target_os, [[*[0-9].*]],
		[AS_CASE([`/usr/bin/ruby -e 'puts RUBY_PLATFORM' 2>/dev/null`],
		    [[*-*[0-9].*.0]], [os_version_style=minor+0],
		    [[*-*[0-9].*.*]], [os_version_style=full],
		    [[*-*[0-9].0]  ], [os_version_style=major+0],
		    [[*-*[0-9].*]  ], [os_version_style=minor],
		    [[*-*[0-9]]    ], [os_version_style=major],
		)])
	])
os_version_style_transform=
AS_CASE("${os_version_style}",
	[full|teeny], [],
	[minor+0], [os_version_style_transform=['s/\([0-9]\.[0-9][0-9]*\)\.[0-9][.0-9]*$/\1.0/']],
	[minor],   [os_version_style_transform=['s/\([0-9]\.[0-9][0-9]*\)\.[0-9][.0-9]*$/\1/']],
	[major+0], [os_version_style_transform=['s/\([0-9]\)\.[0-9][.0-9]*$/\1.0/']],
	[major],   [os_version_style_transform=['s/\([0-9]\)\.[0-9][.0-9]*$/\1/']],
	[none],    [os_version_style_transform=['s/[0-9]*\.[0-9][.0-9]*$//']],
	[AC_MSG_ERROR(unknown --with-os-version-style: $withval)])
AS_IF([test -z "$target_alias" -a -n "$os_version_style_transform"],
	[
	target=`echo ${target} | sed "$os_version_style_transform"`
	target_os=`echo ${target_os} | sed "$os_version_style_transform"`
	])

AC_ARG_WITH(arch,
	AS_HELP_STRING([--with-arch=ARCHS],
		       [build an Apple/NeXT Multi Architecture Binary (MAB);
                          ARCHS is a comma-delimited list of architectures for
                          which to build; if this option is disabled or omitted
			  entirely, then the package will be built only for the
			  target platform]),
       [target_archs="$withval"], [unset target_archs])

AC_ARG_ENABLE(load-relative,
       AS_HELP_STRING([--enable-load-relative], [resolve load paths at run time]),
       [load_relative=$enableval])

# checks for UNIX variants that set C preprocessor variables
AC_USE_SYSTEM_EXTENSIONS

dnl Checks for programs.

cflagspat=
test -z "$optflags" ||
    cflagspat="$cflagspat;s|"`eval echo '"'"${optflags}"'"' | sed 's/[[][|.*]]/\\&/g;s/^ */ /;s/ *$/ /'`'| |g'
test -z "$debugflags" ||
    cflagspat="$cflagspat;s|"`eval echo '"'"${debugflags}"'"' | sed 's/[[][|.*]]/\\&/g;s/^ */ /;s/ *$/ /'`'| |g'
test -z "$warnflags" ||
    cflagspat="$cflagspat;s|"`eval echo '"'"${warnflags}"'"' | sed 's/[[][|.*]]/\\&/g;s/^ */ /;s/ *$/ /'`'| |g'
AS_IF([test -z "${CFLAGS+set}"], [
    cflags=`echo " $cflags " | sed "$cflagspat;s/^ *//;s/ *$//"`
    orig_cflags="$cflags"
    cflags="$cflags "'${optflags} ${debugflags} ${warnflags}'
])
dnl AS_IF([test -z "${CXXFLAGS+set}"], [
dnl     cxxflags=`echo " $cxxflags " | sed "$cflagspat;s/^ *//;s/ *$//"`
dnl     orig_cxxflags="$cxxflags"
dnl     cxxflags="$cxxflags "'${optflags} ${debugflags} ${warnflags}'
dnl ])

AS_CASE(["$host_os:$build_os"],
[darwin*:darwin*], [
    # Following Apple deployed clang are broken
    # clang version 1.0 (http://llvm.org/svn/llvm-project/cfe/tags/Apple/clang-23 exported)
    # Apple clang version 2.0 (tags/Apple/clang-137) (based on LLVM 2.9svn)
    # Apple clang version 2.1 (tags/Apple/clang-163.7.1) (based on LLVM 3.0svn)
    AC_PREPROC_IFELSE(
	[AC_LANG_PROGRAM([
	    @%:@if defined __APPLE_CC__ && defined __clang_major__ && __clang_major__ < 3
	    @%:@error premature clang
	    @%:@endif
	])],
	[],
	[AC_MSG_ERROR([clang version 3.0 or later is required])])
])

AS_CASE(["$target_os"],
[darwin*], [
    AC_MSG_CHECKING(if minimum required OS X version is supported)
    AC_PREPROC_IFELSE([AC_LANG_SOURCE([[@%:@include <AvailabilityMacros.h>
	@%:@if MAC_OS_X_VERSION_MIN_REQUIRED < __MAC_10_5
	@%:@error pre OS X 10.5
	[!<===== pre OS X 10.5 =====>]
	@%:@endif
	]])],
	[AC_MSG_RESULT(yes)],
	[AC_MSG_RESULT(no)
	AC_MSG_ERROR([Unsupported OS X version is required])])
])

RUBY_MINGW32
AC_SUBST(GCC)
AC_SUBST(LD)
AS_IF([test "$GCC" = yes], [
    linker_flag=-Wl,
    : ${optflags=-O3}
    gcc_major=`echo =__GNUC__ | $CC -E -xc - | sed '/^=/!d;s///'`
    gcc_minor=`echo =__GNUC_MINOR__ | $CC -E -xc - | sed '/^=/!d;s///'`
    test -n "$gcc_major" || gcc_major=0
    test -n "$gcc_minor" || gcc_minor=0
    icc_version=`echo =__ICC | $CC -E -xc - | sed '/^=/!d;s///;/^__ICC/d'`
    test -n "$icc_version" || icc_version=0
    # RUBY_APPEND_OPTIONS(XCFLAGS, ["-include ruby/config.h" "-include ruby/missing.h"])

    AS_IF([test "$gcc_major" -lt 4], [
        AC_MSG_ERROR([too old GCC: $gcc_major.$gcc_minor])
    ])
], [
    linker_flag=
])

RUBY_PROG_GNU_LD
RUBY_CPPOUTFILE

: ${OUTFLAG='-o '}
: ${COUTFLAG=${OUTFLAG}}
: ${CSRCFLAG=''}
AC_SUBST(OUTFLAG)
AC_SUBST(COUTFLAG)
AC_SUBST(CSRCFLAG)

AS_CASE(["$build_os"],
  [darwin*], [
    # gcc 13 warns duplicate -l options, which are added by the
    # default spec.
    # Xcode linker warns for deprecated architecture and wrongly
    # installed TBD files.
    AC_MSG_CHECKING(for $CC linker warning)
    suppress_ld_waring=no
    echo 'int main(void) {return 0;}' > conftest.c
    AS_IF([$CC -framework Foundation -o conftest -ggdb3 conftest.c 2>&1 |
	   grep \
	      -e '^ld: warning: ignoring duplicate libraries:' \
	      -e '^ld: warning: text-based stub file' \
	      -e '^ld: warning: -multiply_defined is obsolete' \
	      -e "^warning: '\.debug_macinfo'" \
	      -e '^note: while processing' \
	   >/dev/null], [
	suppress_ld_waring=yes
    ])
    rm -fr conftest*
    test $suppress_ld_waring = yes && warnflags="${warnflags:+${warnflags} }-Wl,-w"
    AC_MSG_RESULT($suppress_ld_waring)
  ])
AS_CASE(["$target_os"],
  [wasi*], [
    # Clang linker automatically uses wasm-opt with -O if it found.
    # https://github.com/llvm/llvm-project/blob/812828984c10857a4cd260eb638c52a4411f9143/clang/lib/Driver/ToolChains/WebAssembly.cpp#L95-L118
    # However optimization before asyncify causes misoptimization,
    # so wrap clang to insert our fake wasm-opt, which does nothing, in PATH.
    CC_WRAPPER=`cd -P "${tooldir}" && pwd`/wasm-clangw
    CC="$CC_WRAPPER $CC"
  ])

cc_version=
for option in --version -v -V -qversion; do
    cc_version_message=`$CC $option 2>&1`
    cc_version_status=$?
    AS_CASE($cc_version_status, [0], [:], [continue])
    AS_CASE($cc_version_message, [*Warning*], [continue])
    cc_version='$(CC) '$option
    break
done
AC_SUBST(CC_VERSION, $cc_version)
AC_SUBST(CC_VERSION_MESSAGE, $cc_version_message)

: ${DLDFLAGS="$LDFLAGS"}

RUBY_UNIVERSAL_ARCH
AS_IF([test "$target_cpu" != "$host_cpu" -a "$GCC" = yes -a "${universal_binary:-no}" = no], [
    RUBY_DEFAULT_ARCH($target_cpu)
])
host_os=$target_os
host_vendor=$target_vendor
host_cpu=$target_cpu
host=$target
host_alias=$target_alias

AC_CACHE_CHECK([for $AR flags], [rb_cv_arflags], [
    AS_IF([$AR rcD conftest.a > /dev/null 2>&1 && rm conftest.a],
	[rb_cv_arflags=rcD], [rb_cv_arflags=rcu])
])
AC_SUBST(ARFLAGS, ["$rb_cv_arflags "])
AC_SUBST(ASFLAGS)

AS_CASE(["$target_os"],
[cygwin*|msys*|mingw*], [
    AC_CHECK_TOOL(WINDRES, windres)
    AC_CHECK_TOOL(DLLWRAP, dllwrap)
    target=`echo $target | sed "s/^$target_cpu-/-/"`
    target_alias=`echo $target_alias | sed "s/^$target_cpu-/-/"`
    target_cpu=`echo $target_cpu | sed s/i.86/i386/`
    AS_CASE(["$target"], [-*], [ target="$target_cpu${target}"])
    AS_CASE(["$target_alias"], [-*], [ target_alias="$target_cpu${target_alias}"])
    AS_CASE(["$target_os"],
    [mingw*], [
	test "$rb_cv_msvcrt" = "" && unset rb_cv_msvcrt
	AC_CACHE_CHECK(for mingw32 runtime DLL, rb_cv_msvcrt, [
	AC_LINK_IFELSE([AC_LANG_PROGRAM([[@%:@include <stdio.h>]],
		    [[FILE* volatile f = stdin; return 0;]])],
		    [rb_cv_msvcrt=`$OBJDUMP -p conftest$ac_exeext |
				   tr A-Z a-z |
				   sed -n '/^[[ 	]]*dll name: \(msvc.*\)\.dll$/{s//\1/p;q;};
					/^[[ 	]]*dll name: \(ucrtbase\|api-ms-win-crt-.*\)\.dll$/{s//ucrt/p;q;}'`],
		    [rb_cv_msvcrt=msvcrt])
	test "$rb_cv_msvcrt" = "" && rb_cv_msvcrt=msvcrt])
	RT_VER=`echo "$rb_cv_msvcrt" | tr -cd [0-9]`
	test "$RT_VER" = "" && RT_VER=60
	test "$rb_cv_msvcrt" = "ucrt" && RT_VER=140
	AC_DEFINE_UNQUOTED(RUBY_MSVCRT_VERSION, $RT_VER)
	sysconfdir=
    ])
    rb_cv_binary_elf=no
    : ${enable_shared=yes}
    AS_IF([$WINDRES --version | grep LLVM > /dev/null], [USE_LLVM_WINDRES=yes], [USE_LLVM_WINDRES=no])
    ],
[hiuxmpp*], [AC_DEFINE(__HIUX_MPP__)])    # by TOYODA Eizi <toyoda@npd.kishou.go.jp>

AC_PROG_LN_S
AC_PROG_MAKE_SET
AC_PROG_INSTALL

AS_CASE(["$target_os"],[openbsd*],[
    ac_cv_path_mkdir="mkdir"
])

RUBY_PROG_MAKEDIRS

AC_CHECK_PROG([DTRACE], [${ac_tool_prefix}dtrace], [${ac_tool_prefix}dtrace])
AS_IF([test "$cross_compiling:$ac_cv_prog_DTRACE" = no: -a -n "$ac_tool_prefix"], [
    AC_CHECK_PROG([DTRACE], [dtrace], [dtrace])
])

AC_CHECK_PROGS(DOT, dot)
AC_CHECK_PROGS(DOXYGEN, doxygen)

tool_warned=$ac_tool_warned ac_tool_warned=no
AC_CHECK_TOOL(PKG_CONFIG, pkg-config)
ac_tool_warned=$tool_warned
AS_IF([test -z "$PKG_CONFIG"], [],
["$PKG_CONFIG" --print-errors --version > /dev/null 2>&1], [],
[
    unset ac_cv_prog_PKG_CONFIG
    PKG_CONFIG=
    AC_MSG_WARN([$PKG_CONFIG does not work; ignore])
])

AC_MSG_CHECKING([whether it is Android])
AC_COMPILE_IFELSE([AC_LANG_PROGRAM([[
	@%:@ifndef __ANDROID__
	@%:@error Not android
	@%:@endif
]], [[]])],
[
	AC_MSG_RESULT(yes)
	target_os=${target_os}-android
	AS_IF([test "x$cross_compiling" = xno], [
                AC_MSG_CHECKING([for Android API version])
                # hacky workaround: https://github.com/termux/termux-packages/issues/6176
                rb_android_api=`getprop ro.build.version.sdk`
                AC_MSG_RESULT($rb_android_api)
                RUBY_APPEND_OPTIONS(CPPFLAGS, -D__ANDROID_API__=$rb_android_api -Wno-macro-redefined)
	])
],
[AC_MSG_RESULT(no)])

AC_SUBST(RM, ['rm -f'])
AC_SUBST(CP, ['cp'])
RMDIRS='$(top_srcdir)/tool/rmdirs'
RMDIR=rmdir
mkdir "rmdirs_$$_test" "rmdirs_$$_test/a"
rmdir --ignore-fail-on-non-empty "rmdirs_$$_test" 2>/dev/null &&
RMDIR='rmdir --ignore-fail-on-non-empty'
$RMDIR -p "rmdirs_$$_test/a" 2>/dev/null &&
{ test -d "rmdirs_$$_test" || RMDIRS="$RMDIR -p"; }
rmdir "rmdirs_$$_test/a" "rmdirs_$$_test" 2>/dev/null
AC_SUBST(RMDIR)
AC_SUBST(RMDIRS)
AC_SUBST(RMALL, ['rm -fr'])

AC_MSG_CHECKING([for cd using physical directory])
rm -fr conf$$.dir
mkdir conf$$.dir &&
(cd conf$$.dir && mkdir src build && cd src &&
$as_ln_s ../build . > /dev/null 2>&1 && cd build &&
for chdir in 'cd -P' 'PWD= cd'; do
    /bin/sh -c "$chdir ../src && echo '$chdir' > cdcmd" 2> /dev/null && break
done)
AS_IF([test -f conf$$.dir/src/cdcmd], [
    read CHDIR < conf$$.dir/src/cdcmd 2> /dev/null
], [
    CHDIR=cd
])
rm -fr conf$$.dir
AC_MSG_RESULT([$CHDIR])
AC_SUBST(CHDIR)
}

[begin]_group "compiler section" && {
RUBY_WERROR_FLAG([
    AC_MSG_CHECKING([whether CFLAGS is valid])
    AC_COMPILE_IFELSE([AC_LANG_PROGRAM([[]], [[]])],
	[AC_MSG_RESULT(yes)],
	[
	AC_MSG_RESULT(no)
	AC_MSG_ERROR([something wrong with CFLAGS="$CFLAGS"])
	]
    )

    AC_MSG_CHECKING([whether LDFLAGS is valid])
    {
	mkdir tmp.$$.try_link &&
	cd tmp.$$.try_link &&
	cp ../confdefs.h . &&
	echo '<?xml?><plist><dict><key>CFBundleIdentifier</key><string></string></dict></plist>' > Info.plist &&
	:
    } || AC_MSG_ERROR([failed to make temporary directory])
    AC_LINK_IFELSE([AC_LANG_PROGRAM([[]], [[]])],
	[AC_MSG_RESULT(yes)],
	[
	cd .. && rm -fr tmp.$$.try_link
	AC_MSG_RESULT(no)
	AC_MSG_ERROR([something wrong with LDFLAGS="$LDFLAGS"])
	]
    )
    cd .. && rm -fr tmp.$$.try_link
])

: "rpath" && {
    AC_CACHE_CHECK(whether ELF binaries are produced, rb_cv_binary_elf,
        [AC_LINK_IFELSE([AC_LANG_PROGRAM([[]], [[]])],[
            AS_CASE(["`head -1 conftest$EXEEXT | tr -dc '\177ELF' | tr '\177' .`"],
            [.ELF*], [rb_cv_binary_elf=yes], [rb_cv_binary_elf=no])],
            [rb_cv_binary_elf=no])])

    rpathflag=''
    AS_IF([test x"${RPATHFLAG=}" = x], [
	AS_CASE(["$target_os"],
	[aix*], [rpathflag='-blibpath:'],
	[for rpathflag in "-rpath " -R; do
	    AS_CASE("$rpathflag",
		    [*" "], [AS_CASE(["${linker_flag}"],
				     [*,], [rpathflag=`echo "$rpathflag" | tr ' ' ,`])])
	    rpathflag="${linker_flag}${rpathflag}"
	    RUBY_TRY_LDFLAGS([${rpathflag}.], [], [rpathflag=])
	    AS_IF([test "x${rpathflag}" != x], [break])
        done])
    ], [
        rpathflag=`echo "$RPATHFLAG" | sed 's/%.*//'`
    ])

    AC_ARG_ENABLE(rpath,
        AS_HELP_STRING([--enable-rpath], [embed run path into extension libraries.
        enabled by default on ELF platforms]),
        [enable_rpath=$enableval], [enable_rpath="$rb_cv_binary_elf"])

    AS_IF([test "$enable_rpath:${RPATHFLAG}" = yes:], [
        RPATHFLAG="${rpathflag:+ ${rpathflag}%1\$-s}"
    ])
    AS_CASE([${RPATHFLAG}],[*'%1$'*],[: ${LIBPATHFLAG=' -L%1$-s'}],[: ${LIBPATHFLAG=' -L%s'}])
}

RUBY_TRY_LDFLAGS(-fdeclspec, [fdeclspec=yes], [fdeclspec=no])
AS_IF([test "$fdeclspec" = yes], [
    RUBY_APPEND_OPTIONS(CFLAGS, -fdeclspec)
    RUBY_APPEND_OPTIONS(cflags, -fdeclspec)
    RUBY_APPEND_OPTIONS(orig_cflags, -fdeclspec)
])
RUBY_TRY_CXXFLAGS(-fdeclspec, [fdeclspec=yes], [fdeclspec=no])
AS_IF([test "$fdeclspec" = yes], [
    RUBY_APPEND_OPTIONS(CXXFLAGS, -fdeclspec)
])

AC_ARG_ENABLE(devel,
    AS_HELP_STRING([--enable-devel], [enable development build]),
    [RUBY_DEVEL=$enableval],
    [AS_IF([test "x${RUBY_DEVEL-no}" != xyes], [RUBY_DEVEL=])]
)dnl
AC_SUBST(RUBY_DEVEL)
particular_werror_flags=${RUBY_DEVEL:-no}
AC_ARG_ENABLE(werror,
	AS_HELP_STRING([--disable-werror],
		       [don't make warnings into errors
		       even if a compiler support -Werror feature
		       [[disabled by default unless development version]]]),
	[particular_werror_flags=$enableval])

rb_cv_warnflags="$warnflags"
AS_CASE(["$GCC:${warnflags+set}:${extra_warnflags:+set}:"],
[yes::*|yes:*:set:], [# GCC && (!warnflags || extra_warnflags)
    AS_IF([test $gcc_major -le 6], [
	extra_warnflags="$extra_warnflags -Wno-maybe-uninitialized"
    ])
    AS_CASE([ $CFLAGS ], [*" -save-temps="*|*" -save-temps "*], [], [
	extra_warnflags="$extra_warnflags -Werror=misleading-indentation"
    ])

    # ICC doesn't support -Werror=
    AS_IF([test $icc_version -gt 0], [
	particular_werror_flags=no
    ])
    for wflag in \
		 -Werror=extra-tokens \
		 -Werror=deprecated-declarations \
		 -Werror=division-by-zero -Werror=div-by-zero \
		 -Werror=duplicated-cond \
		 -Werror=implicit-function-declaration \
		 -Werror=implicit-int \
		 -Werror=pointer-arith \
		 -Werror=shorten-64-to-32 \
		 -Werror=write-strings \
		 -Werror=old-style-definition \
		 -Wimplicit-fallthrough=0 \
		 -Wmissing-noreturn \
		 -Wno-cast-function-type \
		 -Wno-constant-logical-operand \
		 -Wno-long-long \
		 -Wno-missing-field-initializers \
		 -Wno-overlength-strings \
		 -Wno-packed-bitfield-compat \
		 -Wno-parentheses-equality \
		 -Wno-self-assign \
		 -Wno-tautological-compare \
		 -Wno-unused-parameter \
		 -Wno-unused-value \
		 -Wsuggest-attribute=format \
		 -Wsuggest-attribute=noreturn \
		 -Wunused-variable \
		 -diag-disable=175,188,1684,2259,2312 \
		 $extra_warnflags \
		 ; do
	AS_IF([test "$particular_werror_flags" != yes], [
	    wflag=`echo x$wflag | sed 's/^x-Werror=/-W/;s/^x//'`
	])
	ok=no
	RUBY_TRY_CFLAGS($wflag, [
	    RUBY_APPEND_OPTIONS(warnflags, $wflag)
	    ok=yes
	])
	AS_CASE([$ok:$wflag], [no:-Werror=*], [
	    wflag=`echo x$wflag | sed 's/^x-Werror=/-W/'`
	    RUBY_TRY_CFLAGS($wflag, [
		RUBY_APPEND_OPTIONS(warnflags, $wflag)
		particular_werror_flags=no
	    ])
	])
    done
    AS_IF([test "$particular_werror_flags" = "yes"], [
	wflag=-Werror=undef
    ], [
	wflag=-Wundef
    ])
    RUBY_TRY_CFLAGS($wflag, [
	RUBY_APPEND_OPTIONS(warnflags, $wflag)
    ], [], [
	@%:@if !defined(RUBY_CONFIG_TEST_NEVER_DEFINED_SYMBOL)
	@%:@elif RUBY_CONFIG_TEST_NEVER_DEFINED_SYMBOL
	@%:@endif
    ])
    AS_CASE([" $warnflags "],[*" -Wno-missing-field-initializers "*], [wflag="-Wall -Wextra"],
                             [wflag=-Wall])
    RUBY_TRY_CFLAGS($wflag, [warnflags="$wflag${warnflags+ $warnflags}"])
    # Disable warnflags while conftest. -Werror=* flags might make bad OS capability guess.
    rb_cv_warnflags="$warnflags"
    warnflags=
])
RUBY_TRY_CFLAGS(-Qunused-arguments, [RUBY_APPEND_OPTIONS(rb_cv_wsuppress_flags, -Qunused-arguments)])
AC_COMPILE_IFELSE([
    AC_LANG_PROGRAM([
@%:@if !(defined(__SUNPRO_C)||defined(__SUNPRO_CC))
@%:@error not sunpro
@%:@endif],[])], [
    for e in \
        E_STATEMENT_NOT_REACHED \
        E_INIT_SIGN_EXTEND \
        E_INIT_DOES_NOT_FIT \
        E_INITIALIZATION_TYPE_MISMATCH
    do
        RUBY_TRY_CFLAGS([-erroff=${e}], [
            RUBY_APPEND_OPTIONS(rb_cv_warnflags, [-erroff=${e}])
        ])
    done
])

AC_ARG_WITH(compress-debug-sections,
	AS_HELP_STRING([--with-compress-debug-sections=type],
	    [enable debug section compression]),
	[compress_debug_sections=$withval], [compress_debug_sections=])

AS_IF([test "$GCC" = yes], [
    # -D_FORTIFY_SOURCE
    # When defined _FORTIFY_SOURCE, glibc enables some additional sanity
    # argument check. The performance drop is very little and Ubuntu enables
    # _FORTIFY_SOURCE=2 by default. So, let's support it for protecting us from
    # a mistake of silly C extensions.

    # TODO: check if link succeeds with _FORTIFY_SOURCE=2.
    AS_CASE(["$target_os"],
    [mingw*], [
	fortify_source=no
    ])
    AC_ARG_ENABLE(fortify_source,
		  AS_HELP_STRING([--disable-fortify-source],
				 [disable -D_FORTIFY_SOURCE=2 option, which causes link error on mingw]),
		  [fortify_source=$enableval])
    AS_IF([test "x$fortify_source" != xno], [
        RUBY_TRY_CFLAGS([$optflags -D_FORTIFY_SOURCE=2],
                        [RUBY_APPEND_OPTION(XCFLAGS, -U_FORTIFY_SOURCE -D_FORTIFY_SOURCE=2)], [],
                        [@%:@include <stdio.h>])
    ])

    # -fstack-protector
    AS_CASE(["$target_os"],
    [emscripten*|wasi*], [
	stack_protector=no
    ])
    AS_IF([test -z "${stack_protector+set}"], [
	AS_FOR(option, opt, [-fstack-protector-strong -fstack-protector], [
	    RUBY_TRY_CFLAGS(option, [stack_protector=yes])
	    AS_IF([test "x$stack_protector" = xyes], [
		RUBY_TRY_LDFLAGS(option, [], [stack_protector=])
	    ])
	    AS_IF([test "x$stack_protector" = xyes], [stack_protector=option; break])
	])
    ])
    AC_MSG_CHECKING([for -fstack-protector])
    AC_MSG_RESULT(["$stack_protector"])
    AS_CASE(["$stack_protector"], [-*], [
	RUBY_APPEND_OPTION(XCFLAGS, $stack_protector)
	RUBY_APPEND_OPTION(XLDFLAGS, $stack_protector)
	RUBY_APPEND_OPTION(LDFLAGS, $stack_protector)
    ])

    # aarch64 branch protection
    AS_CASE(["$target_cpu"], [aarch64], [
	AS_FOR(option, opt, [-mbranch-protection=pac-ret -msign-return-address=all], [
            RUBY_TRY_CFLAGS(option, [branch_protection=yes], [branch_protection=no])
            AS_IF([test "x$branch_protection" = xyes], [
                # C compiler and assembler must be consistent for -mbranch-protection
                # since they both check `__ARM_FEATURE_PAC_DEFAULT` definition.
                RUBY_APPEND_OPTION(XCFLAGS, option)
                RUBY_APPEND_OPTION(ASFLAGS, option)
                break
            ])
        ])
    ])

    AS_CASE("${compress_debug_sections:-zlib}",
    [none|no], [], [
    RUBY_TRY_LDFLAGS(${linker_flag}--compress-debug-sections=${compress_debug_sections:-zlib},
		     [compress_debug_sections=${compress_debug_sections:-zlib}],
		     [compress_debug_sections=no])
    ])
    AS_IF([test "x$compress_debug_sections" != xno], [
	RUBY_APPEND_OPTION(DLDFLAGS, ${linker_flag}--compress-debug-sections=$compress_debug_sections)
    ])

    AS_CASE(["$target_os"],[mingw*], [
      # On  Windows  platforms,   system  provided  headers  are  VC++
      # optimized.  That  is, C++  habits are often  contaminated into
      # various  headers.  Most frequent  situation is  the use  of //
      # comments.   We  bypass  ANSI   C  mode  for  them.   Otherwise
      # extension libs cannot include those headers.

      # Since math.h in some mingw64 wrongly declares frexp and modf
      # to be pure, the variables pointed by the second arguments are
      # considered uninitialized unexpectedly.
      AC_CACHE_CHECK([whether frexp and modf are broken],
	rb_cv_mingw64_broken_frexp_modf,
	[
	  save_CFLAGS="$CFLAGS"
	  AS_IF([test "$particular_werror_flags" = "yes"], [
	    CFLAGS="$CFLAGS -Werror=uninitialized"
	  ], [
	    CFLAGS="$CFLAGS -Werror -Wuninitialized"
	  ])
	  AC_COMPILE_IFELSE([AC_LANG_PROGRAM([[@%:@include <math.h>
	    int foo(double x)
	    {
	      int exp;
	      frexp(x, &exp);
	      return exp;
	    }]], [[if (foo(0.0)) return 1;]])],
	    [rb_cv_mingw64_broken_frexp_modf=no],
	    [rb_cv_mingw64_broken_frexp_modf=yes])
	  CFLAGS="$save_CFLAGS"
	])
      AS_IF([test "$rb_cv_mingw64_broken_frexp_modf" = yes], [
	AC_DEFINE(RUBY_MINGW64_BROKEN_FREXP_MODF)
      ])
    ],
    [cygwin*|msys*|darwin*|netbsd*], [
      # need lgamma_r()
    ])

    # suppress annoying -Wstrict-overflow warnings
    RUBY_TRY_CFLAGS(-fno-strict-overflow, [RUBY_APPEND_OPTION(XCFLAGS, -fno-strict-overflow)])

    test "${debugflags+set}" || {RUBY_TRY_CFLAGS(-ggdb3, [debugflags=-ggdb3])}
    test "${debugflags+set}" || {RUBY_TRY_CFLAGS(-ggdb, [debugflags=-ggdb])}
    test "${debugflags+set}" || {RUBY_TRY_CFLAGS(-g3, [debugflags=-g3])}
])
test $ac_cv_prog_cc_g = yes && : ${debugflags=-g}

AS_IF([test "$GCC" = ""], [
    AS_CASE(["$target_os"],[aix*],[warnflags="$warnflags -qinfo=por" rb_cv_warnflags="$rb_cv_warnflags -qinfo=por"])
])
AS_IF([test "$GCC" = yes], [
    RUBY_TRY_CFLAGS(-fvisibility=hidden, [visibility_option=yes], [visibility_option=no])
    AC_SUBST(WERRORFLAG, "-Werror")
    AS_IF([test "$visibility_option" = yes], [
	RUBY_APPEND_OPTION(XCFLAGS, -fvisibility=hidden)
	AC_DEFINE(RUBY_SYMBOL_EXPORT_BEGIN, [_Pragma("GCC visibility push(default)")])
	AC_DEFINE(RUBY_SYMBOL_EXPORT_END,   [_Pragma("GCC visibility pop")])
    ], [
	RUBY_TRY_LDFLAGS([-Wl,-unexported_symbol,_Init_*], [visibility_option=ld], [visibility_option=no])
    ])
])

AS_IF([test "$GCC" = yes], [
    # optflags

    AS_CASE(["$target_os"], [mingw*], [
	RUBY_TRY_CFLAGS(-fno-omit-frame-pointer, [optflags="${optflags+$optflags }-fno-omit-frame-pointer"])
	RUBY_TRY_CFLAGS(-static-libgcc, [static_libgcc=yes], [static_libgcc=no])
	AS_IF([test "$static_libgcc" = yes], [
	    RUBY_APPEND_OPTION(EXTLDFLAGS, -static-libgcc)
	])
    ])

    # disable fast-math
    for oflag in -fno-fast-math; do
	RUBY_TRY_CFLAGS($oflag, [RUBY_APPEND_OPTION(optflags, $oflag)])
    done
    for oflag in -fexcess-precision=standard -fp-model\ precise; do
	RUBY_TRY_CFLAGS($oflag, [RUBY_APPEND_OPTION(XCFLAGS, $oflag)])
    done
])

AS_CASE(["$target_cpu"], [[i[3-6]86*]], [
    AC_CACHE_CHECK([for __sync_val_compare_and_swap], [rb_cv_gcc_compiler_cas], [
	AC_LINK_IFELSE([AC_LANG_PROGRAM([[unsigned long atomic_var;]],
	    [[__sync_val_compare_and_swap(&atomic_var, 0, 1);]])],
	    [rb_cv_gcc_compiler_cas=yes],
	    [
	    save_CFLAGS="$CFLAGS" CFLAGS="$CFLAGS -march=i486"
	    AC_LINK_IFELSE([AC_LANG_PROGRAM([[unsigned long atomic_var;]],
		[[__sync_val_compare_and_swap(&atomic_var, 0, 1);]])],
		[rb_cv_gcc_compiler_cas=i486],
		[rb_cv_gcc_compiler_cas=no])
	    CFLAGS="$save_CFLAGS"
	    ])
    ])
    AS_IF([test "$rb_cv_gcc_compiler_cas" = i486], [ARCH_FLAG="-march=i486"])
])

OPT_DIR=
AC_ARG_WITH([gmp-dir],
  AS_HELP_STRING([--with-gmp-dir=DIR],
                 [specify the prefix directory where gmp is installed]),
  [OPT_DIR="${OPT_DIR:+$OPT_DIR$PATH_SEPARATOR}$withval"], [])
AC_ARG_WITH([gmp],
  [AS_HELP_STRING([--without-gmp],
                  [disable GNU GMP to accelerate Bignum operations])],
  [], [with_gmp=yes])

AC_ARG_WITH(opt-dir,
	AS_HELP_STRING([--with-opt-dir=DIR-LIST],
		       [add optional headers and libraries directories separated by $PATH_SEPARATOR]),
	[OPT_DIR="${OPT_DIR:+$OPT_DIR$PATH_SEPARATOR}$withval"], [])

AS_IF([test "x$OPT_DIR" != x], [
    val=`IFS="$PATH_SEPARATOR"
        for dir in $OPT_DIR; do
            test -z "$dir" && continue
            echo x ${LIBPATHFLAG} ${RPATHFLAG} |
            sed "s/^x *//;s${IFS}"'%1\\$-s'"${IFS}${dir}/lib${IFS}g;s${IFS}%s${IFS}${dir}/lib${IFS}g"
        done | tr '\012' ' ' | sed 's/ *$//'`
    LDFLAGS="${LDFLAGS:+$LDFLAGS }$val"
    DLDFLAGS="${DLDFLAGS:+$DLDFLAGS }$val"
    LDFLAGS_OPTDIR="$val"
    INCFLAGS="${INCFLAGS:+$INCFLAGS }"`echo "$OPT_DIR" | tr "${PATH_SEPARATOR}" '\012' |
        sed '/^$/d;s|^|-I|;s|$|/include|' | tr '\012' ' ' | sed 's/ *$//'`
])
AC_SUBST(incflags, "$INCFLAGS")

test -z "${ac_env_CFLAGS_set}" -a -n "${cflags+set}" && eval CFLAGS="\"$cflags $ARCH_FLAG\""
test -z "${ac_env_CXXFLAGS_set}" -a -n "${cxxflags+set}" && eval CXXFLAGS="\"$cxxflags $ARCH_FLAG\""
}

AC_CACHE_CHECK([whether compiler has statement and declarations in expressions],
  rb_cv_have_stmt_and_decl_in_expr,
  [AC_COMPILE_IFELSE([AC_LANG_PROGRAM([[]],[[ __extension__ ({ int a = 0; a; }); ]])],
  [rb_cv_have_stmt_and_decl_in_expr=yes],
  [rb_cv_have_stmt_and_decl_in_expr=no])])
AS_IF([test "$rb_cv_have_stmt_and_decl_in_expr" = yes], [
  AC_DEFINE(HAVE_STMT_AND_DECL_IN_EXPR)
])

[begin]_group "header and library section" && {
AC_ARG_WITH(winnt-ver,
  AS_HELP_STRING([--with-winnt-ver=0xXXXX], [target Windows NT version (default to 0x0600)]),
  [with_winnt_ver="$withval"], [with_winnt_ver="0x0600"])
AS_CASE(["$target_os"],
[mingw*], [
  RUBY_APPEND_OPTION(CPPFLAGS, -D_WIN32_WINNT=$with_winnt_ver)
  RUBY_APPEND_OPTION(CPPFLAGS, -D__MINGW_USE_VC2005_COMPAT)
])

RUBY_THREAD

dnl Checks for libraries.
AS_CASE(["$target_os"],[*bsd*|dragonfly*],[],[ac_cv_func_daemon=no])

AS_CASE(["$target_os"], [*android*], [
	AS_CASE(["$target_cpu"], [arm*], [
		ac_cv_func___builtin_setjmp=no
	])
])

AS_UNSET(ORIG_LIBS)
POSTLINK=:
AC_SUBST(POSTLINK)
cleanlibs=
AC_SUBST(cleanlibs)
AS_CASE(["$target_os"],
[nextstep*], [	],
[openstep*], [	],
[rhapsody*], [	],
[darwin*], [
		ORIG_LIBS="$LIBS"
		RUBY_PREPEND_OPTION(LIBS, -lobjc)
		RUBY_APPEND_OPTIONS(CPPFLAGS, -D_XOPEN_SOURCE -D_DARWIN_C_SOURCE -D_DARWIN_UNLIMITED_SELECT -D_REENTRANT)
		AC_CACHE_CHECK([whether syscall(2) is deprecated], rb_cv_syscall_deprecated,
		    [RUBY_WERROR_FLAG([
			AC_COMPILE_IFELSE([AC_LANG_PROGRAM([[@%:@include <unistd.h>]],
							   [[if (syscall(0)) return 1;]])],
			    [rb_cv_syscall_deprecated=no],
			    [rb_cv_syscall_deprecated=yes])])])
		AS_IF([test $rb_cv_syscall_deprecated = yes], [
		    ac_cv_func___syscall=no
		    ac_cv_func_syscall=no
		    ac_cv_header_sys_syscall_h=no
		    ac_cv_header_syscall_h=no
		])
		ac_cv_func_getcontext=no
		ac_cv_func_setcontext=no
		ac_cv_type_getgroups=gid_t # getgroups() on Rosetta fills garbage
		ac_cv_lib_crypt_crypt=no
		ac_cv_func_fdatasync=no # Mac OS X wrongly reports it has fdatasync()
		ac_cv_func_vfork=no
		AS_IF([test $gcc_major -eq 4 -a $gcc_minor -lt 3], [
		    ac_cv_func___builtin_setjmp=no
		])
		with_setjmp_type=sigsetjmp # to hijack SIGCHLD handler
		AC_CACHE_CHECK(for broken crypt with 8bit chars, rb_cv_broken_crypt,
		    [AC_RUN_IFELSE([AC_LANG_SOURCE([[
#include <stdio.h>
#include <unistd.h>
#include <string.h>

void
broken_crypt(const char *salt, const char *buf1, const char *buf2)
{
#if 0
    printf("%.2x%.2x: %s -> %s\n", (unsigned char)salt[0], (unsigned char)salt[1],
	   buf1+2, buf2+2);
#endif
}

int
main()
{
    int i;
    char salt[2], buf[256], *s;
    for (i = 0; i < 128*128; i++) {
	salt[0] = 0x80 | (i & 0x7f);
	salt[1] = 0x80 | (i >> 7);
	strcpy(buf, crypt("", salt));
	if (strcmp(buf, s = crypt("", salt))) {
	    broken_crypt(salt, buf, s);
	    return 1;
	}
    }
    salt[0] = salt[1] = ' ';
    strcpy(buf, crypt("", salt));
    salt[0] = salt[1] = 0x80 | ' ';
    if (strcmp(buf, s = crypt("", salt))) {
	broken_crypt(salt, buf, s);
	return 1;
    }
    return 0;
}
]])],
		    rb_cv_broken_crypt=no,
		    rb_cv_broken_crypt=yes,
		    rb_cv_broken_crypt=yes)])
		AS_IF([test "$rb_cv_broken_crypt" = yes], [
		   AC_DEFINE(BROKEN_CRYPT, 1)
		])
		POSTLINK=""
		AC_CHECK_PROGS(codesign, codesign)
		dsymutils=
		AS_CASE("$CC_NO_WRAPPER", [gcc*-1[[3-9]]], [
		    dsymutils=${CC_NO_WRAPPER@%:@gcc}
		    dsymutils=dsymutil${dsymutils%-1*}
		    dsymutils="$dsymutils-19 $dsymutils-18 $dsymutils-17"
		])
		AC_CHECK_PROGS(dsymutil, $dsymutils dsymutil)
		AS_IF([test -n "$codesign"], [
		    POSTLINK="{ test -z '\$(RUBY_CODESIGN)' || $codesign -s '\$(RUBY_CODESIGN)' \$@; }${POSTLINK:+; $POSTLINK}"
		])
		AS_IF([test -n "$dsymutil"], [
		    POSTLINK="$dsymutil \$@ 2>/dev/null${POSTLINK:+; $POSTLINK}"
		])
		AC_CHECK_HEADERS(crt_externs.h, [], [], [
		    #include <crt_externs.h>
		])
		cleanlibs='$(TARGET_SO:=.dSYM)'
		],
[solaris*], [	LIBS="-lm $LIBS"
		ac_cv_func_vfork=no
		AC_MSG_CHECKING(whether _XOPEN_SOURCE is already given)
		AC_COMPILE_IFELSE([AC_LANG_PROGRAM([[#include <unistd.h>
			#ifndef _XOPEN_SOURCE
			#error _XOPEN_SOURCE is not defined
			#endif
			]], [[]])],
		        [given_xopen_source=yes], [given_xopen_source=no])
		AC_MSG_RESULT($given_xopen_source)
		AS_IF([test $given_xopen_source = no], [
		  AC_MSG_CHECKING(appropriate _XOPEN_SOURCE value to define)
		  define_xopen_source=""
		  for tmp_xpg in 7 6 5; do
		    AS_IF([test x"$define_xopen_source" != x], [
		      break
		    ])
		    RUBY_WERROR_FLAG([AC_COMPILE_IFELSE([AC_LANG_PROGRAM([[
			#define _XOPEN_SOURCE ${tmp_xpg}00
			#include <unistd.h>
			#ifndef _XPG${tmp_xpg}
			#error _XPG${tmp_xpg} should be defined by _XOPEN_SOURCE=${tmp_xpg}00
			#endif
			]], [[]])],
			[define_xopen_source=${tmp_xpg}00], [])
			])
		  done
		  AS_IF([test x"$define_xopen_source" = x], [
		    define_xopen_source=no
		  ])
		  AC_MSG_RESULT($define_xopen_source)
		  AS_IF([test x"$define_xopen_source" != xno], [
		    RUBY_APPEND_OPTIONS(CPPFLAGS, -D_XOPEN_SOURCE=$define_xopen_source)
		    # _XOPEN_SOURCE should not be defined for C++ on Solaris.
		    RUBY_APPEND_OPTIONS(CXXFLAGS, -U_XOPEN_SOURCE)
		  ])
		])
		AC_CHECK_TYPES([caddr_t],[],[],[@%:@include <sys/types.h>])
		AC_CACHE_CHECK([whether madvise declaration is needed], rb_cv_madvice_prototype_using_caddr_t,
		  [RUBY_WERROR_FLAG([AC_COMPILE_IFELSE([AC_LANG_PROGRAM([[
		    @%:@include <sys/unistd.h>
		    @%:@include <sys/mman.h>
		    @%:@include <sys/types.h>
		    extern int madvise(caddr_t, size_t, int);
		    ]], [[]])],
		    [rb_cv_madvice_prototype_using_caddr_t=yes], [rb_cv_madvice_prototype_using_caddr_t=no])
		  ])
		])
		AS_IF([test $rb_cv_madvice_prototype_using_caddr_t = yes], [AC_DEFINE(NEED_MADVICE_PROTOTYPE_USING_CADDR_T, 1)])
		],
[haiku*], [
		LIBS="$LIBS" # m lib is include in root
		],
[cygwin*|msys*], [
		ac_cv_header_langinfo_h=yes
		RUBY_APPEND_OPTIONS(CPPFLAGS, -D_XOPEN_SOURCE -D_GNU_SOURCE)
		AC_CHECK_FUNCS(cygwin_conv_path)
		AC_LIBOBJ([langinfo])
		],
[mingw*], [	LIBS="-lshell32 -lws2_32 -liphlpapi -limagehlp -lshlwapi -lbcrypt $LIBS"
		ac_cv_header_pwd_h=no
		ac_cv_header_utime_h=no
		ac_cv_header_sys_ioctl_h=no
		ac_cv_header_sys_param_h=no
		ac_cv_header_sys_resource_h=no
		ac_cv_header_sys_select_h=no
		ac_cv_header_sys_time_h=no
		ac_cv_header_sys_times_h=no
		ac_cv_header_sys_socket_h=no
		ac_cv_func_execv=yes
		ac_cv_func_lstat=yes
		ac_cv_func_times=yes
		ac_cv_func_waitpid=yes
		ac_cv_func_fsync=yes
		ac_cv_func_seekdir=yes
		ac_cv_func_telldir=yes
		ac_cv_func_lchown=yes
		ac_cv_func_link=yes
		ac_cv_func_readlink=yes
		ac_cv_func_shutdown=yes
		ac_cv_func_symlink=yes
		ac_cv_lib_crypt_crypt=no
		ac_cv_func_getpgrp_void=no
		ac_cv_func_memcmp_working=yes
		ac_cv_lib_dl_dlopen=no
		rb_cv_negative_time_t=yes
		ac_cv_func_fcntl=yes
		ac_cv_func_flock=yes
		ac_cv_func_gmtime_r=yes
		rb_cv_large_fd_select=yes
		ac_cv_type_struct_timeval=yes
                ac_cv_func_clock_gettime=yes
                ac_cv_func_clock_getres=yes
		ac_cv_func_malloc_usable_size=no
		ac_cv_type_off_t=yes
		ac_cv_sizeof_off_t=8
		AS_IF([test "$target_cpu" = x64], [
		    ac_cv_func___builtin_setjmp=yes
		    ac_cv_func_round=no
		])
		ac_cv_func_tgamma=no
		AC_CHECK_TYPE([NET_LUID], [], [],
			      [@%:@include <winsock2.h>
			      @%:@include <iphlpapi.h>])
		AS_IF([test x"$ac_cv_type_NET_LUID" = xyes], [
		    AC_DEFINE(HAVE_TYPE_NET_LUID, 1)
		])
		AC_CHECK_FUNCS(_gmtime64_s)
		AC_CHECK_FUNCS(_wfreopen_s)
		AC_LIBOBJ([langinfo])
		],
[bsdi*], [	LIBS="-lm $LIBS"
		AC_DEFINE(BROKEN_SETREUID, 1)
		AC_DEFINE(BROKEN_SETREGID, 1)
                ac_cv_sizeof_rlim_t=8],
[freebsd*], [	LIBS="-lm $LIBS"
		ac_cv_func_getpeername=no
		ac_cv_func_getsockname=no
		ac_cv_func_shutdown=no
		ac_cv_func_close=no
		],
[netbsd*], [	LIBS="-lm $LIBS"
		],
[dragonfly*], [	LIBS="-lm $LIBS"
		],
[aix*],[	LIBS="-lm $LIBS"
		ac_cv_func_round=no
		ac_cv_func___builtin_setjmp=no
		],
[linux*],[	LIBS="-lm $LIBS"
		# __builtin_longjmp in ppc64* Linux does not restore
		# the TOC register (r2), which is problematic
		# when a global exit happens from JITted .so code.
		AS_CASE(["$target_cpu"], [powerpc64*], [
			ac_cv_func___builtin_setjmp=no
		])
		# With gcc-8's -fcf-protection, RJIT's __builtin_longjmp fails.
		AS_CASE(["$CC $CFLAGS "], [*" -fcf-protection "*], [cf_protection=yes], [cf_protection=no])
		AS_IF([test "$cf_protection" = yes], [
			ac_cv_func___builtin_setjmp=no
		])
		],
[emscripten*], [LIBS="-lm -lc $LIBS"
		RUBY_APPEND_OPTIONS(LDFLAGS, "-sALLOW_MEMORY_GROWTH=1")
		RUBY_APPEND_OPTIONS(LDFLAGS, "-sASYNCIFY")
		RUBY_APPEND_OPTIONS(LDFLAGS, "-sFORCE_FILESYSTEM=1")
		ac_cv_func_shutdown=no
		],
[wasi*],[	LIBS="-lm -lwasi-emulated-mman -lwasi-emulated-signal -lwasi-emulated-getpid -lwasi-emulated-process-clocks $LIBS"
		RUBY_APPEND_OPTIONS(CFLAGS, -D_WASI_EMULATED_SIGNAL -D_WASI_EMULATED_MMAN -D_WASI_EMULATED_GETPID -D_WASI_EMULATED_PROCESS_CLOCKS)
		RUBY_APPEND_OPTIONS(CPPFLAGS, -D_WASI_EMULATED_SIGNAL -D_WASI_EMULATED_MMAN -D_WASI_EMULATED_GETPID -D_WASI_EMULATED_PROCESS_CLOCKS)
		POSTLINK="\$(WASMOPT) --asyncify \$(wasmoptflags) -o \$@ \$@${POSTLINK:+; $POSTLINK}"
		# wasi-libc's sys/socket.h is not compatible with -std=gnu99,
		# so re-declare shutdown in include/ruby/missing.h
		ac_cv_func_shutdown=no
		],
[	LIBS="-lm $LIBS"])
: ${ORIG_LIBS=$LIBS}

AS_IF([test -n "${POSTLINK}"], [
    # NOTE: A (part of) link commands used link shared extension libraries. If
    # the first line of the value is empty, mkmf prepends default link steps.
    LINK_SO="$LINK_SO
\$(POSTLINK)"
])

AS_IF([test -n "${rb_there_is_in_fact_no_gplusplus_but_autoconf_is_cheating_us}"], [
    AC_MSG_NOTICE([Test skipped due to lack of a C++ compiler.])
],
[test -n "${CXX}"], [
    RUBY_WERROR_FLAG([
        AC_MSG_CHECKING([whether CXXFLAGS is valid])
        AC_LANG_PUSH(C++)
        AC_COMPILE_IFELSE([AC_LANG_PROGRAM([[@%:@include <cstdio>]], [[]])],
	    [AC_MSG_RESULT(yes)],[
            AC_MSG_RESULT(no)
            # The message mentions CXXFLAGS, but CPPFLAGS might also affects.
            AC_MSG_WARN([something wrong with CXXFLAGS="$CXXFLAGS"])
            CXX=false
        ])
        AC_LANG_POP(C++)
    ])
])

AC_CHECK_LIB(crypt, crypt)      # glibc (GNU/Linux, GNU/Hurd, GNU/kFreeBSD)
AC_CHECK_LIB(dl, dlopen)	# Dynamic linking for SunOS/Solaris and SYSV
AC_CHECK_LIB(socket, shutdown)  # SunOS/Solaris

dnl Checks for header files.
AC_HEADER_DIRENT
dnl AC_HEADER_STDC has been checked in AC_USE_SYSTEM_EXTENSIONS
AC_HEADER_STDBOOL
AC_HEADER_SYS_WAIT

AC_CHECK_HEADERS([afunix.h], [], [],
[#ifdef _WIN32
# include <winsock2.h>
#endif
])
AC_CHECK_HEADERS(atomic.h)
AC_CHECK_HEADERS(copyfile.h)
AC_CHECK_HEADERS(direct.h)
AC_CHECK_HEADERS(grp.h)
AC_CHECK_HEADERS(fcntl.h)
AC_CHECK_HEADERS(float.h)
AC_CHECK_HEADERS(ieeefp.h)
AC_CHECK_HEADERS(intrinsics.h)
AC_CHECK_HEADERS(langinfo.h)
AC_CHECK_HEADERS(limits.h)
AC_CHECK_HEADERS(locale.h)
AC_CHECK_HEADERS(malloc.h)
AC_CHECK_HEADERS(malloc/malloc.h)
AC_CHECK_HEADERS(malloc_np.h)
AC_CHECK_HEADERS(net/socket.h)
AC_CHECK_HEADERS(process.h)
AC_CHECK_HEADERS(pwd.h)
AC_CHECK_HEADERS(sanitizer/asan_interface.h)
AC_CHECK_HEADERS(sanitizer/msan_interface.h)
AC_CHECK_HEADERS(setjmpex.h)
AC_CHECK_HEADERS(stdalign.h)
AC_CHECK_HEADERS(stdio.h)
AC_CHECK_HEADERS(sys/attr.h)
AC_CHECK_HEADERS(sys/eventfd.h)
AC_CHECK_HEADERS(sys/fcntl.h)
AC_CHECK_HEADERS(sys/file.h)
AC_CHECK_HEADERS(sys/id.h)
AC_CHECK_HEADERS(sys/ioctl.h)
AC_CHECK_HEADERS(sys/mkdev.h)
AC_CHECK_HEADERS(sys/param.h)
AC_CHECK_HEADERS(sys/prctl.h)
AC_CHECK_HEADERS(sys/random.h)
AC_CHECK_HEADERS(sys/resource.h)
AC_CHECK_HEADERS(sys/select.h)
AC_CHECK_HEADERS(sys/sendfile.h)
AC_CHECK_HEADERS(sys/socket.h)
AC_CHECK_HEADERS(sys/syscall.h)
AC_CHECK_HEADERS(sys/sysmacros.h)
AC_CHECK_HEADERS(sys/time.h)
AC_CHECK_HEADERS(sys/times.h)
AC_CHECK_HEADERS(sys/uio.h)
AC_CHECK_HEADERS(sys/utime.h)
AC_CHECK_HEADERS(syscall.h)
AC_CHECK_HEADERS(time.h)
AC_CHECK_HEADERS(ucontext.h)
AC_CHECK_HEADERS(utime.h)
AC_CHECK_HEADERS(sys/epoll.h)
AC_CHECK_HEADERS(sys/event.h)

AS_CASE("$target_cpu", [x64|x86_64|i[3-6]86*], [
  AC_CHECK_HEADERS(x86intrin.h)
])
RUBY_UNIVERSAL_CHECK_HEADER([x86_64, i386], x86intrin.h)

AS_IF([test "x$with_gmp" != xno],
  [AC_CHECK_HEADERS(gmp.h)
   AS_IF([test "x$ac_cv_header_gmp_h" != xno],
     AC_SEARCH_LIBS([__gmpz_init], [gmp],
       [AC_DEFINE(HAVE_LIBGMP, 1)]))])

AC_ARG_WITH([jemalloc],
  [AS_HELP_STRING([--with-jemalloc],[use jemalloc allocator])],
  [with_jemalloc=$withval], [with_jemalloc=no])
AS_IF([test "x$with_jemalloc" != xno],[
  # find jemalloc header first
  malloc_header=
  AC_CHECK_HEADER(jemalloc/jemalloc.h, [malloc_header=jemalloc/jemalloc.h], [
    AC_CHECK_HEADER(jemalloc.h, [malloc_header=jemalloc.h])
  ])
  AS_IF([test "$malloc_header" != ""], [
    AC_DEFINE_UNQUOTED(RUBY_ALTERNATIVE_MALLOC_HEADER, [<$malloc_header>])
  ])
  save_LIBS="$LIBS"
  AC_CACHE_CHECK([for jemalloc library], rb_cv_jemalloc_library, [
    rb_cv_jemalloc_library=no
    # try [with mangle, without mangle] x [no more additional
    # libraries, adding jemalloc] combination, using the jemalloc
    # header found above.
    for mangle in '' mangle; do
      for lib in '' -ljemalloc; do
        LIBS="${lib:+$lib }$LIBS"
        AC_LINK_IFELSE([AC_LANG_PROGRAM([${mangle:+@%:@define JEMALLOC_MANGLE 1}
          @%:@include <stdio.h>
          @%:@ifdef RUBY_ALTERNATIVE_MALLOC_HEADER
          @%:@include RUBY_ALTERNATIVE_MALLOC_HEADER
          @%:@else
          extern const char *malloc_conf;
          @%:@endif],
          [/* access at runtime not to be optimized away */
          if (malloc_conf) printf("malloc_conf=%s\n", malloc_conf);])],
          [rb_cv_jemalloc_library="${lib:-none required}${mangle:+ with mangle}"])
        LIBS="$save_LIBS"
        test "${rb_cv_jemalloc_library}" = no || break 2
      done
    done
  ])
  with_jemalloc=${rb_cv_jemalloc_library}
  AS_CASE(["$with_jemalloc"],
  [no],
    [AC_MSG_ERROR([jemalloc requested but not found])],
  [-l*], [
    set dummy $with_jemalloc
    LIBS="$2 $LIBS"
    DLDLIBS="$2${DLDLIBS:+ $DLDLIBS}" # probably needed also in extension libraries
  ])
  AS_CASE(["$with_jemalloc"],
  [*" with mangle"], [
    AC_DEFINE(JEMALLOC_MANGLE)
  ])
  AC_DEFINE(HAVE_MALLOC_CONF)
  ac_cv_func_malloc_usable_size=yes
]) # with_jemalloc

dnl check for large file stuff
mv confdefs.h confdefs1.h
: > confdefs.h
AC_SYS_LARGEFILE
# On 32-bit Solaris, it is safe to define _LARGEFILE_SOURCE
# which is not added by AC_SYS_LARGEFILE.
AS_IF([test x"$enable_largefile" != xno], [
  AS_CASE(["$target_os"], [solaris*], [
    AC_MSG_CHECKING([whether _LARGEFILE_SOURCE should be defined])
    AS_CASE(["${ac_cv_sys_file_offset_bits}:${ac_cv_sys_large_files}"],
      ["64:"|"64:no"|"64:unknown"], [
	# insert _LARGEFILE_SOURCE before _FILE_OFFSET_BITS line
	# that is the same order as "getconf LFS_CFLAGS" output
	mv confdefs.h largefile0.h
	: > confdefs.h
	AC_DEFINE(_LARGEFILE_SOURCE)
	cat largefile0.h >> confdefs.h
	rm largefile0.h
	AC_MSG_RESULT([yes])
      ], [AC_MSG_RESULT([no])])
  ])
])
mv confdefs.h largefile.h
mv confdefs1.h confdefs.h
cat largefile.h >> confdefs.h

AS_CASE(["$target_os"],
    [aix*], [
    AS_CASE(["$target_cpu:$ac_cv_sys_large_files"],
	[ppc64:*|powerpc64:*], [],
	[*:no|*:unknown], [],
	[
	    # AIX currently does not support a 32-bit call to posix_fadvise()
	    # if _LARGE_FILES is defined.
	    ac_cv_func_posix_fadvise=no
	])
    ])

AC_C_BIGENDIAN([], [], [], [AC_DEFINE(AC_APPLE_UNIVERSAL_BUILD, 1)])
AC_C_CONST
AC_C_CHAR_UNSIGNED
AC_C_INLINE
AC_C_VOLATILE
AC_C_TYPEOF
AC_C_RESTRICT

AS_CASE(":$ac_cv_c_const:$ac_cv_c_volatile:",
    [*:no:*], [AC_MSG_ERROR(ANSI C-conforming const and volatile are mandatory)])

AC_CHECK_TYPES([long long, off_t])

AC_CACHE_CHECK([char bit], [rb_cv_char_bit],
    [test "$universal_binary" = yes && cross_compiling=yes
    AC_COMPUTE_INT([rb_cv_char_bit], [CHAR_BIT],
	[AC_INCLUDES_DEFAULT([@%:@include <limits.h>])], [rb_cv_char_bit=8])
    test "$universal_binary" = yes && cross_compiling=$real_cross_compiling])

RUBY_CHECK_SIZEOF(int, [], [ILP])
RUBY_CHECK_SIZEOF(short)
RUBY_CHECK_SIZEOF(long, [int], [ILP LP])
RUBY_CHECK_SIZEOF(long long)
RUBY_CHECK_SIZEOF(__int64, [8], [ILP LP])
RUBY_CHECK_SIZEOF(__int128, [16], [ILP LP])
RUBY_CHECK_SIZEOF(off_t)
RUBY_CHECK_SIZEOF(void*, [int long "long long"], [ILP LP LLP])
RUBY_CHECK_SIZEOF(float)
RUBY_CHECK_SIZEOF(double)
RUBY_CHECK_SIZEOF(time_t, [long "long long"], [], [@%:@include <time.h>])
RUBY_CHECK_SIZEOF(clock_t, [], [], [@%:@include <time.h>])
AC_SUBST(X_BUILTIN_BINARY, yes)
AS_IF([test "$cross_compiling" = yes],
[dnl miniruby cannot run if cross compiling
    X_BUILTIN_BINARY=no
],
[
    AS_CASE([ac_cv_sizeof_voidp],
    [[1-9]*], [dnl fixed value
    ],
    [
        AC_CACHE_CHECK([word size], [rb_cv_word_size],
            [for w in 4 8; do
                AC_COMPILE_IFELSE([AC_LANG_PROGRAM([[@%:@if SIZEOF_VOIDP != ${w}
                @%:@error SIZEOF_VOIDP
                @%:@endif]])], [rb_cv_word_size=${w}; break])
            done])
        AS_IF([test -z $rb_cv_word_size], [X_BUILTIN_BINARY=no])
    ])
])

AC_CACHE_CHECK(packed struct attribute, rb_cv_packed_struct,
    [rb_cv_packed_struct=no
    for mac in \
	"__pragma(pack(push, 1)) x __pragma(pack(pop))" \
	"x __attribute__((packed))" \
	; do
	AC_COMPILE_IFELSE([AC_LANG_PROGRAM([[@%:@define PACKED_STRUCT(x) $mac
			PACKED_STRUCT(struct { int a; });]], [[]])],
		[rb_cv_packed_struct=$mac; break])
    done])
AS_IF([test "$rb_cv_packed_struct" != no], [
    AC_DEFINE_UNQUOTED([RBIMPL_ATTR_PACKED_STRUCT_BEGIN()], [`echo " $rb_cv_packed_struct " | sed 's/ x .*//;s/^ *//'`])
    AC_DEFINE_UNQUOTED([RBIMPL_ATTR_PACKED_STRUCT_END()], [`echo " $rb_cv_packed_struct " | sed 's/.* x //;s/ *$//'`])
    RUBY_TRY_CFLAGS(-Wno-address-of-packed-member, [AC_DEFINE(USE_UNALIGNED_MEMBER_ACCESS)])
])

AS_IF([test "x$ac_cv_type_long_long" = xyes], [
    RUBY_CHECK_PRINTF_PREFIX(long long, ll I64, LL)
], [test "x$ac_cv_type___int64" = xyes], [
    RUBY_CHECK_PRINTF_PREFIX(__int64, ll I64, LL)
])

RUBY_REPLACE_TYPE(pid_t, int, PIDT)
RUBY_REPLACE_TYPE(uid_t, int, UIDT)
RUBY_REPLACE_TYPE(gid_t, int, GIDT)
RUBY_REPLACE_TYPE(time_t, [], TIMET, [@%:@include <time.h>])
RUBY_REPLACE_TYPE(dev_t, [int long "long long"], DEVT)
RUBY_REPLACE_TYPE(mode_t, ["unsigned short" "unsigned int" long], MODET, [@%:@include <sys/stat.h>])
RUBY_REPLACE_TYPE(rlim_t, [int long "long long"], RLIM, [
@%:@ifdef HAVE_SYS_TYPES_H
@%:@include <sys/types.h>
@%:@endif
@%:@ifdef HAVE_SYS_TYPES_H
@%:@include <sys/time.h>
@%:@endif
@%:@include <sys/resource.h>
])
RUBY_REPLACE_TYPE(off_t, [], OFFT)
RUBY_REPLACE_TYPE(clockid_t, [], CLOCKID, [@%:@ifdef HAVE_TIME_H
@%:@ include <time.h>
@%:@endif
@%:@ifdef HAVE_SYS_TIME_H
@%:@ include <sys/time.h>
@%:@endif])

# __VA_ARGS__ is also tested in AC_PROG_CC_C99 since autoconf 2.60a (around
# 2006). The check below is redundant and should always success.  Remain not
# deleted for backward compat.
AC_CACHE_CHECK(for variable length macro, rb_cv_va_args_macro,
  [AC_COMPILE_IFELSE([AC_LANG_PROGRAM([[
int foo(const char*);
@%:@define FOO(...) foo(@%:@__VA_ARGS__)
]], [[FOO(1);FOO(1,2);FOO(1,2,3);]])],
  rb_cv_va_args_macro=yes,
  rb_cv_va_args_macro=no)])
AS_IF([test "$rb_cv_va_args_macro" = yes], [
  AC_DEFINE(HAVE_VA_ARGS_MACRO)
])

# We want C11's  `_Alignof`.  GCC (and alike) have  `__alignof__`, which behave
# slightly differently  than the  C11's.  We cannot  use `__alignof__`  for our
# purpose.   The problem  is, however,  that  old gcc  and old  clang had  both
# implemented `_Alignof` as  a synonym of `__alignof__`.  They are  not what we
# want.  We have to check sanity.
#
# See also: https://gcc.gnu.org/bugzilla/show_bug.cgi?id=52023
# See also: https://bugs.llvm.org/show_bug.cgi?id=26547
AC_CACHE_CHECK([if _Alignof() works], rb_cv_have__alignof,[
    rb_cv_have__alignof=no
    RUBY_WERROR_FLAG([
        AC_COMPILE_IFELSE([AC_LANG_PROGRAM([[
            @%:@ifdef HAVE_STDALIGN_H
            @%:@include <stdalign.h>
            @%:@endif
            @%:@ifdef STDC_HEADERS
            @%:@include <stddef.h>
            @%:@endif
            @%:@ifndef __GNUC__
            @%:@define __extension__
            @%:@endif
        ]], [[
            typedef struct conftest_tag {
                char _;
                double d;
            } T;
            static int conftest_ary@<:@
                offsetof(T, d) == __extension__ _Alignof(double)
                ? 1 : -1
            @:>@;
            return conftest_ary@<:@0@:>@;
        ]])],[
            rb_cv_have__alignof=yes
        ],[])
    ])
])
AS_IF([test "$rb_cv_have__alignof" != no], [
    AC_DEFINE(HAVE__ALIGNOF)
])

RUBY_FUNC_ATTRIBUTE(__const__, CONSTFUNC)
RUBY_FUNC_ATTRIBUTE(__pure__, PUREFUNC)
RUBY_FUNC_ATTRIBUTE(__noreturn__, NORETURN)
RUBY_FUNC_ATTRIBUTE(__deprecated__, DEPRECATED)
RUBY_FUNC_ATTRIBUTE(__deprecated__("by "@%:@n), DEPRECATED_BY(n,x), rb_cv_func_deprecated_by)
RUBY_FUNC_ATTRIBUTE(__noinline__, NOINLINE)
RUBY_FUNC_ATTRIBUTE(__always_inline__, ALWAYS_INLINE)
RUBY_FUNC_ATTRIBUTE(__no_sanitize__(san), NO_SANITIZE(san, x), rb_cv_func_no_sanitize)
RUBY_FUNC_ATTRIBUTE(__no_sanitize_address__, NO_SANITIZE_ADDRESS)
RUBY_FUNC_ATTRIBUTE(__no_address_safety_analysis__, NO_ADDRESS_SAFETY_ANALYSIS)
RUBY_FUNC_ATTRIBUTE(__warn_unused_result__, WARN_UNUSED_RESULT)
RUBY_FUNC_ATTRIBUTE(__unused__, MAYBE_UNUSED)
RUBY_FUNC_ATTRIBUTE(__error__ mesg, ERRORFUNC(mesg,x), rb_cv_func___error__)
RUBY_FUNC_ATTRIBUTE(__warning__ mesg, WARNINGFUNC(mesg,x), rb_cv_func___warning__)
RUBY_FUNC_ATTRIBUTE(__weak__, WEAK, rb_cv_func_weak)
AS_IF([test "$rb_cv_func_weak" != x], [
   AC_DEFINE(HAVE_FUNC_WEAK)
])

AC_CACHE_CHECK([for __attribute__((__depreacted__(msg))) in C++],
  rb_cv_CentOS6_CXX_workaround,
  RUBY_WERROR_FLAG([
    AC_LANG_PUSH([C++])
    AC_COMPILE_IFELSE(
      [AC_LANG_PROGRAM(
        [],
        [__attribute__((__deprecated__("message"))) int conftest(...);])],
      [rb_cv_CentOS6_CXX_workaround=yes],
      [rb_cv_CentOS6_CXX_workaround=no])
    AC_LANG_POP()]))
AS_IF([test "$rb_cv_CentOS6_CXX_workaround" != no],[
  AC_DEFINE([RUBY_CXX_DEPRECATED(msg)],
    [__attribute__((__deprecated__(msg)))])])

AC_CACHE_CHECK([for std::nullptr_t], rb_cv_CXX_nullptr, [
  AC_LANG_PUSH([C++])
  AC_COMPILE_IFELSE(
    [AC_LANG_PROGRAM(
      [@%:@include <cstddef>],
      [static std::nullptr_t const *const conftest = nullptr;])],
    [rb_cv_CXX_nullptr=yes],
    [rb_cv_CXX_nullptr=no])
  AC_LANG_POP()])
AS_IF([test "$rb_cv_CXX_nullptr" != no],[AC_DEFINE(HAVE_NULLPTR)])

if_i386=${universal_binary+[defined __i386__]}
RUBY_FUNC_ATTRIBUTE(__stdcall__,  FUNC_STDCALL,  rb_cv_func_stdcall,  ${if_i386})
RUBY_FUNC_ATTRIBUTE(__cdecl__,    FUNC_CDECL,    rb_cv_func_cdecl,    ${if_i386})
RUBY_FUNC_ATTRIBUTE(__fastcall__, FUNC_FASTCALL, rb_cv_func_fastcall, ${if_i386})
RUBY_FUNC_ATTRIBUTE(__optimize__("O0"), FUNC_UNOPTIMIZED, rb_cv_func_unoptimized)
RUBY_FUNC_ATTRIBUTE(__optimize__("-Os","-fomit-frame-pointer"), FUNC_MINIMIZED, rb_cv_func_minimized)

AS_IF([test "$GCC" = yes], [
    AC_CACHE_CHECK([for function alias], [rb_cv_gcc_function_alias],
	[rb_cv_gcc_function_alias=no
	for a in alias weak,alias; do
	    AC_LINK_IFELSE([AC_LANG_PROGRAM([[void foo(void) {}
		void bar(void) __attribute__(($a("foo")));]], [[bar()]])],
		[rb_cv_gcc_function_alias=$a; break])
	done])
    AS_IF([test "$rb_cv_gcc_function_alias" != no], [
	AC_DEFINE(HAVE_ATTRIBUTE_FUNCTION_ALIAS)
	AC_DEFINE_UNQUOTED([RUBY_ALIAS_FUNCTION_TYPE(type, prot, name, args)],
			   [type prot __attribute__(($rb_cv_gcc_function_alias(@%:@name)));])
	AC_DEFINE_UNQUOTED([RUBY_ALIAS_FUNCTION_VOID(prot, name, args)],
			   [RUBY_ALIAS_FUNCTION_TYPE(void, prot, name, args)])
    ])
])

{
    AC_CACHE_CHECK([for __atomic builtins], [rb_cv_gcc_atomic_builtins], [
	AC_LINK_IFELSE([AC_LANG_PROGRAM([[unsigned int atomic_var;]],
		    [[
			__atomic_exchange_n(&atomic_var, 0, __ATOMIC_SEQ_CST);
			__atomic_exchange_n(&atomic_var, 1, __ATOMIC_SEQ_CST);
			__atomic_fetch_add(&atomic_var, 1, __ATOMIC_SEQ_CST);
			__atomic_fetch_sub(&atomic_var, 1, __ATOMIC_SEQ_CST);
			__atomic_or_fetch(&atomic_var, 1, __ATOMIC_SEQ_CST);
		    ]])],
		    [rb_cv_gcc_atomic_builtins=yes],
		    [rb_cv_gcc_atomic_builtins=no])])
    AS_IF([test "$rb_cv_gcc_atomic_builtins" = yes], [
	AC_DEFINE(HAVE_GCC_ATOMIC_BUILTINS)
    ])

    AC_CACHE_CHECK([for __sync builtins], [rb_cv_gcc_sync_builtins], [
	AC_LINK_IFELSE([AC_LANG_PROGRAM([[unsigned int atomic_var;]],
		    [[
			__sync_lock_test_and_set(&atomic_var, 0);
			__sync_lock_test_and_set(&atomic_var, 1);
			__sync_fetch_and_add(&atomic_var, 1);
			__sync_fetch_and_sub(&atomic_var, 1);
			__sync_or_and_fetch(&atomic_var, 1);
			__sync_val_compare_and_swap(&atomic_var, 0, 1);
		    ]])],
		    [rb_cv_gcc_sync_builtins=yes],
		    [rb_cv_gcc_sync_builtins=no])])
    AS_IF([test "$rb_cv_gcc_sync_builtins" = yes], [
	AC_DEFINE(HAVE_GCC_SYNC_BUILTINS)
    ])

    AC_CACHE_CHECK(for __builtin_unreachable, rb_cv_func___builtin_unreachable,
    [RUBY_WERROR_FLAG(
    [AC_LINK_IFELSE([AC_LANG_PROGRAM([[volatile int zero;]],
	[[if (zero) __builtin_unreachable();]])],
	[rb_cv_func___builtin_unreachable=yes],
	[rb_cv_func___builtin_unreachable=no])
    ])
    ])
    AS_IF([test "$rb_cv_func___builtin_unreachable" = yes], [
	AC_DEFINE(HAVE___BUILTIN_UNREACHABLE)
    ])

    AC_CACHE_CHECK(for __assume, rb_cv_func___assume,
    [RUBY_WERROR_FLAG([
        AC_LINK_IFELSE([AC_LANG_PROGRAM([[]],
            [[__assume(1);]])],
            [rb_cv_func___assume=yes],
            [rb_cv_func___assume=no])
    ])
    ])
    AS_IF([test "$rb_cv_func___assume" = yes], [
	AC_DEFINE(HAVE___ASSUME)
    ])
}

AC_CACHE_CHECK(for exported function attribute, rb_cv_func_exported, [
rb_cv_func_exported=no
RUBY_WERROR_FLAG([
for mac in '__attribute__ ((__visibility__("default")))' '__declspec(dllexport)'; do
  AC_COMPILE_IFELSE([AC_LANG_PROGRAM([[@%:@define RUBY_FUNC_EXPORTED $mac extern
    RUBY_FUNC_EXPORTED void conftest_attribute_check(void);]], [[]])],
    [rb_cv_func_exported="$mac"; break])
done
])])
AS_IF([test "$rb_cv_func_exported" != no], [
    AC_DEFINE_UNQUOTED(RUBY_FUNC_EXPORTED, [$rb_cv_func_exported extern])
])
RUBY_DECL_ATTRIBUTE([__nonnull__(n)], [RUBY_FUNC_NONNULL(n,x)], [rb_cv_func_nonnull],
                    [], [function], [
@%:@define x int conftest_attribute_check(void *p)
@%:@define n 1
])

RUBY_APPEND_OPTION(XCFLAGS, -DRUBY_EXPORT)

AC_ARG_ENABLE(mathn,
    AS_HELP_STRING([--enable-mathn], [enable canonicalization for mathn]),
    [AC_MSG_ERROR([mathn support has been dropped])])

AC_CACHE_CHECK(for function name string predefined identifier,
    rb_cv_function_name_string,
    [AS_CASE(["$target_os"],[openbsd*],[
      rb_cv_function_name_string=__func__
     ],[
      rb_cv_function_name_string=no
      RUBY_WERROR_FLAG([
        for func in __func__ __FUNCTION__; do
            AC_LINK_IFELSE([AC_LANG_PROGRAM([[@%:@include <stdio.h>]],
					    [[puts($func);]])],
            [rb_cv_function_name_string=$func
            break])
        done
      ])
    ])]
)
AS_IF([test "$rb_cv_function_name_string" != no], [
    AC_DEFINE_UNQUOTED(RUBY_FUNCTION_NAME_STRING, [$rb_cv_function_name_string])
])

AC_CACHE_CHECK(if enum over int is allowed, rb_cv_enum_over_int, [
    rb_cv_enum_over_int=no
    AS_IF([test "x$ac_cv_type_long_long" = xyes], [
	type="unsigned long long" max="ULLONG_MAX"
    ], [
	type="unsigned long" max="ULONG_MAX"
    ])
    RUBY_WERROR_FLAG([
        AC_COMPILE_IFELSE([
            AC_LANG_BOOL_COMPILE_TRY([
                    @%:@include <limits.h>
                    enum {conftest_max = $max};
                ], [
                    (conftest_max == $max) &&
                    (sizeof(conftest_max) == sizeof($type))
                ]
	    )],
	    [rb_cv_enum_over_int=yes],
	    [rb_cv_enum_over_int=no]
	)
    ])
])
AS_IF([test $rb_cv_enum_over_int = yes], [
    AC_DEFINE(ENUM_OVER_INT, 1)
])

dnl Check whether we need to define sys_nerr locally
AC_CHECK_DECLS([sys_nerr], [], [], [$ac_includes_default
@%:@include <errno.h>])

AC_CHECK_DECLS([getenv])

AS_CASE(["$target_cpu"],
[alpha*|sh4|sh4el|sh4eb], [AS_CASE(["$target_os"::"$GCC"],
		[*::yes],  # gcc
			[CFLAGS="-mieee $CFLAGS"],
		[osf*],    # ccc
			[CFLAGS="-ieee $CFLAGS"],
		)],
[sparc*], [AC_LIBOBJ([sparc])])

ac_cv_header_net_socket_h=${ac_cv_header_net_socket_h=no}
AS_IF([test "$ac_cv_header_net_socket_h" = yes], [
    ac_cv_header_sys_socket_h=${ac_cv_header_sys_socket_h=no}
], [
    ac_cv_header_sys_socket_h=${ac_cv_header_sys_socket_h=yes}
])


AC_TYPE_SIZE_T
RUBY_CHECK_SIGNEDNESS(size_t, [AC_MSG_ERROR(size_t is signed)], [],
		      [@%:@include <sys/types.h>])
RUBY_CHECK_SIZEOF(size_t, [int long void*], [], [@%:@include <sys/types.h>])
RUBY_CHECK_SIZEOF(ptrdiff_t, size_t, [], [@%:@include <stddef.h>])
RUBY_CHECK_SIZEOF(dev_t)
RUBY_CHECK_PRINTF_PREFIX(size_t, z)
RUBY_CHECK_PRINTF_PREFIX(ptrdiff_t, t)
AC_CHECK_MEMBERS([struct stat.st_blksize])
AC_CHECK_MEMBERS([struct stat.st_blocks])
AC_CHECK_MEMBERS([struct stat.st_rdev])
RUBY_CHECK_SIZEOF([struct stat.st_size], [off_t int long "long long"], [], [@%:@include <sys/stat.h>])
AS_IF([test "$ac_cv_member_struct_stat_st_blocks" = yes], [
    RUBY_CHECK_SIZEOF([struct stat.st_blocks], [off_t int long "long long"], [], [@%:@include <sys/stat.h>])
])
RUBY_CHECK_SIZEOF([struct stat.st_ino], [long "long long"], [], [@%:@include <sys/stat.h>])
RUBY_CHECK_SIZEOF([struct stat.st_dev], [dev_t int long "long long"], [], [@%:@include <sys/stat.h>])
AS_IF([test "$ac_cv_member_struct_stat_st_rdev" = yes], [
    RUBY_CHECK_SIZEOF([struct stat.st_rdev], [dev_t int long "long long"], [], [@%:@include <sys/stat.h>])
])
AC_CHECK_MEMBERS([struct stat.st_atim])
AC_CHECK_MEMBERS([struct stat.st_atimespec])
AC_CHECK_MEMBERS([struct stat.st_atimensec])
AC_CHECK_MEMBERS([struct stat.st_mtim])
AC_CHECK_MEMBERS([struct stat.st_mtimespec])
AC_CHECK_MEMBERS([struct stat.st_mtimensec])
AC_CHECK_MEMBERS([struct stat.st_ctim])
AC_CHECK_MEMBERS([struct stat.st_ctimespec])
AC_CHECK_MEMBERS([struct stat.st_ctimensec])
AC_CHECK_MEMBERS([struct stat.st_birthtimespec])
AS_IF([test "x$ac_cv_member_struct_stat_st_birthtimespec" != xyes],
    [AC_CHECK_MEMBERS([struct statx.stx_btime])])

AC_CHECK_TYPES([struct timeval], [], [], [@%:@ifdef HAVE_TIME_H
@%:@include <time.h>
@%:@endif
@%:@ifdef HAVE_SYS_TIME_H
@%:@include <sys/time.h>
@%:@endif])

AS_IF([test "${ac_cv_type_struct_timeval}" = yes], [
    RUBY_CHECK_SIZEOF([struct timeval.tv_sec], [time_t long "long long"], [],
		      [@%:@ifdef HAVE_TIME_H
@%:@include <time.h>
@%:@endif
@%:@ifdef HAVE_SYS_TIME_H
@%:@include <sys/time.h>
@%:@endif])
    AS_CASE(${ac_cv_sizeof_struct_timeval_tv_sec},
	    [SIZEOF_INT], [t=int],
	    [SIZEOF_LONG], [t=long],
	    [SIZEOF_LONG_LONG], [t=LONG_LONG],
	    [t=])
    AS_IF([test "${t}" != ""], [
	AC_DEFINE_UNQUOTED(TYPEOF_TIMEVAL_TV_SEC, [$t])
    ])
])

AC_CHECK_TYPES([struct timespec], [], [], [@%:@ifdef HAVE_TIME_H
@%:@include <time.h>
@%:@endif
@%:@ifdef HAVE_SYS_TIME_H
@%:@include <sys/time.h>
@%:@endif])

AC_CHECK_TYPES([struct timezone], [], [], [@%:@ifdef HAVE_TIME_H
@%:@ include <time.h>
@%:@endif
@%:@ifdef HAVE_SYS_TIME_H
@%:@ include <sys/time.h>
@%:@endif])

AC_CACHE_VAL([rb_cv_large_fd_select],
    [AC_CHECK_TYPE(fd_mask, [rb_cv_large_fd_select=yes], [rb_cv_large_fd_select=no], [AC_INCLUDES_DEFAULT([])
@%:@ifdef HAVE_SYS_SELECT_H
@%:@ include <sys/select.h>
@%:@endif])])
AS_IF([test "$rb_cv_large_fd_select" = yes], [
    AC_DEFINE(HAVE_RB_FD_INIT, 1)
])

RUBY_DEFINT(int8_t, 1)
RUBY_DEFINT(uint8_t, 1, unsigned)
RUBY_DEFINT(int16_t, 2)
RUBY_DEFINT(uint16_t, 2, unsigned)
RUBY_DEFINT(int32_t, 4)
RUBY_DEFINT(uint32_t, 4, unsigned)
RUBY_DEFINT(int64_t, 8)
RUBY_DEFINT(uint64_t, 8, unsigned)
RUBY_DEFINT(int128_t, 16)
RUBY_DEFINT(uint128_t, 16, unsigned)
RUBY_DEFINT(intptr_t, void*)
RUBY_DEFINT(uintptr_t, void*, unsigned)
AS_IF([test "x$rb_cv_type_intptr_t" != xno], [
    RUBY_CHECK_PRINTF_PREFIX(intptr_t, '' ll I64 l, PTR)
])
RUBY_DEFINT(ssize_t, size_t, [], [@%:@include <sys/types.h>])	dnl may differ from int, so not use AC_TYPE_SSIZE_T.
AS_IF([test "x$rb_cv_type_int64_t" != xno], [
    RUBY_CHECK_PRINTF_PREFIX(int64_t, ll I64 l, 64)
])

AC_CACHE_CHECK(for stack end address, rb_cv_stack_end_address,
[rb_cv_stack_end_address=no
  AC_LINK_IFELSE([AC_LANG_PROGRAM(
      [[extern void *__libc_stack_end;]],
      [[if (!__libc_stack_end) return 1;]])],
    [rb_cv_stack_end_address="__libc_stack_end"])
])
AS_IF([test $rb_cv_stack_end_address != no], [
  AC_DEFINE_UNQUOTED(STACK_END_ADDRESS, $rb_cv_stack_end_address)
])

dnl Checks for library functions.
AC_TYPE_GETGROUPS
AS_CASE(["${target_cpu}-${target_os}:${target_archs}"],
[powerpc*-darwin*], [
  AC_LIBSOURCES(alloca.c)
  AC_SUBST([ALLOCA], [\${LIBOBJDIR}alloca.${ac_objext}])
  AC_DEFINE(C_ALLOCA)
  AC_DEFINE_UNQUOTED(alloca, alloca)
  ],
[universal-darwin*:*ppc*], [
  AC_LIBSOURCES(alloca.c)
  AC_SUBST([ALLOCA], [\${LIBOBJDIR}alloca.${ac_objext}])
  RUBY_DEFINE_IF([defined __POWERPC__], C_ALLOCA, 1) # Darwin defines __POWERPC__ for ppc and ppc64 both
  RUBY_DEFINE_IF([defined __POWERPC__], alloca, alloca)
  ],
[
  AC_FUNC_ALLOCA
  ])
AS_IF([test "x$ALLOCA" = "x"], [
    AC_CACHE_CHECK([for dynamic size alloca], rb_cv_dynamic_alloca, [
    for chk in ok __chkstk; do
	AC_LINK_IFELSE([AC_LANG_PROGRAM([[
	    @%:@ifdef HAVE_ALLOCA_H
	    @%:@include <alloca.h>
	    @%:@endif
	    void $chk() {}
	    int dynamic_alloca_test;
	    int dynamic_alloca_result;]],
	    [[dynamic_alloca_result = alloca(dynamic_alloca_test) != 0;]])],
	    [rb_cv_dynamic_alloca=$chk; break])
    done])
    AS_IF([test "x$rb_cv_dynamic_alloca" = "x__chkstk"], [
	AC_DEFINE_UNQUOTED(RUBY_ALLOCA_CHKSTK, _$rb_cv_dynamic_alloca)
	AS_CASE("$target_cpu",
	[x64|x86_64], [
	    AC_SUBST([ALLOCA], [\${LIBOBJDIR}x86_64-chkstk.${ac_objext}])
	],)
    ])
])
AC_FUNC_MEMCMP

AS_CASE(["$target_os"],[freebsd*],[
	 AC_DEFINE(BROKEN_CLOSE)
	 AC_REPLACE_FUNCS(close)
	 ])

# dup and dup2 are always available except for WASI
AS_CASE(["$target_os"],
    [wasi*], [],
    [
        RUBY_REQUIRE_FUNCS(dup dup2)
    ]
)

AC_REPLACE_FUNCS(acosh)
AC_REPLACE_FUNCS(cbrt)
AC_REPLACE_FUNCS(crypt)
AC_REPLACE_FUNCS(erf)
AC_REPLACE_FUNCS(explicit_bzero)
AC_REPLACE_FUNCS(ffs)
AC_REPLACE_FUNCS(flock)
AC_REPLACE_FUNCS(hypot)
AC_REPLACE_FUNCS(lgamma_r)
AC_REPLACE_FUNCS(memmove)
AC_REPLACE_FUNCS(nan)
AC_REPLACE_FUNCS(nextafter)
AC_REPLACE_FUNCS(setproctitle)
AC_REPLACE_FUNCS(strchr)
AC_REPLACE_FUNCS(strerror)
AC_REPLACE_FUNCS(strlcat)
AC_REPLACE_FUNCS(strlcpy)
AC_REPLACE_FUNCS(strstr)
AC_REPLACE_FUNCS(tgamma)

AC_DEFINE(HAVE_ISFINITE)        # C99; backward compatibility

# for missing/setproctitle.c
AS_CASE(["$target_os"],
[aix* | k*bsd*-gnu | kopensolaris*-gnu | linux* | darwin*], [AC_DEFINE(SPT_TYPE,SPT_REUSEARGV)],
[])
AC_CHECK_HEADERS(sys/pstat.h)


AC_DEFINE(HAVE_SIGNBIT)         # C99; backward compatibility

AC_FUNC_FORK

AC_CHECK_FUNCS(__syscall)
AC_CHECK_FUNCS(_longjmp)		# used for AC_ARG_WITH(setjmp-type)
# we don't use _setjmp if _longjmp doesn't exist.
test x$ac_cv_func__longjmp = xno && ac_cv_func__setjmp=no
AC_CHECK_FUNCS(arc4random_buf)
AC_CHECK_FUNCS(atan2l atan2f)
AC_CHECK_FUNCS(chmod)
AC_CHECK_FUNCS(chown)
AC_CHECK_FUNCS(chroot)
AC_CHECK_FUNCS(chsize)
AC_CHECK_FUNCS(clock_gettime)
AC_CHECK_FUNCS(copy_file_range)
AC_CHECK_FUNCS(cosh)
AC_CHECK_FUNCS(crypt_r)
AC_CHECK_FUNCS(daemon)
AC_CHECK_FUNCS(dirfd)
AC_CHECK_FUNCS(dl_iterate_phdr)
AC_CHECK_FUNCS(dlopen)
AC_CHECK_FUNCS(dladdr)
AC_CHECK_FUNCS(dup3)
AC_CHECK_FUNCS(eaccess)
AC_CHECK_FUNCS(endgrent)
AC_CHECK_FUNCS(eventfd)
AC_CHECK_FUNCS(execl)
AC_CHECK_FUNCS(execle)
AC_CHECK_FUNCS(execv)
AC_CHECK_FUNCS(execve)
AC_CHECK_FUNCS(explicit_memset)
AC_CHECK_FUNCS(fcopyfile)
AC_CHECK_FUNCS(fchdir)
AC_CHECK_FUNCS(fchmod)
AC_CHECK_FUNCS(fchown)
AC_CHECK_FUNCS(fcntl)
AC_CHECK_FUNCS(fdatasync)
AC_CHECK_FUNCS(fdopendir)
AC_CHECK_FUNCS(fgetattrlist)
AC_CHECK_FUNCS(fmod)
AC_CHECK_FUNCS(fstatat)
AC_CHECK_FUNCS(fsync)
AC_CHECK_FUNCS(ftruncate)
AC_CHECK_FUNCS(ftruncate64)		# used for Win32 platform
AC_CHECK_FUNCS(getattrlist)
AC_CHECK_FUNCS(getcwd)
AC_CHECK_FUNCS(getegid)
AC_CHECK_FUNCS(getentropy)
AC_CHECK_FUNCS(geteuid)
AC_CHECK_FUNCS(getgid)
AC_CHECK_FUNCS(getgidx)
AC_CHECK_FUNCS(getgrnam)
AC_CHECK_FUNCS(getgrnam_r)
AC_CHECK_FUNCS(getgroups)
AC_CHECK_FUNCS(getlogin)
AC_CHECK_FUNCS(getlogin_r)
AC_CHECK_FUNCS(getpgid)
AC_CHECK_FUNCS(getpgrp)
AC_CHECK_FUNCS(getppid)
AC_CHECK_FUNCS(getpriority)
AC_CHECK_FUNCS(getpwnam)
AC_CHECK_FUNCS(getpwnam_r)
AC_CHECK_FUNCS(getpwuid)
AC_CHECK_FUNCS(getpwuid_r)
AC_CHECK_FUNCS(getrandom)
AC_CHECK_FUNCS(getresgid)
AC_CHECK_FUNCS(getresuid)
AC_CHECK_FUNCS(getrlimit)
AC_CHECK_FUNCS(getsid)
AC_CHECK_FUNCS(gettimeofday)		# for making ac_cv_func_gettimeofday
AC_CHECK_FUNCS(getuid)
AC_CHECK_FUNCS(getuidx)
AC_CHECK_FUNCS(gmtime_r)
AC_CHECK_FUNCS(initgroups)
AC_CHECK_FUNCS(ioctl)
AC_CHECK_FUNCS(isfinite)
AC_CHECK_FUNCS(issetugid)
AC_CHECK_FUNCS(kill)
AC_CHECK_FUNCS(killpg)
AC_CHECK_FUNCS(lchmod)
AC_CHECK_FUNCS(lchown)
AC_CHECK_FUNCS(link)
AC_CHECK_FUNCS(llabs)
AC_CHECK_FUNCS(lockf)
AC_CHECK_FUNCS(log2)
AC_CHECK_FUNCS(lstat)
AC_CHECK_FUNCS(lutimes)
AC_CHECK_FUNCS(malloc_usable_size)
AC_CHECK_FUNCS(malloc_size)
AC_CHECK_FUNCS(malloc_trim)
AC_CHECK_FUNCS(mblen)
AC_CHECK_FUNCS(memalign)
AC_CHECK_FUNCS(memset_s)
AC_CHECK_FUNCS(writev)
AC_CHECK_FUNCS(memrchr)
AC_CHECK_FUNCS(memmem)
AC_CHECK_FUNCS(mkfifo)
AC_CHECK_FUNCS(mknod)
AC_CHECK_FUNCS(mktime)
AC_CHECK_FUNCS(mmap)
AC_CHECK_FUNCS(mremap)
AC_CHECK_FUNCS(openat)
AC_CHECK_FUNCS(pclose)
AC_CHECK_FUNCS(pipe)
AC_CHECK_FUNCS(pipe2)
AC_CHECK_FUNCS(poll)
AC_CHECK_FUNCS(popen)
AC_CHECK_FUNCS(posix_fadvise)
AC_CHECK_FUNCS(posix_madvise)
AC_CHECK_FUNCS(posix_memalign)
AC_CHECK_FUNCS(ppoll)
AC_CHECK_FUNCS(pread)
AC_CHECK_FUNCS(pwrite)
AC_CHECK_FUNCS(qsort_r)
AC_CHECK_FUNCS(qsort_s)
AC_CHECK_FUNCS(readlink)
AC_CHECK_FUNCS(realpath)
AC_CHECK_FUNCS(round)
AC_CHECK_FUNCS(sched_getaffinity)
AC_CHECK_FUNCS(seekdir)
AC_CHECK_FUNCS(select_large_fdset)
AC_CHECK_FUNCS(sendfile)
AC_CHECK_FUNCS(setegid)
AC_CHECK_FUNCS(setenv)
AC_CHECK_FUNCS(seteuid)
AC_CHECK_FUNCS(setgid)
AC_CHECK_FUNCS(setgroups)
AC_CHECK_FUNCS(setpgid)
AC_CHECK_FUNCS(setpgrp)
AC_CHECK_FUNCS(setregid)
AC_CHECK_FUNCS(setresgid)
AC_CHECK_FUNCS(setresuid)
AC_CHECK_FUNCS(setreuid)
AC_CHECK_FUNCS(setrgid)
AC_CHECK_FUNCS(setrlimit)
AC_CHECK_FUNCS(setruid)
AC_CHECK_FUNCS(setsid)
AC_CHECK_FUNCS(setuid)
AC_CHECK_FUNCS(shutdown)
AC_CHECK_FUNCS(sigaction)
AC_CHECK_FUNCS(sigaltstack)
AC_CHECK_FUNCS(sigprocmask)
AC_CHECK_FUNCS(sinh)
AC_CHECK_FUNCS(snprintf)
AC_CHECK_FUNCS(spawnv)
AC_CHECK_FUNCS(symlink)
AC_CHECK_FUNCS(syscall)
AC_CHECK_FUNCS(sysconf)
AC_CHECK_FUNCS(system)
AC_CHECK_FUNCS(tanh)
AC_CHECK_FUNCS(telldir)
AC_CHECK_FUNCS(timegm)
AC_CHECK_FUNCS(times)
AC_CHECK_FUNCS(truncate)
AC_CHECK_FUNCS(truncate64)		# used for Win32
AC_CHECK_FUNCS(tzset)
AC_CHECK_FUNCS(umask)
AC_CHECK_FUNCS(unsetenv)
AC_CHECK_FUNCS(utimensat)
AC_CHECK_FUNCS(utimes)
AC_CHECK_FUNCS(wait4)
AC_CHECK_FUNCS(waitpid)
AC_CHECK_FUNCS(__cospi)
AC_CHECK_FUNCS(__sinpi)

AS_IF([test "x$ac_cv_member_struct_statx_stx_btime" = xyes],
    [AC_CHECK_FUNCS(statx)])

AS_IF([test "$ac_cv_func_getcwd" = yes], [
    AC_CACHE_CHECK(if getcwd allocates buffer if NULL is given, [rb_cv_getcwd_malloc],
	[AC_RUN_IFELSE([AC_LANG_SOURCE([[
@%:@include <stddef.h>
@%:@include <stdio.h>
@%:@ifdef HAVE_UNISTD_H
@%:@include <unistd.h>
@%:@endif
@%:@ifndef EXIT_SUCCESS
@%:@define EXIT_SUCCESS 0
@%:@endif
@%:@ifndef EXIT_FAILURE
@%:@define EXIT_FAILURE 1
@%:@endif

int
main(int argc, char **argv)
{
    if (!getcwd(NULL, 0)) return EXIT_FAILURE;
    return EXIT_SUCCESS;
}
]])],
	    rb_cv_getcwd_malloc=yes,
	    rb_cv_getcwd_malloc=no,
	    AS_CASE($target_os,
		[linux*|darwin*|*bsd|cygwin*|msys*|mingw*|mswin*],
		[rb_cv_getcwd_malloc=yes],
		[rb_cv_getcwd_malloc=no]))])
    AS_IF([test "$rb_cv_getcwd_malloc" = no], [AC_DEFINE(NO_GETCWD_MALLOC, 1)])
])

AS_IF([test "$ac_cv_func_crypt_r" = yes],
    [AC_CHECK_HEADERS(crypt.h)])
AS_IF([test "$ac_cv_func_crypt_r:$ac_cv_header_crypt_h" = yes:yes],
    [AC_CHECK_MEMBERS([struct crypt_data.initialized], [], [],
		      [AC_INCLUDES_DEFAULT([@%:@include <crypt.h>])])])

RUBY_CHECK_BUILTIN_FUNC(__builtin_alloca_with_align, [__builtin_alloca_with_align(1, 4096)])
RUBY_CHECK_BUILTIN_FUNC(__builtin_assume_aligned, [__builtin_assume_aligned((void*)32, 32)])
RUBY_CHECK_BUILTIN_FUNC(__builtin_bswap16, [__builtin_bswap16(0)])
RUBY_CHECK_BUILTIN_FUNC(__builtin_bswap32, [__builtin_bswap32(0)])
RUBY_CHECK_BUILTIN_FUNC(__builtin_bswap64, [__builtin_bswap64(0)])
RUBY_CHECK_BUILTIN_FUNC(__builtin_popcount, [__builtin_popcount(0)])
RUBY_CHECK_BUILTIN_FUNC(__builtin_popcountll, [__builtin_popcountll(0)])
RUBY_CHECK_BUILTIN_FUNC(__builtin_clz, [__builtin_clz(0)])
RUBY_CHECK_BUILTIN_FUNC(__builtin_clzl, [__builtin_clzl(0)])
RUBY_CHECK_BUILTIN_FUNC(__builtin_clzll, [__builtin_clzll(0)])
RUBY_CHECK_BUILTIN_FUNC(__builtin_ctz, [__builtin_ctz(0)])
RUBY_CHECK_BUILTIN_FUNC(__builtin_ctzll, [__builtin_ctzll(0)])
RUBY_CHECK_BUILTIN_FUNC(__builtin_add_overflow, [int x;__builtin_add_overflow(0,0,&x)])
RUBY_CHECK_BUILTIN_FUNC(__builtin_sub_overflow, [int x;__builtin_sub_overflow(0,0,&x)])
RUBY_CHECK_BUILTIN_FUNC(__builtin_mul_overflow, [int x;__builtin_mul_overflow(0,0,&x)])
RUBY_CHECK_BUILTIN_FUNC(__builtin_mul_overflow_p, [__builtin_mul_overflow_p(0,0,(int)0)])
RUBY_CHECK_BUILTIN_FUNC(__builtin_constant_p, [__builtin_constant_p(0)])
RUBY_CHECK_BUILTIN_FUNC(__builtin_choose_expr, [
    [int x[__extension__(__builtin_choose_expr(1, 1, -1))]];
    [int y[__extension__(__builtin_choose_expr(0, -1, 1))]];
    ])
AS_IF([test x$rb_cv_builtin___builtin_choose_expr = xyes], [
    RUBY_CHECK_BUILTIN_FUNC(__builtin_choose_expr_constant_p, [
    [int x[__extension__(__builtin_choose_expr(__builtin_constant_p(1), 1, -1))]];
    [int y[__extension__(__builtin_choose_expr(__builtin_constant_p(foo), -1, 1))]];
    ])
])
RUBY_CHECK_BUILTIN_FUNC(__builtin_types_compatible_p, [__builtin_types_compatible_p(int, int)])
RUBY_CHECK_BUILTIN_FUNC(__builtin_trap, [__builtin_trap()])
RUBY_CHECK_BUILTIN_FUNC(__builtin_expect, [__builtin_expect(0, 0)])

AS_IF([test "$rb_cv_builtin___builtin_mul_overflow" != no], [
  AC_CACHE_CHECK(for __builtin_mul_overflow with long long arguments, rb_cv_use___builtin_mul_overflow_long_long, [
    AC_LINK_IFELSE([AC_LANG_SOURCE([[
#pragma clang optimize off

int
main(void)
{
    long long x = 0, y;
    __builtin_mul_overflow(x, x, &y);

    return 0;
}
]])],
	rb_cv_use___builtin_mul_overflow_long_long=yes,
	rb_cv_use___builtin_mul_overflow_long_long=no)])
])
AS_IF([test "$rb_cv_use___builtin_mul_overflow_long_long" = yes], [
  AC_DEFINE(USE___BUILTIN_MUL_OVERFLOW_LONG_LONG, 1)
])

AS_IF([test "$ac_cv_func_qsort_r" != no], [
  AC_CACHE_CHECK(whether qsort_r is GNU version, rb_cv_gnu_qsort_r,
    [AC_COMPILE_IFELSE([AC_LANG_PROGRAM([[
@%:@include <stdlib.h>
void (qsort_r)(void *base, size_t nmemb, size_t size,
	    int (*compar)(const void *, const void *, void *),
	    void *arg);
]], [[ ]])],
      [rb_cv_gnu_qsort_r=yes],
      [rb_cv_gnu_qsort_r=no])
  ])
  AC_CACHE_CHECK(whether qsort_r is BSD version, rb_cv_bsd_qsort_r,
    [AC_COMPILE_IFELSE([AC_LANG_PROGRAM([[
@%:@include <stdlib.h>
void (qsort_r)(void *base, size_t nmemb, size_t size,
	     void *arg, int (*compar)(void *, const void *, const void *));
]], [[ ]])],
      [rb_cv_bsd_qsort_r=yes],
      [rb_cv_bsd_qsort_r=no])
  ])
  AS_CASE("$rb_cv_gnu_qsort_r:$rb_cv_bsd_qsort_r",
  [yes:no], [
    AC_DEFINE(HAVE_GNU_QSORT_R, 1)
  ],
  [no:yes], [
    AC_DEFINE(HAVE_BSD_QSORT_R, 1)
  ])
])

AC_CACHE_CHECK(whether atan2 handles Inf as C99, rb_cv_atan2_inf_c99, [
    AS_IF([test $ac_cv_func_atan2f:$ac_cv_func_atan2l = yes:yes], [
	AC_RUN_IFELSE([AC_LANG_SOURCE([[
@%:@include <math.h>
@%:@ifdef HAVE_UNISTD_H
@%:@include <unistd.h>
@%:@endif
@%:@ifndef EXIT_SUCCESS
@%:@define EXIT_SUCCESS 0
@%:@endif
@%:@ifndef EXIT_FAILURE
@%:@define EXIT_FAILURE 1
@%:@endif

int
main(int argc, char **argv)
{
    if (fabs(atan2(INFINITY, INFINITY) - M_PI_4) <= 0.01) return EXIT_SUCCESS;
    return EXIT_FAILURE;
}
]])],
	[rb_cv_atan2_inf_c99=yes],
	[rb_cv_atan2_inf_c99=no],
	[AS_CASE($target_os, [mingw*|mswin*], [rb_cv_atan2_inf_c99=no], [rb_cv_atan2_inf_c99=yes])]
	)
    ], [rb_cv_atan2_inf_c99=no])
])
AS_IF([test "x$rb_cv_atan2_inf_c99" = xyes], [AC_DEFINE(ATAN2_INF_C99)])

# Some platform need -lrt for clock_gettime, but the other don't.
AS_IF([test x"$ac_cv_func_clock_gettime" != xyes], [
    # glibc 2.17 moves clock_* functions from librt to the main C library.
    # https://sourceware.org/legacy-ml/libc-announce/2012/msg00001.html
    AC_CHECK_LIB(rt, clock_gettime)
    AS_IF([test x"$ac_cv_lib_rt_clock_gettime" = xyes], [
	AC_DEFINE(HAVE_CLOCK_GETTIME, 1)
    ])
])
AC_CHECK_FUNCS(clock_getres) # clock_getres should be tested after clock_gettime test including librt test.
AC_CHECK_LIB([rt], [timer_create])
AC_CHECK_LIB([rt], [timer_settime])
AS_IF([test x"$ac_cv_lib_rt_timer_create" = xyes], [
    AC_DEFINE(HAVE_TIMER_CREATE, 1)
])
AS_IF([test x"$ac_cv_lib_rt_timer_settime" = xyes], [
    AC_DEFINE(HAVE_TIMER_SETTIME, 1)
])

AC_CACHE_CHECK(for unsetenv returns a value, rb_cv_unsetenv_return_value,
  [AC_COMPILE_IFELSE([AC_LANG_PROGRAM([[
#include <stdlib.h>
]], [[int v = unsetenv("foo");]])],
	rb_cv_unsetenv_return_value=yes,
	rb_cv_unsetenv_return_value=no)])
AS_IF([test "$rb_cv_unsetenv_return_value" = no], [
  AC_DEFINE(VOID_UNSETENV)
])

# End of setjmp check.

AC_ARG_ENABLE(setreuid,
       AS_HELP_STRING([--enable-setreuid], [use setreuid()/setregid() according to need even if obsolete]),
       [use_setreuid=$enableval])
AS_IF([test "$use_setreuid" = yes], [
    AC_DEFINE(USE_SETREUID)
    AC_DEFINE(USE_SETREGID)
])
AC_STRUCT_TIMEZONE
AC_CACHE_CHECK(for struct tm.tm_gmtoff, rb_cv_member_struct_tm_tm_gmtoff,
  [AC_COMPILE_IFELSE([AC_LANG_PROGRAM([[
@%:@define _BSD_SOURCE
@%:@define _DEFAULT_SOURCE
@%:@include <time.h>
    ]],
    [[struct tm t; t.tm_gmtoff = 3600;]])],
  [rb_cv_member_struct_tm_tm_gmtoff=yes],
  [rb_cv_member_struct_tm_tm_gmtoff=no])])
AS_IF([test "$rb_cv_member_struct_tm_tm_gmtoff" = yes], [
  AC_DEFINE(HAVE_STRUCT_TM_TM_GMTOFF)
])
AC_CACHE_CHECK(for external int daylight, rb_cv_have_daylight,
  [AC_LINK_IFELSE([AC_LANG_PROGRAM([[#include <time.h>
  int i;]],
	[[i = daylight;]])],
	rb_cv_have_daylight=yes,
	rb_cv_have_daylight=no)])
AS_IF([test "$rb_cv_have_daylight" = yes], [
  AC_DEFINE(HAVE_DAYLIGHT)
])

AC_CACHE_CHECK(for negative time_t for gmtime(3), rb_cv_negative_time_t,
  [AC_RUN_IFELSE([AC_LANG_SOURCE([[
#include <stdlib.h>
#include <time.h>

void
check(tm, y, m, d, h, s)
    struct tm *tm;
    int y, m, d, h, s;
{
    if (!tm ||
	tm->tm_year != y ||
	tm->tm_mon  != m-1 ||
	tm->tm_mday != d ||
	tm->tm_hour != h ||
	tm->tm_sec  != s) {
	exit(1);
    }
}

int
main()
{
   time_t t = -1;
   struct tm *tm;

   check(gmtime(&t), 69, 12, 31, 23, 59);
   t = ~(time_t)0 << 31;
   check(gmtime(&t), 1, 12, 13, 20, 52);
   return 0;
}
]])],
	rb_cv_negative_time_t=yes,
	rb_cv_negative_time_t=no,
	rb_cv_negative_time_t=yes)])
AS_IF([test "$rb_cv_negative_time_t" = yes], [
  AC_DEFINE(NEGATIVE_TIME_T)
])

# [ruby-dev:40910] overflow of time on FreeBSD
# https://bugs.freebsd.org/bugzilla/show_bug.cgi?id=145341
AC_CACHE_CHECK(for localtime(3) overflow correctly, rb_cv_localtime_overflow,
  [AC_RUN_IFELSE([AC_LANG_SOURCE([[
#include <stdlib.h>
#include <time.h>

void
check(time_t t1)
{
    struct tm *tm;
    time_t t2;
    tm = localtime(&t1);
    if (!tm)
	return; /* overflow detected.  ok. */
    t2 = mktime(tm);
    if (t1 == t2)
        return; /* round-trip.  ok. */
    exit(1);
}

int
main()
{
    time_t t;
    if (~(time_t)0 <= 0) {
        t = (((time_t)1) << (sizeof(time_t) * 8 - 2));
        t |= t - 1;
    }
    else {
        t = ~(time_t)0;
    }
    check(t);
    return 0;
}
]])],
	rb_cv_localtime_overflow=yes,
	rb_cv_localtime_overflow=no,
	rb_cv_localtime_overflow=no)])
AS_IF([test "$rb_cv_localtime_overflow" = no], [
  AC_DEFINE(LOCALTIME_OVERFLOW_PROBLEM)
])

AS_IF([test "$ac_cv_func_sigprocmask" = yes && test "$ac_cv_func_sigaction" = yes], [
   AC_DEFINE(POSIX_SIGNAL)
], [
  AC_CHECK_FUNCS(sigsetmask)
  AC_CACHE_CHECK(for BSD signal semantics, rb_cv_bsd_signal,
    [AC_RUN_IFELSE([AC_LANG_SOURCE([[
#include <stdio.h>
#include <signal.h>

void
sig_handler(dummy)
     int dummy;
{
}

int
main()
{
  signal(SIGINT, sig_handler);
  kill(getpid(), SIGINT);
  kill(getpid(), SIGINT);
  return 0;
}
]])],
	rb_cv_bsd_signal=yes,
	rb_cv_bsd_signal=no,
	rb_cv_bsd_signal=$ac_cv_func_sigsetmask)])
  AS_IF([test "$rb_cv_bsd_signal" = yes], [
    AC_DEFINE(BSD_SIGNAL)
  ])
])

AC_CHECK_TYPES([sig_t],[],[],[@%:@include <signal.h>])

AS_IF([test "$ac_cv_func_getpgid" = no], [
  # AC_FUNC_GETPGRP fails when cross-compiling with old autoconf.
  # autoconf is changed between 2.52d and 2.52f?
  # https://lists.gnu.org/archive/html/bug-gnu-utils/2001-09/msg00181.html
  # "autoconf cleanup for AC_FUNC_GETPGRP and GETPGRP_VOID"
AC_FUNC_GETPGRP
])
AS_IF([test "$ac_cv_func_setpgid:$ac_cv_func_setpgrp" = no:yes], [
  # AC_FUNC_SETPGRP fails when cross-compiling.  (until autoconf 2.69?)
  # https://lists.gnu.org/archive/html/bug-autoconf/2013-02/msg00002.html
  # "AC_FUNC_SETPGRP fails to work properly when cross-compiling"
AC_FUNC_SETPGRP
])

AS_IF([test x"$ac_cv_func_dirfd" = xno], [
  AS_CASE(["$target_os"],[solaris*],
          [AC_CHECK_MEMBERS([DIR.d_fd, DIR.dd_fd],,,[
#include <sys/types.h>
#include <dirent.h>
])])
])

AC_CACHE_CHECK(whether right shift preserve sign bit, rb_cv_rshift_sign,
    [AC_COMPILE_IFELSE([AC_LANG_BOOL_COMPILE_TRY([], [(-1==(-1>>1))])],
	rb_cv_rshift_sign=yes,
	rb_cv_rshift_sign=no)])
AS_IF([test "$rb_cv_rshift_sign" = yes], [
  AC_DEFINE(RSHIFT(x,y), ((x)>>(int)(y)))
], [
  AC_DEFINE(RSHIFT(x,y), (((x)<0) ? ~((~(x))>>(int)(y)) : (x)>>(int)(y)))
])

AS_IF([test "$ac_cv_func_copy_file_range" = no], [
  AC_CACHE_CHECK([for copy_file_range],
    rb_cv_use_copy_file_range,
    [AC_RUN_IFELSE([AC_LANG_SOURCE([[
#include <sys/types.h>
#include <sys/stat.h>
#include <sys/syscall.h>
#include <fcntl.h>
#include <unistd.h>

#ifndef O_TMPFILE
  #define O_TMPFILE __O_TMPFILE
#endif

int
main()
{
#ifdef __NR_copy_file_range
   int ret, fd_in, fd_out;
   fd_in = open("/tmp", O_TMPFILE|O_RDWR, S_IRUSR);
   fd_out = open("/tmp", O_TMPFILE|O_WRONLY, S_IWUSR);
   ret = syscall(__NR_copy_file_range, fd_in, NULL, fd_out, NULL, 0, 0);
   close(fd_in);
   close(fd_out);
   if (ret == -1) { return 1; }
   return 0;
#else
   return 1;
#endif
}
  ]])],
    [rb_cv_use_copy_file_range=yes],
    [rb_cv_use_copy_file_range=no],
    [rb_cv_use_copy_file_range=no])])
])
AS_CASE(["$ac_cv_func_copy_file_range:$rb_cv_use_copy_file_range"], [*yes*], [
  AC_DEFINE(USE_COPY_FILE_RANGE)
])

AS_CASE(["$ac_cv_func_gettimeofday:$ac_cv_func_clock_gettime"],
[*yes*], [],
[
    AC_MSG_ERROR(clock_gettime() or gettimeofday() must exist)
])

AS_IF([test "$ac_cv_func_sysconf" = yes], [
  RUBY_CHECK_SYSCONF(CLK_TCK)
])

AS_IF([test "${universal_binary-no}" = yes ], [
    archflagpat=`eval echo '"'"${ARCH_FLAG}"'"' | sed 's/[[][|.*]]/\\&/g'`
    save_CFLAGS="$CFLAGS" new_cflags=`echo "$CFLAGS" | sed "s|$archflagpat"'||'`
    save_LDFLAGS="$LDFLAGS" new_ldflags=`echo "$LDFLAGS" | sed "s|$archflagpat"'||'`
    stack_dir=
    for archs in ${universal_archnames}; do
	archs=`echo $archs | sed 's/=.*//'`
	CFLAGS="$new_cflags -arch $archs"
	LDFLAGS="$new_ldflags -arch $archs"
	RUBY_STACK_GROW_DIRECTION($archs, dir)
	AS_IF([test x$stack_dir = x], [
	    stack_dir=$dir
	], [test x$stack_dir != x$dir], [
	    stack_dir=no
	])
    done
    CFLAGS="$save_CFLAGS" LDFLAGS="$save_LDFLAGS"
    AS_IF([test x$stack_dir = xno], [
	for archs in ${universal_archnames}; do
	    archs=`echo $archs | sed 's/=.*//'`
	    eval dir=\$[rb_cv_stack_grow_dir_]AS_TR_SH([$archs])
	    RUBY_DEFINE_IF([defined __${archs}__], STACK_GROW_DIRECTION, $dir)
	done
    ], [
	AC_DEFINE_UNQUOTED(STACK_GROW_DIRECTION, $stack_dir)
    ])
], [
    RUBY_STACK_GROW_DIRECTION($target_cpu, dir)
    AC_DEFINE_UNQUOTED(STACK_GROW_DIRECTION, $dir)
])

AC_ARG_WITH(coroutine,
    AS_HELP_STRING([--with-coroutine=IMPLEMENTATION], [specify the coroutine implementation to use]),
    [coroutine_type=$withval], [coroutine_type=])
AS_CASE([$coroutine_type], [yes|''], [
    coroutine_type=
    AS_CASE(["$target_cpu-$target_os"],
        [universal-darwin*], [
            coroutine_type=universal
        ],
        [x*64-darwin*], [
            coroutine_type=amd64
        ],
        [arm64-darwin*], [
            coroutine_type=arm64
        ],
        # Correct target name is powerpc*-, but Ruby seems to prefer ppc*-.
        # Notice that Darwin PPC ABI differs from AIX and ELF.
        # Adding PPC targets for AIX, *BSD and *Linux will require separate implementations.
        [powerpc-darwin*|ppc-darwin*], [
            coroutine_type=ppc
        ],
        [powerpc64-darwin*|ppc64-darwin*], [
            coroutine_type=ppc64
        ],
        [x*64-linux*], [
            AS_CASE(["$ac_cv_sizeof_voidp"],
                [8], [ coroutine_type=amd64 ],
                [4], [ coroutine_type=x86 ],
                dnl unknown pointer size, bail out as no Context.h soon.
            )
        ],
        [*86-linux*], [
            coroutine_type=x86
        ],
        [x64-mingw*], [
            coroutine_type=win64
        ],
        [*86-mingw*], [
            coroutine_type=win32
        ],
        [aarch64-mingw*], [
            coroutine_type=arm64
        ],
        [arm*-linux*], [
            coroutine_type=arm32
        ],
        [aarch64-linux*], [
            coroutine_type=arm64
        ],
        [powerpc64le-linux*], [
            coroutine_type=ppc64le
        ],
        [riscv64-linux*], [
            coroutine_type=riscv64
        ],
        [loongarch64-linux*], [
            coroutine_type=loongarch64
        ],
        [x86_64-freebsd*], [
            coroutine_type=amd64
        ],
        [i386-freebsd*], [
            coroutine_type=x86
        ],
        [aarch64-freebsd*], [
            coroutine_type=arm64
        ],
        [x86_64-netbsd*], [
            coroutine_type=amd64
        ],
        [i386-netbsd*], [
            coroutine_type=x86
        ],
        [aarch64-netbsd*], [
            coroutine_type=arm64
        ],
        [x86_64-openbsd*], [
            coroutine_type=amd64
        ],
        [i386-openbsd*], [
            coroutine_type=x86
        ],
        [aarch64-openbsd*], [
            coroutine_type=arm64
        ],
        [*-openbsd*], [
            coroutine_type=pthread
        ],
        [x86_64-dragonfly*], [
            coroutine_type=amd64
        ],
        [*-haiku*], [
            coroutine_type=pthread
        ],
        [*-emscripten*], [
            coroutine_type=emscripten
        ],
        [*-wasi*], [
            coroutine_type=asyncify
        ],
        [
            AC_CHECK_FUNCS([getcontext swapcontext makecontext],
                [coroutine_type=ucontext],
                [coroutine_type=pthread; break]
            )
        ]
    )
    AC_MSG_CHECKING(native coroutine implementation for ${target_cpu}-${target_os})
    AC_MSG_RESULT(${coroutine_type})
])
COROUTINE_H=coroutine/$coroutine_type/Context.h
AS_IF([test ! -f "$srcdir/$COROUTINE_H"],
      [AC_MSG_ERROR('$coroutine_type' is not supported as coroutine)])
COROUTINE_SRC=coroutine/$coroutine_type/Context.c
AS_IF([test ! -f "$srcdir/$COROUTINE_SRC"],
      [COROUTINE_SRC=coroutine/$coroutine_type/Context.'$(ASMEXT)'])
AC_DEFINE_UNQUOTED(COROUTINE_H, ["$COROUTINE_H"])
AC_SUBST(X_COROUTINE_H, [$COROUTINE_H])
AC_SUBST(X_COROUTINE_SRC, [$COROUTINE_SRC])

AS_IF([test "$THREAD_MODEL" = pthread], [
    AC_CACHE_CHECK([whether pthread_t is scalar type], [rb_cv_scalar_pthread_t], [
	AC_COMPILE_IFELSE([AC_LANG_PROGRAM([[
	    @%:@include <pthread.h>
	    ]], [[
	    pthread_t thread_id;
	    thread_id = 0;
	    if (!thread_id) return 0;
	    ]])],[rb_cv_scalar_pthread_t=yes],[rb_cv_scalar_pthread_t=no])
    ])
    AS_IF([test x"$rb_cv_scalar_pthread_t" = xyes], [
	: # RUBY_CHECK_SIZEOF(pthread_t, [void* int long], [], [@%:@include <pthread.h>])
    ], [
	AC_DEFINE(NON_SCALAR_THREAD_ID)
    ])
    AC_CHECK_FUNCS(sched_yield pthread_attr_setinheritsched \
	pthread_attr_get_np pthread_attr_getstack pthread_attr_getguardsize \
	pthread_get_stackaddr_np pthread_get_stacksize_np \
	thr_stksegment pthread_stackseg_np pthread_getthrds_np \
	pthread_condattr_setclock \
	pthread_setname_np pthread_set_name_np)
    AS_CASE(["$target_os"],[emscripten*],[ac_cv_func_pthread_sigmask=no],[AC_CHECK_FUNCS(pthread_sigmask)])
    AS_CASE(["$target_os"],[aix*],[ac_cv_func_pthread_getattr_np=no],[AC_CHECK_FUNCS(pthread_getattr_np)])
    set_current_thread_name=
    AS_IF([test "$ac_cv_func_pthread_setname_np" = yes], [
	AC_CACHE_CHECK([arguments of pthread_setname_np], [rb_cv_func_pthread_setname_np_arguments],
	    [rb_cv_func_pthread_setname_np_arguments=
	    # Linux,AIX,  (pthread_self(), name)
	    # NetBSD (pthread_self(), \"%s\", name)
	    # Darwin (name)
	    for mac in \
		"(pthread_self(), name)" \
		"(pthread_self(), \"%s\", name)" \
		"(name)" \
		; do
		AC_COMPILE_IFELSE([AC_LANG_PROGRAM([[
		    @%:@include <pthread.h>
		    @%:@ifdef HAVE_PTHREAD_NP_H
		    @%:@include <pthread_np.h>
		    @%:@endif
		    @%:@define SET_THREAD_NAME(name) pthread_setname_np${mac}
		    ]],
		    [[if (SET_THREAD_NAME("conftest")) return 1;]])],
		    [rb_cv_func_pthread_setname_np_arguments="${mac}"
		    break])
	    done
	    ]
	)
	AS_IF([test -n "${rb_cv_func_pthread_setname_np_arguments}"], [
	    set_current_thread_name="pthread_setname_np${rb_cv_func_pthread_setname_np_arguments}"
	])
    ], [test "$ac_cv_func_pthread_set_name_np" = yes], [
	set_current_thread_name="pthread_set_name_np(pthread_self(), name)"
    ])
    AS_IF([test -n "$set_current_thread_name"], [
	AC_DEFINE_UNQUOTED(SET_CURRENT_THREAD_NAME(name), $set_current_thread_name)
	AS_CASE([$set_current_thread_name],
	    [*'pthread_self()'*], [
		set_another_thread_name=`echo "$set_current_thread_name" | sed 's/pthread_self()/thid/'`
		AC_DEFINE_UNQUOTED(SET_ANOTHER_THREAD_NAME(thid,name), $set_another_thread_name)
	    ])
    ])

    AC_CACHE_CHECK([for thread-local storage sepcifier], [rb_cv_tls_specifier],
        rb_cv_tls_specifier=none
        RUBY_WERROR_FLAG([
            for attr in \
                _Thread_local \
                __thread \
                ; do
                AC_LINK_IFELSE([AC_LANG_PROGRAM([[$attr int conftest;]])],
                    [rb_cv_tls_specifier=$attr; break])
            done
        ])
    )
    AS_IF([test x"${rb_cv_tls_specifier}" != xnone],
        [AC_DEFINE_UNQUOTED(RB_THREAD_LOCAL_SPECIFIER, ${rb_cv_tls_specifier})]
    )
])

AS_IF([test x"$ac_cv_header_ucontext_h" = xno], [
    AC_CACHE_CHECK([if signal.h defines ucontext_t], [rb_cv_ucontext_in_signal_h],
	[AC_COMPILE_IFELSE([AC_LANG_PROGRAM([[@%:@include <signal.h>]],
					    [[size_t size = sizeof(ucontext_t);]])],
	[rb_cv_ucontext_in_signal_h=yes], [rb_cv_ucontext_in_signal_h=no])])
    AS_IF([test x"$rb_cv_ucontext_in_signal_h" = xyes], [
	    AC_DEFINE_UNQUOTED(UCONTEXT_IN_SIGNAL_H, 1)
    ])
])
AS_IF([test x"$ac_cv_header_ucontext_h" = xyes -o x"$rb_cv_ucontext_in_signal_h" = xyes], [
    AC_CACHE_CHECK([if mcontext_t is a pointer], [rb_cv_mcontext_t_ptr],
	[AC_COMPILE_IFELSE([AC_LANG_PROGRAM([[
	    @%:@include <signal.h>
	    @%:@ifdef HAVE_UCONTEXT_H
	    @%:@include <ucontext.h>
	    @%:@endif
        mcontext_t test(mcontext_t mc) {return mc+1;}
	  ]],
	  [[test(0);]])],
	[rb_cv_mcontext_t_ptr=yes], [rb_cv_mcontext_t_ptr=no])])
    AS_IF([test x"$rb_cv_mcontext_t_ptr" = xyes], [
	AC_DEFINE_UNQUOTED(DEFINE_MCONTEXT_PTR(mc, uc), mcontext_t mc = (uc)->uc_mcontext)
    ], [
	AC_DEFINE_UNQUOTED(DEFINE_MCONTEXT_PTR(mc, uc), mcontext_t *mc = &(uc)->uc_mcontext)
    ])
    AS_IF([test x"$THREAD_MODEL" = xpthread], [
	AC_CHECK_FUNCS(getcontext setcontext)
    ])
])

AS_IF([test "$ac_cv_func_fork_works" = "yes" -a x"$THREAD_MODEL" = xpthread], [
    AC_CACHE_CHECK([if fork works with pthread], rb_cv_fork_with_pthread,
	[AC_RUN_IFELSE([AC_LANG_SOURCE([[
#include <stdlib.h>
#include <unistd.h>
#include <pthread.h>
#include <stdio.h>
#include <sys/types.h>
#include <sys/wait.h>
#include <signal.h>
#ifndef EXIT_SUCCESS
#define EXIT_SUCCESS 0
#endif
#ifndef EXIT_FAILURE
#define EXIT_FAILURE 1
#endif

void *
thread_func(void *dmy)
{
    return dmy;
}

int
use_threads(void)
{
    pthread_t tid;
    if (pthread_create(&tid, 0, thread_func, 0) != 0) {
	return -1;
    }
    if (pthread_join(tid, 0) != 0) {
	return -1;
    }
    return 0;
}

int
main(int argc, char *argv[])
{
    pid_t pid;
    if (use_threads()) return EXIT_FAILURE;
    pid = fork();

    if (pid) {
	int loc;
	sleep(1);
	if (waitpid(pid, &loc, WNOHANG) == 0) {
	    kill(pid, SIGKILL);
	    return EXIT_FAILURE;
	}
        if (!WIFEXITED(loc) || WEXITSTATUS(loc) != EXIT_SUCCESS)
           return EXIT_FAILURE;
    }
    else {
	if (use_threads()) return EXIT_FAILURE;
    }

    return EXIT_SUCCESS;
}]])],
	rb_cv_fork_with_pthread=yes,
	rb_cv_fork_with_pthread=no,
	rb_cv_fork_with_pthread=yes)])
    test x$rb_cv_fork_with_pthread = xyes || AC_DEFINE(CANNOT_FORK_WITH_PTHREAD)
])

AC_CHECK_HEADERS([sys/user.h])
AS_IF([test "x$ac_cv_func_mmap" = xyes], [
    AC_CACHE_CHECK([whether PAGE_SIZE is compile-time const], rb_cv_const_page_size,
	[malloc_headers=`sed -n '/MALLOC_HEADERS_BEGIN/,/MALLOC_HEADERS_END/p' ${srcdir}/gc.c`
	AC_COMPILE_IFELSE([AC_LANG_PROGRAM([[$malloc_headers
            typedef char conftest_page[PAGE_SIZE];
        ]], [[]])],
        [rb_cv_const_page_size=yes],
        [rb_cv_const_page_size=no])])
])
AS_IF([test "x$rb_cv_const_page_size" = xyes],
    [AC_DEFINE(HAVE_CONST_PAGE_SIZE, 1)],
    [AC_DEFINE(HAVE_CONST_PAGE_SIZE, 0)]
)

AS_IF([test "x$ac_cv_func_ioctl" = xyes], [
    AC_CACHE_CHECK([ioctl request type], rb_cv_ioctl_request_type,
        [rb_cv_ioctl_request_type=no
        dnl corresponding NUM2IOCTLREQ needs to be defined
        for type in "unsigned long:ULONG_MAX" int:INT_MAX; do
            max=`echo $type | sed 's/.*://'`
            type=`echo $type | sed 's/:.*//'`
            RUBY_WERROR_FLAG([
                AC_COMPILE_IFELSE([AC_LANG_PROGRAM([[
                    @%:@include <limits.h>
                    @%:@include <sys/types.h>
                    @%:@if defined(HAVE_SYS_IOCTL_H) && !defined(_WIN32)
                    @%:@include <sys/ioctl.h>
                    @%:@endif
                ]], [[
                    $type req = $max;
                    if (ioctl(0, req)) {/* do nothing*/};
                ]])],
                [rb_cv_ioctl_request_type="$type"])
            ])
            test "x$rb_cv_ioctl_request_type" = xno || break
        done])
    AS_CASE(["$rb_cv_ioctl_request_type"], [no|int], [],
    ["unsigned long"], [
        AC_DEFINE_UNQUOTED(IOCTL_REQ_TYPE, [$rb_cv_ioctl_request_type])
        AC_DEFINE_UNQUOTED(NUM2IOCTLREQ(num), [NUM2ULONG(num)])
    ])
])

}

[begin]_group "runtime section" && {
dnl whether use dln_a_out or not
AC_ARG_WITH(dln-a-out,
	AS_HELP_STRING([--with-dln-a-out], [dln_a_out is deprecated]),
	[
	AS_CASE([$withval],
	[yes], [
	    AC_MSG_ERROR(dln_a_out no longer supported)
	])
])

AS_IF([test "$rb_cv_binary_elf" = yes], [
  AC_DEFINE(USE_ELF)
  AC_CHECK_HEADERS([elf.h elf_abi.h])
  AS_IF([test $ac_cv_header_elf_h = yes -o $ac_cv_header_elf_abi_h = yes], [
    AC_LIBOBJ([addr2line])
    AC_CHECK_LIB([z], [uncompress])
  ])
])

AC_CHECK_HEADERS([mach-o/loader.h])
AS_IF([test "$ac_cv_header_mach_o_loader_h" = yes], [
  AC_LIBOBJ([addr2line])
])

AS_CASE(["$target_os"],
[linux* | gnu* | k*bsd*-gnu | bsdi* | kopensolaris*-gnu], [
    AS_IF([test "$rb_cv_binary_elf" = no], [
	AC_MSG_ERROR(Not ELF)
    ], [
	LDFLAGS="$LDFLAGS -rdynamic"
    ])])
LIBEXT=a

AC_SUBST(DLDFLAGS)dnl
AC_SUBST(ARCH_FLAG)dnl

AC_SUBST(STATIC)dnl
AC_SUBST(CCDLFLAGS)dnl
AC_SUBST(LDSHARED)dnl
AC_SUBST(LDSHAREDXX)dnl
AC_SUBST(DLEXT)dnl
AC_SUBST(LIBEXT)dnl
AC_SUBST(ASMEXT, S)dnl

STATIC=

: "dlopen" && {
  rb_cv_dlopen=unknown
  AC_MSG_CHECKING(whether OS depend dynamic link works)
  AS_IF([test "$GCC" = yes], [
    AS_CASE(["$target_os"],
    [darwin*], [
      # The -fno-common is needed if we wish to embed the Ruby interpreter
      # into a plugin module of some project (as opposed to embedding it
      # within the project's application).  The -I/usr/local/include is
      # needed because CPP as discovered by configure (cc -E -traditional)
      # fails to consult /usr/local/include by default.  This causes
      # mkmf.rb's have_header() to fail if the desired resource happens to be
      # installed in the /usr/local tree.
      RUBY_APPEND_OPTION(CCDLFLAGS, -fno-common)],
    [bsdi*|cygwin*|msys*|mingw*|aix*|interix*], [ ],
    [
      RUBY_APPEND_OPTION(CCDLFLAGS, -fPIC)])
  ], [
    AS_CASE(["$target_os"],
	[solaris*|irix*], [CCDLFLAGS="$CCDLFLAGS -KPIC"],
	[sunos*],         [CCDLFLAGS="$CCDLFLAGS -PIC"],
	[esix*|uxpds*],   [CCDLFLAGS="$CCDLFLAGS -KPIC"],
	                  [: ${CCDLFLAGS=""}])
  ])
}

EXTSTATIC=
AC_SUBST(EXTSTATIC)dnl
AC_ARG_WITH(static-linked-ext,
	    AS_HELP_STRING([--with-static-linked-ext], [link external modules statically]),
            [AS_CASE([$withval],[yes],[STATIC=;EXTSTATIC=static],[no],[],[EXTSTATIC="$withval"])])
AS_CASE([",$EXTSTATIC,"], [,static,|*,enc,*], [
  ENCOBJS='enc/encinit.$(OBJEXT) enc/libenc.$(LIBEXT) enc/libtrans.$(LIBEXT)'
  EXTOBJS='ext/extinit.$(OBJEXT)'
  AC_DEFINE_UNQUOTED(EXTSTATIC, 1)
  AC_SUBST(ENCSTATIC, static)
], [
  ENCOBJS='dmyenc.$(OBJEXT)'
  EXTOBJS='dmyext.$(OBJEXT)'
])
AC_SUBST(ENCOBJS)
AC_SUBST(EXTOBJS)

: "rpath" && {
    AS_CASE(["$target_os"],
	[solaris*], [	AS_IF([test "$GCC" = yes], [
			    : ${LDSHARED='$(CC) -shared'}
			    AS_IF([test "$rb_cv_prog_gnu_ld" = yes], [
				LDFLAGS="$LDFLAGS -Wl,-E"
			    ])
			], [
			    : ${LDSHARED='$(CC) -G'}
			])
			AS_IF([test "$ac_cv_sizeof_voidp" = 8], [
			    : ${LIBPATHENV=LD_LIBRARY_PATH_64}
			    : ${PRELOADENV=LD_PRELOAD_64}
			], [
			    : ${LIBPATHENV=LD_LIBRARY_PATH_32}
			    : ${PRELOADENV=LD_PRELOAD_32}
			])
			rb_cv_dlopen=yes],
	[sunos*], [	: ${LDSHARED='$(LD) -assert nodefinitions'}
			rb_cv_dlopen=yes],
	[irix*], [	: ${LDSHARED='$(LD) -shared'}
			rb_cv_dlopen=yes],
	[sysv4*], [	: ${LDSHARED='$(LD) -G'}
			rb_cv_dlopen=yes],
	[nto-qnx*], [	: ${LDSHARED='$(CC) -shared'}
			rb_cv_dlopen=yes],
	[esix*|uxpds*], [ : ${LDSHARED='$(LD) -G'}
			rb_cv_dlopen=yes],
	[osf*], [	: ${LDSHARED='$(LD) -shared -expect_unresolved "*"'}
			rb_cv_dlopen=yes],
	[bsdi3*], [	AS_CASE(["$CC"],
			[*shlicc*], [	: ${LDSHARED='$(CC) -r'}
					rb_cv_dlopen=yes])],
	[linux* | gnu* | k*bsd*-gnu | netbsd* | bsdi* | kopensolaris*-gnu | haiku*], [
			: ${LDSHARED='$(CC) -shared'}
			AS_IF([test "$rb_cv_binary_elf" = yes], [
			    LDFLAGS="$LDFLAGS -Wl,-export-dynamic"
			])
			rb_cv_dlopen=yes],
	[interix*], [	: ${LDSHARED='$(CC) -shared'}
			XLDFLAGS="$XLDFLAGS -Wl,-E"
			rb_cv_dlopen=yes],
	[freebsd*|dragonfly*], [
			: ${LDSHARED='$(CC) -shared'}
			AS_IF([test "$rb_cv_binary_elf" = yes], [
			    LDFLAGS="$LDFLAGS -rdynamic"
			    DLDFLAGS="$DLDFLAGS "'-Wl,-soname,$@'
			], [
			  test "$GCC" = yes && test "$rb_cv_prog_gnu_ld" = yes || LDSHARED='$(LD) -Bshareable'
			])
			rb_cv_dlopen=yes],
	[openbsd*|mirbsd*], [	: ${LDSHARED='$(CC) -shared ${CCDLFLAGS}'}
			AS_IF([test "$rb_cv_binary_elf" = yes], [
			    LDFLAGS="$LDFLAGS -Wl,-E"
			])
			rb_cv_dlopen=yes],
	[darwin*], [	: ${LDSHARED='$(CC) -dynamic -bundle'}
			: ${DLDSHARED='$(CC) -dynamiclib'}
			: ${LDFLAGS=""}
			: ${LIBPATHENV=DYLD_LIBRARY_PATH}
			: ${PRELOADENV=DYLD_INSERT_LIBRARIES}
                        AS_IF([test x"$enable_shared" = xyes], [
                            # Resolve symbols from libruby.dylib in $(LIBS) when --enable-shared
                        ], [test "x$EXTSTATIC" = x], [
                            # When building exts as bundles, a mach-o bundle needs to know its loader
                            # program to bind symbols from the ruby executable
                            EXTDLDFLAGS="-bundle_loader '\$(BUILTRUBY)'"
			])
			rb_cv_dlopen=yes],
        [aix*], [	: ${LDSHARED='$(CC)'}
			AS_IF([test "$GCC" = yes], [
			    LDSHARED="$LDSHARED ${linker_flag}-G -shared"
			], [
			    LDSHARED="$LDSHARED ${linker_flag}-G"
			])
			EXTDLDFLAGS='-e$(TARGET_ENTRY)'
			XLDFLAGS="${linker_flag}"'-bE:$(ARCHFILE)'" ${linker_flag}-brtl"
			XLDFLAGS="$XLDFLAGS ${linker_flag}-blibpath:${prefix}/lib:${LIBPATH:-/usr/lib:/lib}"
			: ${ARCHFILE="ruby.imp"}
                        TRY_LINK='$(CC) -oconftest $(INCFLAGS) -I$(hdrdir) $(CPPFLAGS)'
                        TRY_LINK="$TRY_LINK"' $(CFLAGS) $(src) $(LIBPATH) $(LDFLAGS) $(LOCAL_LIBS) $(LIBS)'
			: ${LIBPATHENV=LIBPATH}
			: ${PRELOADENV=LDR_PRELOAD}
			rb_cv_dlopen=yes],
	[nto-qnx*], [	DLDFLAGS="$DLDFLAGS -L/lib -L/usr/lib -L/usr/local/lib"
			: ${LDSHARED='$(LD) -Bshareable -x'}
			LDFLAGS="$LDFLAGS -L/lib -L/usr/lib -L/usr/local/lib"
			rb_cv_dlopen=yes],
	[cygwin*|msys*|mingw*], [
			: ${LDSHARED='$(CC) -shared'}
			XLDFLAGS="$XLDFLAGS -Wl,--stack,0x00200000,--enable-auto-import"
			DLDFLAGS="${DLDFLAGS} -Wl,--enable-auto-image-base,--enable-auto-import"
			: ${LIBPATHENV=PATH}
			: ${PRELOADENV=""}
			rb_cv_dlopen=yes],
	[hiuxmpp], [	: ${LDSHARED='$(LD) -r'}],
	[atheos*], [	: ${LDSHARED='$(CC) -shared'}
			rb_cv_dlopen=yes],
	[wasi*], [	: ${LDSHARED='$(LD) -shared -Xlinker --export-dynamic'}],
	[	: ${LDSHARED='$(LD)'}])
    AC_MSG_RESULT($rb_cv_dlopen)
}

AS_IF([test "$rb_cv_dlopen" = yes], [
    AS_CASE(["$target_os"],
    [darwin*], [
        AC_SUBST(ADDITIONAL_DLDFLAGS, "")
	for flag in \
	  "-multiply_defined suppress" \
	  "-undefined dynamic_lookup" \
	  ; do
            test "x${linker_flag}" = x || flag="${linker_flag}`echo ${flag} | tr ' ' ,`"
            RUBY_TRY_LDFLAGS([$flag], [], [flag=])
            AS_IF([test x"$flag" = x], [continue])

            AC_MSG_CHECKING([whether $flag is accepted for bundle])
            : > conftest.c
            AS_IF([${LDSHARED%%'$(CC)'*}$CC${LDSHARED@%:@*'$(CC)'} -o conftest.bundle $flag conftest.c >/dev/null 2>conftest.err &&
                test ! -s conftest.err], [
                AC_MSG_RESULT([yes])
                RUBY_APPEND_OPTIONS(DLDFLAGS, [$flag])
            ], [
                AC_MSG_RESULT([no])
                RUBY_APPEND_OPTIONS(ADDITIONAL_DLDFLAGS, [$flag])
            ])
            rm -fr conftest.*
	done
    ])
])

AS_IF([test "${LDSHAREDXX}" = ""], [
    AS_CASE(["${LDSHARED}"],
	[*'$(CC)'*], [
	    LDSHAREDXX=`echo "${LDSHARED}" | sed 's/\$(CC)/$(CXX)/'`
	    ],
	[*'${CC}'*], [
	    LDSHAREDXX=`echo "${LDSHARED}" | sed 's/\${CC}/${CXX}/'`
	    ],
	[*$CC*], [
	    LDSHAREDXX=`echo "${LDSHARED}" | sed "s|$CC|$CXX|"`
	    ],
	[ld" "*], [
	    ])
])

AC_SUBST(LINK_SO)
AC_SUBST(LIBPATHFLAG)
AC_SUBST(RPATHFLAG)
AC_SUBST(LIBPATHENV, "${LIBPATHENV-LD_LIBRARY_PATH}")
AC_SUBST(PRELOADENV, "${PRELOADENV-LD_PRELOAD}")
AC_SUBST(TRY_LINK)

AS_CASE(["$target_os"],
[freebsd*], [
    AC_CHECK_LIB([procstat], [procstat_open_sysctl])
    AS_IF([test "x$ac_cv_lib_procstat_procstat_open_sysctl" = xyes], [
	AC_CHECK_FUNCS(procstat_getvmmap)
    ])
    ])
AS_CASE(["$target_cpu-$target_os"],
[*-darwin*], [
    AC_CHECK_HEADERS([libproc.h])
    AC_CHECK_HEADERS([execinfo.h])
    AS_IF([test "x$ac_cv_header_execinfo_h" = xyes], [
	AC_CHECK_LIB([execinfo], [backtrace])
	AC_CHECK_HEADERS([libunwind.h])

    AC_CHECK_HEADERS([mach/task.h mach/mach_init.h mach/mach_port.h])
    AS_IF([ test \
        "x${ac_cv_header_mach_task_h}" = xyes -a \
        "x${ac_cv_header_mach_mach_init_h}" = xyes -a \
        "x${ac_cv_header_mach_mach_port_h}" = xyes \
    ], [
        AC_DEFINE([HAVE_MACH_TASK_EXCEPTION_PORTS], [1])
    ])
    ])],
[*-freebsd*|x86_64-netbsd*], [
    AC_CHECK_HEADERS([execinfo.h])
    AS_IF([test "x$ac_cv_header_execinfo_h" = xyes], [
	AC_CHECK_LIB([execinfo], [backtrace])
	AC_CHECK_LIB([unwind], [unw_backtrace])
    ])])
AC_CHECK_FUNCS(backtrace)

AS_IF([test "x$ac_cv_func_backtrace" = xyes], [
  AC_CACHE_CHECK(for broken backtrace, rb_cv_broken_backtrace,
    [AC_RUN_IFELSE([AC_LANG_SOURCE([[
#include <unistd.h>
#include <stdio.h>
#include <stdlib.h>
#include <stdint.h>
#include <string.h>
#include <signal.h>
#include <execinfo.h>

]`grep '^@%:@ *define  *RUBY_SIGALTSTACK_SIZE' ${srcdir}/signal.c`[
#define TRACE_SIZE 256

void sigsegv(int signum, siginfo_t *info, void *ctx){
    void *trace[TRACE_SIZE];
    int n = backtrace(trace, TRACE_SIZE);
    if (n > 0) {
	/*fprintf(stdout, "backtrace:%d\n",n);*/
    } else {
	_exit(EXIT_FAILURE);
    }
    _exit(EXIT_SUCCESS);
}
int
main(void)
{
    volatile int *a = NULL;
    stack_t ss;
    struct sigaction sa;

    ss.ss_sp = malloc(RUBY_SIGALTSTACK_SIZE);
    if (ss.ss_sp == NULL) {
	fprintf(stderr, "cannot allocate memory for sigaltstack\n");
	return EXIT_FAILURE;
    }
    ss.ss_size = RUBY_SIGALTSTACK_SIZE;
    ss.ss_flags = 0;
    if (sigaltstack(&ss, NULL) == -1) {
	fprintf(stderr, "sigaltstack failed\n");
	return EXIT_FAILURE;
    }
    memset(&sa, 0, sizeof(struct sigaction));
    sigemptyset(&sa.sa_mask);
    sa.sa_sigaction = sigsegv;
    sa.sa_flags |= SA_SIGINFO;
    sa.sa_flags |= SA_ONSTACK;
    sigaction(SIGSEGV, &sa, NULL);
    a[0] = 1;
    return EXIT_SUCCESS;
}
]])],
	rb_cv_broken_backtrace=no,
	rb_cv_broken_backtrace=yes,
	rb_cv_broken_backtrace=no)])
  AS_IF([test "$rb_cv_broken_backtrace" = yes], [
    AC_DEFINE(BROKEN_BACKTRACE, 1)
  ])
])

AC_ARG_WITH(valgrind,
        AS_HELP_STRING([--without-valgrind],[disable valgrind memcheck support]),
        [], with_valgrind=yes)
AS_IF([test x$with_valgrind != xno],
        [AC_CHECK_HEADERS(valgrind/memcheck.h)])

: "dlext & soext" && {
  AS_CASE(["$target_os"],
    [darwin*], [
	SOEXT=dylib
	DLEXT=bundle],
    [cygwin*|msys*|mingw*|*djgpp*], [
	LOAD_RELATIVE=1
	SOEXT=dll
	DLEXT=so],
    [
	DLEXT=so])
: ${SOEXT="${DLEXT}"}
AC_SUBST(SOEXT)
}

AS_IF([test "$rb_cv_dlopen:$load_relative" = yes:yes], [
    AS_IF([test "$ac_cv_func_dladdr" = yes], [
	LOAD_RELATIVE=1
    ])
])
AS_IF([test x"$LOAD_RELATIVE" = x1], [
    load_relative=yes
], [
    unset load_relative
])

len=2 # .rb
n=`expr "$DLEXT"  : '.*'`; test "$n" -gt "$len" && len=$n
AC_DEFINE_UNQUOTED(DLEXT_MAXLEN, `expr $len + 1`)
test ".$DLEXT"  = "." || AC_DEFINE_UNQUOTED(DLEXT,  ".$DLEXT")
AC_SUBST(DLEXT)

: "strip" && {
    AC_MSG_CHECKING([for $STRIP flags])
    AC_LINK_IFELSE([AC_LANG_PROGRAM], [AS_IF(
        ["${STRIP}" -A -n conftest$ac_exeext 2>/dev/null], [
            AC_MSG_RESULT([-A -n])
            STRIP="${STRIP} -A -n"
        ],
        ["${STRIP}" -S -x conftest$ac_exeext 2>/dev/null], [
            AC_MSG_RESULT([-S -x])
            STRIP="${STRIP} -S -x"
        ], [
            AC_MSG_RESULT([none needed])
        ])
    ])
}

AC_ARG_WITH(ext,
            AS_HELP_STRING([--with-ext=EXTS],
                           [pass to --with-ext option of extmk.rb]))
AC_ARG_WITH(out-ext,
            AS_HELP_STRING([--with-out-ext=EXTS],
                           [pass to --without-ext option of extmk.rb]))
AC_ARG_WITH(setup,
	    AS_HELP_STRING([--with-setup=SETUP], [use extension libraries setup]),
	    [setup=$withval])
AS_IF([test -n "$setup"], [
    AS_IF([! test -f "ext/$setup" -o -f "$srcdir/ext/$setup"], [
	AC_MSG_ERROR(Setup file $setup not found under ext or $srcdir/ext)
    ])
], [test -f "$srcdir/ext/Setup.$target_os"], [
    setup="Setup.$target_os"
], [
    setup=
    for file in "$srcdir"/ext/Setup.*; do
	AS_CASE(["$file"], [*~|*.bak|*.orig|*.rej|*.tmp], [continue])
	setup=`basename "$file"`
	AS_CASE(["$target_os"], [`expr "$setup" : 'Setup.\(.*\)'`*], [break])
	platform=`sed '/^option  *platform  */!d;s///;s/|/*|/g;q' "$file"`
	AS_IF([test "x$platform" != x], [
	    eval "AS_CASE([\"\$target_os\"], [$platform*], [break])"
	])
	setup=
    done
    : ${setup:=Setup}
])
AC_SUBST(setup)

rubylibprefix='${libdir}/${RUBY_BASE_NAME}'
AC_ARG_WITH(rubylibprefix,
	    AS_HELP_STRING([--with-rubylibprefix=DIR], [prefix for ruby libraries [[LIBDIR/RUBY_BASE_NAME]]]),
	    [AS_IF([test "x$withval" = xno], [
		AC_MSG_ERROR([No ruby, No libprefix])
	    ])
	    rubylibprefix="$withval"])
AC_SUBST(rubylibprefix)

AS_IF([test x"${exec_prefix}" != xNONE], [
    RUBY_EXEC_PREFIX="$exec_prefix"
], [test x"$prefix" != xNONE], [
    RUBY_EXEC_PREFIX="$prefix"
], [
    RUBY_EXEC_PREFIX=$ac_default_prefix
])
pat=`echo "${RUBY_EXEC_PREFIX}" | tr -c '\012' .`'\(.*\)'
for var in bindir includedir libdir rubylibprefix; do
    eval val='"$'$var'"'
    AS_CASE(["$val"], ["${RUBY_EXEC_PREFIX}"*], [val='${exec_prefix}'"`expr \"$val\" : \"$pat\"`"])
    eval $var='"$val"'
done

BTESTRUBY='$(MINIRUBY)'
AS_IF([test x"$cross_compiling" = xyes], [
  test x"$MINIRUBY" = x && MINIRUBY="${RUBY-$BASERUBY} -I`$CHDIR .; pwd` "-r'$(arch)-fake'
  XRUBY_LIBDIR=`${RUBY-$BASERUBY} -rrbconfig -e ['puts RbConfig::CONFIG["libdir"]']`
  XRUBY_RUBYLIBDIR=`${RUBY-$BASERUBY} -rrbconfig -e ['puts RbConfig::CONFIG["rubylibdir"]']`
  XRUBY_RUBYHDRDIR=`${RUBY-$BASERUBY} -rrbconfig -e ['puts RbConfig::CONFIG["rubyhdrdir"]']`
  AC_SUBST(XRUBY_LIBDIR)
  AC_SUBST(XRUBY_RUBYLIBDIR)
  AC_SUBST(XRUBY_RUBYHDRDIR)
  PREP='$(arch)-fake.rb'
  AS_CASE(["$enable_shared:$EXTSTATIC:$target_os"], [no::darwin*], [
    # darwin target requires miniruby for linking ext bundles
    PREP="$PREP"' miniruby$(EXEEXT)'
  ])
  RUNRUBY_COMMAND='$(MINIRUBY) -I`cd $(srcdir)/lib; pwd`'
  RUNRUBY='$(RUNRUBY_COMMAND)'
  XRUBY='$(MINIRUBY)'
  TEST_RUNNABLE=no
  CROSS_COMPILING=yes
  AC_DEFINE(CROSS_COMPILING, 1)
], [
  MINIRUBY='./miniruby$(EXEEXT) -I$(srcdir)/lib -I.'
  MINIRUBY="$MINIRUBY"' -I$(EXTOUT)/common'
  PREP='miniruby$(EXEEXT)'
  RUNRUBY_COMMAND='$(MINIRUBY) $(tooldir)/runruby.rb --extout=$(EXTOUT) $(RUNRUBYOPT)'
  RUNRUBY='$(RUNRUBY_COMMAND) --'
  XRUBY='$(RUNRUBY)'
  TEST_RUNNABLE=yes
  CROSS_COMPILING=no
])
AC_SUBST(TEST_RUNNABLE)
AC_SUBST(CROSS_COMPILING)
AC_SUBST(MINIRUBY)
AC_SUBST(BTESTRUBY)
AC_SUBST(PREP)
AC_SUBST(RUNRUBY_COMMAND)
AC_SUBST(RUNRUBY)
AC_SUBST(XRUBY)
AC_SUBST(EXTOUT, [${EXTOUT=.ext}])

FIRSTMAKEFILE=""
LIBRUBY_A='lib$(RUBY_SO_NAME)-static.a'
LIBRUBY='$(LIBRUBY_A)'
LIBRUBYARG_STATIC='-l$(RUBY_SO_NAME)-static'
LIBRUBYARG='$(LIBRUBYARG_STATIC)'
SOLIBS='$(MAINLIBS)'

AS_CASE(["$target_os"],
  [cygwin*|msys*|mingw*|haiku*|darwin*], [
    : ${DLDLIBS=""}
    ],
  [
    DLDLIBS="${DLDLIBS:+$DLDLIBS }-lc"
    ])

AC_ARG_ENABLE(multiarch,
	      AS_HELP_STRING([--enable-multiarch], [enable multiarch compatible directories]),
	      [multiarch=], [unset multiarch])
AS_IF([test ${multiarch+set}], [
   AC_DEFINE(ENABLE_MULTIARCH)
])

archlibdir='${libdir}/${arch}'
sitearchlibdir='${libdir}/${sitearch}'
archincludedir='${includedir}/${arch}'
sitearchincludedir='${includedir}/${sitearch}'

AC_ARG_WITH(soname,
	AS_HELP_STRING([--with-soname=SONAME], [base name of shared library]),
	[RUBY_SO_NAME=$withval],
	[
	    AS_CASE(["$target_os"],
	    [darwin*], [
	        RUBY_SO_NAME='$(RUBY_BASE_NAME).$(RUBY_API_VERSION)'
	    ],
	    [cygwin*], [
	        RUBY_SO_NAME='$(RUBY_BASE_NAME)$(MAJOR)$(MINOR)0'
	    ],
	    [mingw*], [
		RUBY_SO_NAME="${rb_cv_msvcrt}"'-$(RUBY_BASE_NAME)$(MAJOR)$(MINOR)0'
		AS_IF([test x"${target_cpu}" != xi386], [
		    RUBY_SO_NAME="${target_cpu}-${RUBY_SO_NAME}"
		])
	    ],
	    [RUBY_SO_NAME='$(RUBY_BASE_NAME)'])
	])

LIBRUBY_LDSHARED=${DLDSHARED=${LDSHARED}}
LIBRUBY_DLDFLAGS=$DLDFLAGS
LIBRUBY_SO='lib$(RUBY_SO_NAME).$(SOEXT).$(RUBY_PROGRAM_VERSION)'
LIBRUBY_SONAME='lib$(RUBY_SO_NAME).$(SOEXT).$(RUBY_API_VERSION)'
LIBRUBY_ALIASES='lib$(RUBY_SO_NAME).$(SOEXT)'
ENABLE_SHARED=no

AC_ARG_ENABLE(shared,
       AS_HELP_STRING([--enable-shared], [build a shared library for Ruby]),
       [enable_shared=$enableval])
libprefix=${multiarch+'$(archlibdir)'}${multiarch-'$(libdir)'}
LIBRUBY_RELATIVE=${load_relative-no}
AS_CASE("$enable_shared", [yes], [
  LIBRUBY='$(LIBRUBY_SO)'
  LIBRUBYARG_SHARED='-l$(RUBY_SO_NAME)'
  LIBRUBYARG='$(LIBRUBYARG_SHARED)'
  LIBRUBY_RELATIVE=no
  test -z "$CCDLFLAGS" || CFLAGS="$CFLAGS $CCDLFLAGS"
  ENABLE_SHARED=yes

  # libdir can be overridden in config.site file (on OpenSUSE at least).
  libdir_basename=lib
  AS_IF([test "$bindir" = '${exec_prefix}/bin'], [
    AS_CASE(["$libdir"], ['${exec_prefix}/'*], [libdir_basename=`basename "$libdir"`])
  ])
  AC_DEFINE_UNQUOTED(LIBDIR_BASENAME, ["${libdir_basename}"])
  libdir_basename="${libdir_basename}"${multiarch+'/${arch}'}

  # Debian bullseye reportedly has its ld(1) patched, which breaks
  # --enable-shared --with-jemalloc combination.  We might have to deal with
  # the ld(1) change sooner or later, but in the meantime let us force it
  # the old way.
  #
  # See https://github.com/ruby/ruby/pull/4627
  RUBY_TRY_LDFLAGS([${linker_flag}--no-as-needed], [no_as_needed=yes], [no_as_needed=no])
  AS_IF([test "$no_as_needed" = yes], [
      RUBY_APPEND_OPTIONS(LDFLAGS, [${linker_flag}--no-as-needed])
  ])

  AS_CASE(["$target_os"],
    [freebsd*|dragonfly*], [],
    [
     AS_IF([test "$GCC" = yes], [
       RUBY_TRY_LDFLAGS([${linker_flag}--no-undefined], [no_undefined=yes], [no_undefined=no])
       AS_IF([test "no_undefined" = yes], [
	  RUBY_APPEND_OPTION(EXTLDFLAGS, [${linker_flag}--no-undefined])
       ])
     ])
    ])

  AS_CASE(["$target_os"],
    [sunos4*], [
	LIBRUBY_ALIASES='$(LIBRUBY_SONAME) lib$(RUBY_SO_NAME).$(SOEXT)'
	],
    [linux* | gnu* | k*bsd*-gnu | atheos* | kopensolaris*-gnu | haiku*], [
	RUBY_APPEND_OPTIONS(LIBRUBY_DLDFLAGS, ['-Wl,-soname,$(LIBRUBY_SONAME)' "$LDFLAGS_OPTDIR"])
	LIBRUBY_ALIASES='$(LIBRUBY_SONAME) lib$(RUBY_SO_NAME).$(SOEXT)'
	AS_IF([test "$load_relative" = yes], [
	    libprefix="'\$\${ORIGIN}/../${multiarch+../../}${libdir_basename}'"
	    LIBRUBY_RPATHFLAGS="-Wl,-rpath,${libprefix}"
	    LIBRUBY_RELATIVE=yes
	])
	],
    [freebsd*|dragonfly*], [
	LIBRUBY_SO='lib$(RUBY_SO_NAME).$(SOEXT).$(MAJOR)$(MINOR)'
	LIBRUBY_SONAME='$(LIBRUBY_SO)'
	AS_IF([test "$rb_cv_binary_elf" != "yes" ], [
	    LIBRUBY_SO="$LIBRUBY_SO.\$(TEENY)"
	    LIBRUBY_ALIASES=''
	], [test "$load_relative" = yes], [
	    libprefix="'\$\$ORIGIN/../${multiarch+../../}${libdir_basename}'"
	    LIBRUBY_RPATHFLAGS="-Wl,-rpath,${libprefix}"
	    LIBRUBY_RELATIVE=yes
	])
	],
    [netbsd*], [
	LIBRUBY_SONAME='lib$(RUBY_SO_NAME).$(SOEXT).$(MAJOR)$(MINOR)'
	LIBRUBY_SO="${LIBRUBY_SONAME}"'.$(TEENY)'
	RUBY_APPEND_OPTIONS(LIBRUBY_DLDFLAGS, ['-Wl,-soname,$(LIBRUBY_SONAME)' "$LDFLAGS_OPTDIR"])
	AS_IF([test "$rb_cv_binary_elf" = yes], [ # ELF platforms
	   LIBRUBY_ALIASES='$(LIBRUBY_SONAME) lib$(RUBY_SO_NAME).$(SOEXT)'
	], [	# a.out platforms
	   LIBRUBY_ALIASES=""
	])
	],
    [openbsd*|mirbsd*], [
	LIBRUBY_SO='lib$(RUBY_SO_NAME).$(SOEXT).$(MAJOR).'`expr ${MINOR} \* 10 + ${TEENY}`
	],
    [solaris*], [
	LIBRUBY_SO='lib$(RUBY_SO_NAME).$(SOEXT).$(MAJOR)'
	LIBRUBY_SONAME='lib$(RUBY_SO_NAME).$(SOEXT).$(RUBY_PROGRAM_VERSION)'
	LIBRUBY_ALIASES='$(LIBRUBY_SONAME) lib$(RUBY_SO_NAME).$(SOEXT)'
	RUBY_APPEND_OPTIONS(LIBRUBY_DLDFLAGS, ["${linker_flag}-h${linker_flag:+,}"'$(@F)'])
	AS_IF([test "$load_relative" = yes], [
	    libprefix="'\$\$ORIGIN/../${multiarch+../../}${libdir_basename}'"
	    LIBRUBY_RPATHFLAGS="-R${libprefix}"
	    LIBRUBY_RELATIVE=yes
	], [
	    LIBRUBY_RPATHFLAGS='-R${libdir}'
	])
	],
    [aix*], [
	RUBY_APPEND_OPTIONS(LIBRUBY_DLDFLAGS, ["${linker_flag}-bnoentry" "$XLDFLAGS" "$LDFLAGS_OPTDIR"])
	LIBRUBYARG_SHARED='-L${libdir} -l${RUBY_SO_NAME}'
	LIBS="$LIBS -lm -lc"
	],
    [darwin*], [
	LIBRUBY_SO='lib$(RUBY_SO_NAME).$(SOEXT)'
	LIBRUBY_SONAME='$(LIBRUBY_SO)'
	LIBRUBY_ALIASES='lib$(RUBY_INSTALL_NAME).$(SOEXT)'
	AS_IF([test "$load_relative" = yes], [
	    libprefix="@executable_path/../${multiarch+../../}${libdir_basename}"
	    LIBRUBY_RELATIVE=yes
	])
	LIBRUBY_DLDFLAGS="$LIBRUBY_DLDFLAGS -install_name ${libprefix}"'/$(LIBRUBY_SONAME)'
	LIBRUBY_DLDFLAGS="$LIBRUBY_DLDFLAGS "'-compatibility_version $(RUBY_API_VERSION)'
	LIBRUBY_DLDFLAGS="$LIBRUBY_DLDFLAGS "'-current_version $(RUBY_PROGRAM_VERSION)'
	AS_IF([test "$visibility_option" = ld], [
	    LIBRUBY_DLDFLAGS="$LIBRUBY_DLDFLAGS "'-Wl,-unexported_symbol,_Init_*'
	    LIBRUBY_DLDFLAGS="$LIBRUBY_DLDFLAGS "'-Wl,-unexported_symbol,_ruby_static_id_*'
	    LIBRUBY_DLDFLAGS="$LIBRUBY_DLDFLAGS "'-Wl,-unexported_symbol,*_threadptr_*'
	])
	LIBRUBY_DLDFLAGS="$LIBRUBY_DLDFLAGS "' $(XLDFLAGS)'
	],
    [interix*], [
	LIBRUBYARG_SHARED='-L. -L${libdir} -l$(RUBY_SO_NAME)'
	],
    [cygwin*|msys*|mingw*|mswin*], [
	LIBRUBY_RELATIVE=yes
	])
], [
  LIBRUBYARG_SHARED=

  # enable PIE if possible
  AC_ARG_ENABLE(pie,
          AS_HELP_STRING([--disable-pie], [disable PIE feature]),
          [pie=$enableval], [pie=])
  AS_IF([test "$GCC" = yes -a -z "$EXTSTATIC" -a "x$pie" != xno], [
    RUBY_TRY_CFLAGS(-fPIE, [pie=yes], [pie=no])
    AS_IF([test "$pie" = yes], [
      # Use -fPIE when testing -pie.  RUBY_TRY_LDFLAGS sets
      # $save_CFLAGS internally, so set other name here.
      save_CFLAGS_before_pie="$CFLAGS"
      CFLAGS="$CFLAGS -fPIE"

      # gcc need -pie but clang need -Wl,-pie.
      for pie in -pie -Wl,-pie; do
	RUBY_TRY_LDFLAGS([$pie], [], [pie=])
	AS_IF([test "x$pie" != x], [
	  RUBY_APPEND_OPTION(XCFLAGS, -fPIE)
	  RUBY_APPEND_OPTION(XLDFLAGS, $pie)
	  break
	])
      done
      CFLAGS="$save_CFLAGS_before_pie"
    ])
  ])
])
AS_IF([test "$enable_rpath" = yes], [
    test -z "$LIBRUBY_RPATHFLAGS" || LIBRUBY_RPATHFLAGS="$LIBRUBY_RPATHFLAGS "
    rpathflag="${RPATHFLAG}"
    AS_CASE(["${cross_compiling}${load_relative}"], [*yes*], [], [rpathflag="$RPATHFLAG$LIBPATHFLAG"])
    rpathflag=`IFS="$PATH_SEPARATOR"
        echo x "$rpathflag" |
        sed "s/^x *//;s${IFS}"'%1\\$-s'"${IFS}${libprefix}${IFS}g;s${IFS}%s${IFS}${libprefix}${IFS}g"
    `
    LIBRUBY_RPATHFLAGS="$LIBRUBY_RPATHFLAGS${rpathflag}"
    LIBRUBYARG_SHARED="$LIBRUBY_RPATHFLAGS $LIBRUBYARG_SHARED"
    LIBRUBYARG_STATIC="$LIBRUBY_RPATHFLAGS $LIBRUBYARG_STATIC"
])
AC_SUBST(LIBRUBY_RELATIVE)

LDFLAGS="-L. $LDFLAGS"
AC_SUBST(ARCHFILE)

AS_IF([test "$EXEEXT" = .exe], [
    EXECUTABLE_EXTS='".exe",".com",".cmd",".bat"'
    AC_DEFINE_UNQUOTED(EXECUTABLE_EXTS, $EXECUTABLE_EXTS)
    EXECUTABLE_EXTS=`echo $EXECUTABLE_EXTS | tr -d '"' | tr , ' '`
    AC_SUBST(EXECUTABLE_EXTS)
])

AS_CASE("$cross_compiling:${LIBPATHENV}", [yes:* | no:], [], [
    AC_MSG_CHECKING(whether wrapper for $LIBPATHENV is needed)
    AS_IF([env ${LIBPATHENV}=/lib /bin/sh -c ': ${'${LIBPATHENV}'?}' 2>/dev/null],
	[AC_MSG_RESULT(no)],
	[AC_SUBST(XRUBY_LIBPATHENV_WRAPPER, 'exe/$(PROGRAM)')
	AC_MSG_RESULT(yes)]
    )
])

AC_ARG_ENABLE(dtrace,
        AS_HELP_STRING([--enable-dtrace],
        [enable DTrace for tracing inside ruby. enabled by default on systems having dtrace]),
        [enable_dtrace=$enableval], [enable_dtrace=auto])

LIBRUBY_A_OBJS='$(OBJS)'
DTRACE_REBUILD=
AS_CASE(["${enable_dtrace}"],
[yes|auto], [
    RUBY_DTRACE_AVAILABLE()
], [
    rb_cv_dtrace_available=no
])
AS_CASE(["$target_os"],[freebsd*],[
         rb_cv_dtrace_available=no
	 ])
AS_IF([test "${enable_dtrace}" = yes], [dnl
    AS_IF([test -z "$DTRACE"], [dnl
	AC_MSG_ERROR([dtrace(1) is missing])
    ], [test "$cross_compiling" = yes], [dnl
	AC_MSG_ERROR([--enable-dtrace, however, cross compiling])
    ], [test "${rb_cv_dtrace_available}" = "no"], [dnl
       AC_MSG_ERROR([--enable-dtrace, however, USDT is not available])
    ])
])
AS_CASE([$rb_cv_dtrace_available],
[yes*], [dnl
    RUBY_DTRACE_POSTPROCESS()
    AS_IF([test "$rb_cv_prog_dtrace_g" != no], [dnl
	DTRACE_OBJ='probes.$(OBJEXT)'
    ])
    AS_IF([test "$rb_cv_prog_dtrace_g" = rebuild], [dnl
	DTRACE_REBUILD=yes
	LIBRUBY_A_OBJS='$(DTRACE_GLOMMED_OBJ)'
    ])
    AS_CASE("${target_os}", [freebsd*], [dnl
        # FreeBSD's dtrace requires libelf
        LIBS="-lelf $LIBS"
    ])
    DTRACE_EXT=d
], [dnl
    enable_dtrace=no
    DTRACE_EXT=dmyh
])
AC_SUBST(DTRACE_EXT)
AC_SUBST(DTRACE_OBJ)
AC_SUBST(DTRACE_REBUILD)
AC_SUBST(DTRACE_OPT)
AC_SUBST(LIBRUBY_A_OBJS)

AC_ARG_ENABLE(gcov,
       AS_HELP_STRING([--enable-gcov], [enable coverage measurement by gcov]),
       [gcov=yes])
AS_IF([test x"$gcov" = xyes], [
    CFLAGS="$CFLAGS -coverage"
    LDFLAGS="$LDFLAGS -coverage"
])

RUBY_SETJMP_TYPE
<<<<<<< HEAD

MMTK_RUBY
=======
RUBY_SHARED_GC
>>>>>>> 813e1255
}

[begin]_group "installation section" && {
dnl build rdoc index if requested
RDOCTARGET=""
CAPITARGET=""
AC_ARG_ENABLE(install-doc,
       AS_HELP_STRING([--disable-install-doc], [do not install either rdoc indexes or C API documents during install]),
       [install_doc=$enableval], [install_doc=yes])
AC_ARG_WITH(rdoc,
      AS_HELP_STRING([--with-rdoc=ri,html], [comma/space separated list of RDoc formats to install]),
      [install_rdoc=`echo ,$withval, | sed 'y/,/ /;s/ ri / rdoc /;s/^ *//;s/ *$//'`], [
AC_ARG_ENABLE(install-rdoc,
      AS_HELP_STRING([--disable-install-rdoc], [do not install rdoc indexes during install]),
      [install_rdoc=$enableval], [install_rdoc=yes])
])
AC_ARG_ENABLE(install-capi,
      AS_HELP_STRING([--disable-install-capi], [do not install C API documents during install]),
      [install_capi=$enableval], [install_capi=no])

AS_IF([test "$install_doc" != no], [
    AS_CASE(["$install_rdoc"],
    [yes], [
	RDOCTARGET="rdoc"
    ],
    [all], [
	RDOCTARGET="rdoc html"
    ],
    [no|''], [
	RDOCTARGET="nodoc"
    ],
    [
	RDOCTARGET="$install_rdoc"
    ])
    AS_IF([test "$install_capi" != no -a -n "$DOXYGEN"], [
	CAPITARGET="capi"
    ], [
	CAPITARGET="nodoc"
    ])
], [
    RDOCTARGET="nodoc"
    CAPITARGET="nodoc"
])

AC_SUBST(RDOCTARGET)
AC_SUBST(CAPITARGET)

AS_CASE(["$RDOCTARGET:$CAPITARGET"],[nodoc:nodoc],[INSTALLDOC=nodoc],[INSTALLDOC=all])
AC_SUBST(INSTALLDOC)

AC_ARG_ENABLE(install-static-library,
	AS_HELP_STRING([--disable-install-static-library], [do not install static ruby library]),
	[INSTALL_STATIC_LIBRARY=$enableval
         AS_IF([test x"$enable_shared" = xno -a x"$INSTALL_STATIC_LIBRARY" = xno],
                 [AC_MSG_ERROR([must install either static or shared library])],
                 [])],
	AS_IF([test x"$enable_shared" = xyes],
	    [INSTALL_STATIC_LIBRARY=no],
	    [INSTALL_STATIC_LIBRARY=yes]))
AC_SUBST(INSTALL_STATIC_LIBRARY)
}

[begin]_group "JIT section" && {
AC_CHECK_PROG(RUSTC, [rustc], [rustc], [no]) dnl no ac_tool_prefix

dnl check if rustc is recent enough to build YJIT (rustc >= 1.58.0)
YJIT_RUSTC_OK=no
AS_IF([test "$RUSTC" != "no"],
    AC_MSG_CHECKING([whether ${RUSTC} works for YJIT])
    YJIT_TARGET_ARCH=
    AS_CASE(["$target_cpu"],
        [arm64|aarch64], [YJIT_TARGET_ARCH=aarch64],
        [x86_64], [YJIT_TARGET_ARCH=x86_64],
    )
    dnl Fails in case rustc target doesn't match ruby target.
    dnl Can happen on Rosetta, for example.
    AS_IF([echo "#[cfg(target_arch = \"$YJIT_TARGET_ARCH\")] fn main() { let x = 1; format!(\"{x}\"); }" |
            $RUSTC - --emit asm=/dev/null 2>/dev/null],
        [YJIT_RUSTC_OK=yes]
    )
    AC_MSG_RESULT($YJIT_RUSTC_OK)
)

dnl check if we can build YJIT on this target platform
dnl we can't easily cross-compile with rustc so we don't support that
YJIT_TARGET_OK=no
AS_IF([test "$cross_compiling" = no],
    AS_CASE(["$target_cpu-$target_os"],
        [*android*], [
            YJIT_TARGET_OK=no
        ],
        [arm64-darwin*|aarch64-darwin*|x86_64-darwin*], [
            YJIT_TARGET_OK=yes
        ],
        [arm64-*linux*|aarch64-*linux*|x86_64-*linux*], [
            YJIT_TARGET_OK=yes
        ],
        [arm64-*bsd*|aarch64-*bsd*|x86_64-*bsd*], [
            YJIT_TARGET_OK=yes
        ]
    )
)

dnl build YJIT in release mode if rustc >= 1.58.0 is present and we are on a supported platform
AC_ARG_ENABLE(yjit,
    AS_HELP_STRING([--enable-yjit],
    [enable in-process JIT compiler that requires Rust build tools. enabled by default on supported platforms if rustc 1.58.0+ is available]),
    [YJIT_SUPPORT=$enableval],
    [AS_CASE(["$YJIT_TARGET_OK:$YJIT_RUSTC_OK"],
        [yes:yes], [
            YJIT_SUPPORT=yes
        ],
        [YJIT_SUPPORT=no]
    )]
)

CARGO=
CARGO_BUILD_ARGS=
YJIT_LIBS=
AS_CASE(["${YJIT_SUPPORT}"],
[yes|dev|stats|dev_nodebug], [
    AS_IF([test x"$RUSTC" = "xno"],
        AC_MSG_ERROR([rustc is required. Installation instructions available at https://www.rust-lang.org/tools/install])
    )

    AS_CASE(["${YJIT_SUPPORT}"],
    [yes], [
	rb_rust_target_subdir=release
    ],
    [dev], [
	rb_rust_target_subdir=debug
	CARGO_BUILD_ARGS='--features stats,disasm'
	AC_DEFINE(RUBY_DEBUG, 1)
    ],
    [dev_nodebug], [
	rb_rust_target_subdir=dev_nodebug
	CARGO_BUILD_ARGS='--profile dev_nodebug --features stats,disasm'
	AC_DEFINE(YJIT_STATS, 1)
    ],
    [stats], [
	rb_rust_target_subdir=stats
	CARGO_BUILD_ARGS='--profile stats --features stats'
	AC_DEFINE(YJIT_STATS, 1)
    ])

    AS_IF([test -n "${CARGO_BUILD_ARGS}"], [
             AC_CHECK_TOOL(CARGO, [cargo], [no])
             AS_IF([test x"$CARGO" = "xno"],
                AC_MSG_ERROR([cargo is required. Installation instructions available at https://www.rust-lang.org/tools/install])
             ]))

    YJIT_LIBS="yjit/target/${rb_rust_target_subdir}/libyjit.a"
    AS_CASE(["$target_os"],[openbsd*],[
        # Link libc++abi (which requires libpthread) for _Unwind_* functions needed by yjit
        LDFLAGS="$LDFLAGS -lpthread -lc++abi"
    ])
    YJIT_OBJ='yjit.$(OBJEXT)'
    AS_IF([test x"$YJIT_SUPPORT" != "xyes" ], [
        AC_DEFINE_UNQUOTED(YJIT_SUPPORT, [$YJIT_SUPPORT])
    ])
    AC_DEFINE(USE_YJIT, 1)
], [
    AC_DEFINE(USE_YJIT, 0)
])

dnl These variables end up in ::RbConfig::CONFIG
AC_SUBST(YJIT_SUPPORT)dnl what flavor of YJIT the Ruby build includes
AC_SUBST(RUSTC)dnl Rust compiler command
AC_SUBST(CARGO)dnl Cargo command for Rust builds
AC_SUBST(CARGO_BUILD_ARGS)dnl for selecting Rust build profiles
AC_SUBST(YJIT_LIBS)dnl for optionally building the Rust parts of YJIT
AC_SUBST(YJIT_OBJ)dnl for optionally building the C parts of YJIT

dnl RJIT supports only x86_64 platforms, but allows arm64/aarch64 for custom JITs.
RJIT_TARGET_OK=no
AS_IF([test "$cross_compiling" = no],
    AS_CASE(["$target_cpu-$target_os"],
        [*android*], [
            RJIT_TARGET_OK=no
        ],
        [arm64-darwin*|aarch64-darwin*|x86_64-darwin*], [
            RJIT_TARGET_OK=yes
        ],
        [arm64-*linux*|aarch64-*linux*|x86_64-*linux*], [
            RJIT_TARGET_OK=yes
        ],
        [arm64-*bsd*|aarch64-*bsd*|x86_64-*bsd*], [
            RJIT_TARGET_OK=yes
        ]
    )
)

dnl Build RJIT on supported platforms or if --enable-rjit is specified.
AC_ARG_ENABLE(rjit,
    AS_HELP_STRING([--enable-rjit],
    [enable pure-Ruby JIT compiler. enabled by default on Unix x86_64 platforms]),
    [RJIT_SUPPORT=$enableval],
    [AS_CASE(["$RJIT_TARGET_OK"],
        [yes], [RJIT_SUPPORT=yes],
        [RJIT_SUPPORT=no]
    )]
)

AS_CASE(["$RJIT_SUPPORT"],
[yes|dev], [
    AS_CASE(["$RJIT_SUPPORT"],
    [dev], [
        # Link libcapstone for --rjit-dump-disasm
        AC_CHECK_LIB([capstone], [cs_disasm])
    ])

    AC_DEFINE(USE_RJIT, 1)
], [
    AC_DEFINE(USE_RJIT, 0)
])

AC_SUBST(RJIT_SUPPORT)
}

[begin]_group "build section" && {
AC_CACHE_CHECK([for prefix of external symbols], rb_cv_symbol_prefix, [
    AC_COMPILE_IFELSE([AC_LANG_PROGRAM([[extern void conftest_external(void) {}]], [[]])],[
	rb_cv_symbol_prefix=`$NM conftest.$ac_objext |
			     sed -n ['/.*T[ 	]\([^ 	]*\)conftest_external.*/!d;s//\1/p;q']`
	],
	[rb_cv_symbol_prefix=''])
    test -n "$rb_cv_symbol_prefix" || rb_cv_symbol_prefix=NONE
])
SYMBOL_PREFIX="$rb_cv_symbol_prefix"
test "x$SYMBOL_PREFIX" = xNONE && SYMBOL_PREFIX=''

AS_IF([test x"$enable_shared" = xyes], [
    AC_CACHE_CHECK([for default symbols in empty shared library], rb_cv_symbols_in_emptylib, [
        save_CC="$CC"
        eval CC=\"`printf "%s" "${DLDSHARED}" | sed ['s/\$(CC)/${CC}/']`\"
        AC_LINK_IFELSE([AC_LANG_PROGRAM()],[
            rb_cv_symbols_in_emptylib=`$NM -Pgp conftest$ac_exeext |
                sed ["/ [A-TV-Z] .*/!d;s///;s/^${SYMBOL_PREFIX}//;/^main$/d"]`
        ])
        set dummy ${rb_cv_symbols_in_emptylib}
        shift
        rb_cv_symbols_in_emptylib="$*"
        CC="$save_CC"
    ])
])
AC_SUBST(XSYMBOLS_IN_EMPTYLIB, "${rb_cv_symbols_in_emptylib}")

DLNOBJ=dln.o
AC_ARG_ENABLE(dln,
	      AS_HELP_STRING([--disable-dln], [disable dynamic link feature]),
	      [test "$enableval" = yes || DLNOBJ=dmydln.o])
AC_SUBST(DLNOBJ)
MINIDLNOBJ=dmydln.o

AS_CASE(["$target_os"],
    [linux*], [
	],
    [netbsd*], [
	RUBY_APPEND_OPTION(CFLAGS, -pipe)
	],
    [darwin*], [
	RUBY_APPEND_OPTION(CFLAGS, -pipe)
        AC_MSG_CHECKING([whether Security framework is needed])
	AC_COMPILE_IFELSE([
	    AC_LANG_BOOL_COMPILE_TRY([
@%:@include <AvailabilityMacros.h>
enum {
    least = MAC_OS_X_VERSION_10_7, /* just fail if undefined */
    required = MAC_OS_X_VERSION_MIN_REQUIRED,
    upper /* bigger than MIN_REQUIRED, or */
@%:@ifdef MAC_OS_X_VERSION_10_10
        = MAC_OS_X_VERSION_10_10
@%:@endif
};],
	    [required >= least && required < upper])],
	    [dnl
		AC_MSG_RESULT(yes)
		RUBY_APPEND_OPTION(XLDFLAGS, [-framework Security])
		RUBY_APPEND_OPTION(LIBRUBYARG_STATIC, [-framework Security])
	    ],dnl
	    [dnl
		AC_MSG_RESULT(no)
	    ]dnl
	)
	RUBY_APPEND_OPTION(XLDFLAGS, [-framework CoreFoundation])
	RUBY_APPEND_OPTION(LIBRUBYARG_STATIC, [-framework CoreFoundation])
	],
    [osf*], [
	AS_IF([test "$GCC" != "yes" ], [
	  # compile something small: taint.c is fine for this.
	  # the main point is the '-v' flag of 'cc'.
	  AS_CASE(["`cc -v -I. -c main.c -o /tmp/main.o 2>&1`"],
	  [*/gemc_cc*], [   # we have the new DEC GEM CC
                        CFLAGS="$CFLAGS -oldc"
                        ],
          [            # we have the old MIPS CC
                        ])
	  # cleanup
	  rm -f /tmp/main.o
	  CFLAGS="$CFLAGS -std"
	])
	],
    [cygwin*|msys*|mingw*], [
	LIBRUBY_DLDFLAGS="${LIBRUBY_DLDFLAGS}"' -Wl,--out-implib=$(LIBRUBY)'
	AS_CASE(["$target_os"],
	[cygwin*], [
	    AS_IF([test x"$enable_shared" = xyes], [
		LIBRUBY_SO='cyg$(RUBY_SO_NAME)'.dll
		LIBRUBY_DLDFLAGS="${LIBRUBY_DLDFLAGS}"' $(RUBYDEF)'
	    ])
	    ],
	[mingw*], [
	    AS_IF([test x"$enable_shared" = xyes], [
		LIBRUBY_SO='$(RUBY_SO_NAME)'.dll
		LIBRUBY_DLDFLAGS="${LIBRUBY_DLDFLAGS}"' $(RUBYDEF)'
	    ])
	    EXPORT_PREFIX=' '
	    EXTDLDFLAGS='$(DEFFILE)'
	    AC_LIBOBJ([win32/win32])
	    AC_LIBOBJ([win32/file])
	    COMMON_LIBS=m
#	    COMMON_MACROS="WIN32_LEAN_AND_MEAN="
	    COMMON_HEADERS="winsock2.h windows.h"
	    PLATFORM_DIR=win32
	    ])
	LIBRUBY_ALIASES=''
	FIRSTMAKEFILE=GNUmakefile:cygwin/GNUmakefile.in
	AS_IF([test x"$enable_shared" = xyes], [
	    LIBRUBY='lib$(RUBY_SO_NAME).dll.a'
	], [
	    LIBRUBY_SO=dummy
	    LIBRUBY='lib$(RUBY_SO_NAME).a'
	    LIBRUBYARG='-l$(RUBY_SO_NAME)'
	])
	],
    [wasi*], [
        FIRSTMAKEFILE=GNUmakefile:wasm/GNUmakefile.in
        AC_LIBOBJ([wasm/missing])
        AC_LIBOBJ([wasm/runtime])
        AC_LIBOBJ([wasm/fiber])
        AC_LIBOBJ([wasm/machine])
        AC_LIBOBJ([wasm/setjmp])
        AC_LIBOBJ([wasm/machine_core])
        AC_LIBOBJ([wasm/setjmp_core])
        PLATFORM_DIR=wasm
])

MINIOBJS="$MINIDLNOBJ"

AC_ARG_ENABLE(debug-env,
       AS_HELP_STRING([--enable-debug-env], [enable RUBY_DEBUG environment variable]),
       [AC_SUBST(ENABLE_DEBUG_ENV, yes)])

AS_CASE(["$FIRSTMAKEFILE"], [*GNUmakefile:*], [gnumake=yes], [
    AC_MSG_CHECKING([if ${MAKE-make} is GNU make])
    mkdir conftest.dir
    echo "all:; @echo yes" > conftest.dir/GNUmakefile
    echo "all:; @echo no" > conftest.dir/Makefile
    gnumake=`(cd conftest.dir; ${MAKE-make})`
    rm -fr conftest.dir
    AS_CASE(["$gnumake"],
    [*yes*], [
	FIRSTMAKEFILE=GNUmakefile:template/GNUmakefile.in
	gnumake=yes],
    [
	gnumake=no])
    AC_MSG_RESULT($gnumake)
])
AS_IF([test "$gnumake" = yes], [ NULLCMD=: ], [
    AC_MSG_CHECKING([for safe null command for ${MAKE-make}])
    mkdir conftest.dir
    NULLCMD=
    for cmd in : true; do
	echo 'A=1' > conftest.dir/Makefile
	echo 'B=$(A:1=@'$cmd')' >> conftest.dir/Makefile
	echo 'all:; $B 1 2 3 4 5 6 7 8 9' >> conftest.dir/Makefile
	AS_IF([(cd conftest.dir; ${MAKE-make} >/dev/null 2>/dev/null)], [
	    NULLCMD=$cmd
	    break
	])
    done
    rm -fr conftest.dir
    AS_IF([test -z "$NULLCMD"], [
	AC_MSG_ERROR(no candidate for safe null command)
    ])
    AC_MSG_RESULT($NULLCMD)
])
AC_SUBST(NULLCMD)

AS_IF([test "${universal_binary-no}" = yes ], [
    AC_CACHE_CHECK([for architecture macros], rb_cv_architecture_macros, [
    mv confdefs.h confdefs1.h
    : > confdefs.h
    AC_COMPILE_IFELSE([AC_LANG_PROGRAM([[@%:@if defined __`echo ${universal_archnames} |
    sed 's/=[^ ]*//g;s/ /__ || defined __/g'`__
@%:@else
@%:@error
>>>>>><<<<<<
@%:@endif]], [[]])],[
    rb_cv_architecture_macros=yes
    mv -f confdefs1.h confdefs.h
], [
    rb_cv_architecture_macros=no
    archflagpat=`eval echo '"'"${ARCH_FLAG}"'"' | sed 's/[[][|.*]]/\\&/g'`
    new_cflags=`echo "$CFLAGS" | sed "s|$archflagpat"'||'`
    for archs in ${universal_archnames}; do
	cpu=${archs@%:@*=}
	archs=${archs%=*}
	CFLAGS="$new_cflags -arch $archs"
	archs="__${archs}__"
	AC_MSG_CHECKING([for macro ${archs} on ${cpu}])
	AC_COMPILE_IFELSE([AC_LANG_PROGRAM([[@%:@ifndef ${archs}
@%:@error
@%:@endif]], [[]])],
	[AC_MSG_RESULT([yes])], [AC_MSG_RESULT([no])])
    done
    mv -f confdefs1.h confdefs.h
    AC_MSG_ERROR([failed])
    ])])
    AC_CACHE_CHECK(whether __ARCHITECTURE__ is available, rb_cv_architecture_available,
	AC_COMPILE_IFELSE([AC_LANG_PROGRAM([[@%:@include <stdio.h>
		const char arch[[]] = __ARCHITECTURE__;]], [[puts(arch);]])],
		[rb_cv_architecture_available=yes], [rb_cv_architecture_available=no]))
])
}

[end]_group

MAINLIBS="$LIBS"
LIBS=$ORIG_LIBS
AS_IF([test -n "${LIBS}"], [
    libspat=`echo "${LIBS}" | sed 's/[[][|.*$^]]/\\&/g;s/^  */ /;s/^  *$/ /'`
    MAINFLAGS=`echo " $MAINLIBS " | sed "s|$libspat"'||;s/^ *//;s/ *$//'`
])
LIBRUBYARG_STATIC="${LIBRUBYARG_STATIC} \$(MAINLIBS)"
CPPFLAGS="$CPPFLAGS "'$(DEFS)'
test -z "$CPPFLAGS" || CPPFLAGS="$CPPFLAGS "; CPPFLAGS="$CPPFLAGS"'${cppflags}'
AS_IF([test -n "${cflags+set}"], [
    cflagspat=`eval echo '"'"${cflags}"'"' | sed 's/[[][|.*]]/\\&/g;s/^  */ /;s/^  *$/ /'`
    CFLAGS=`echo " $CFLAGS " | sed "s|$cflagspat"'|${cflags}|;s/^ *//;s/ *$//'`
])
AS_IF([test -n "${cxxflags+set}"], [
    cxxflagspat=`eval echo '"'"${cxxflags}"'"' | sed 's/[[][|.*]]/\\&/g;s/^  */ /;s/^  *$/ /'`
    CXXFLAGS=`echo " $CXXFLAGS " | sed "s|$cxxflagspat"'|${cxxflags}|;s/^ *//;s/ *$//'`
])
AS_IF([test "${ARCH_FLAG}"], [
    archflagpat=`eval echo '"'"${ARCH_FLAG}"'"' | sed 's/[[][|.*]]/\\&/g'`
    CFLAGS=`echo "$CFLAGS" | sed "s| *$archflagpat"'||'`
    CXXFLAGS=`echo "$CXXFLAGS" | sed "s| *$archflagpat"'||'`
    LDFLAGS=`echo "$LDFLAGS" | sed "s| *$archflagpat"'||'`
])
rb_cv_warnflags=`echo "$rb_cv_warnflags" | sed 's/^ *//;s/ *$//'`
warnflags="$rb_cv_warnflags"
AC_SUBST(cppflags)dnl
AC_SUBST(cflags, ["${orig_cflags:+$orig_cflags }"'${optflags} ${debugflags} ${warnflags}'])dnl
AC_SUBST(cxxflags)dnl
AC_SUBST(optflags)dnl
AC_SUBST(debugflags)dnl
AC_SUBST(warnflags)dnl
AC_SUBST(strict_warnflags)dnl
AC_SUBST(XCFLAGS)dnl
AC_SUBST(XLDFLAGS)dnl
AC_SUBST(EXTLDFLAGS)dnl
AC_SUBST(EXTDLDFLAGS)dnl
AC_SUBST(LIBRUBY_LDSHARED)
AC_SUBST(LIBRUBY_DLDFLAGS)
AC_SUBST(RUBY_INSTALL_NAME)
AC_SUBST(rubyw_install_name)
AC_SUBST(RUBYW_INSTALL_NAME)
AC_SUBST(RUBY_SO_NAME)
AC_SUBST(LIBRUBY_A)
AC_SUBST(LIBRUBY_SO)
AC_SUBST(LIBRUBY_SONAME)
AC_SUBST(LIBRUBY_ALIASES)
AC_SUBST(LIBRUBY)
AC_SUBST(LIBRUBYARG)
AC_SUBST(LIBRUBYARG_STATIC)
AC_SUBST(LIBRUBYARG_SHARED)
AC_SUBST(SOLIBS)
AC_SUBST(EXTLIBS)
AC_SUBST(DLDLIBS)
AC_SUBST(DLDSHARED)
AC_SUBST(ENABLE_SHARED)
AC_SUBST(MAINLIBS)
AC_SUBST(COMMON_LIBS)
AC_SUBST(COMMON_MACROS)
AC_SUBST(COMMON_HEADERS)
AC_SUBST(EXPORT_PREFIX)
AC_SUBST(SYMBOL_PREFIX)
AC_SUBST(MINIOBJS)
AC_SUBST(THREAD_MODEL)
AC_SUBST(COROUTINE_TYPE, ${coroutine_type})
AC_SUBST(PLATFORM_DIR)
AC_SUBST(USE_LLVM_WINDRES)

firstmf=`echo $FIRSTMAKEFILE | sed 's/:.*//'`
firsttmpl=`echo $FIRSTMAKEFILE | sed 's/.*://'`
MAKEFILES="Makefile $firstmf"
MAKEFILES="`echo $MAKEFILES`"
AC_SUBST(MAKEFILES)

ri_prefix=
test "$program_prefix" != NONE &&
  ri_prefix=$program_prefix

ri_suffix=
test "$program_suffix" != NONE &&
  ri_suffix=$program_suffix

RUBY_INSTALL_NAME="${ri_prefix}"'$(RUBY_BASE_NAME)'"${ri_suffix}"
AS_CASE(["$target_os"],
  [cygwin*|msys*|mingw*], [
    RUBYW_INSTALL_NAME="${ri_prefix}"'$(RUBYW_BASE_NAME)'"${ri_suffix}"
    rubyw_install_name='$(RUBYW_INSTALL_NAME)'
    ])

rubylibdir='${rubylibprefix}/${ruby_version}'
rubyarchdir=${multiarch+'${rubyarchprefix}/${ruby_version}'}${multiarch-'${rubylibdir}/${arch}'}

rubyarchprefix=${multiarch+'${archlibdir}/${RUBY_BASE_NAME}'}${multiarch-'${rubylibprefix}/${arch}'}
AC_ARG_WITH(rubyarchprefix,
	    AS_HELP_STRING([--with-rubyarchprefix=DIR],
			   [prefix for architecture dependent ruby libraries [[RUBYLIBPREFIX/ARCH]]]),
	    [rubyarchprefix="$withval"])
AC_SUBST(rubyarchprefix)

rubysitearchprefix=${multiarch+'${sitearchlibdir}/${RUBY_BASE_NAME}'}${multiarch-'${rubylibprefix}/${sitearch}'}
AC_ARG_WITH(rubysitearchprefix,
	    AS_HELP_STRING([--with-rubysitearchprefix=DIR],
			   [prefix for architecture dependent site libraries [[RUBYLIBPREFIX/SITEARCH]]]),
	    [rubysitearchprefix="$withval"])
AC_SUBST(rubysitearchprefix)

RI_BASE_NAME=`echo ${RUBY_BASE_NAME} | sed 's/ruby/ri/'`
ridir='${datarootdir}/${RI_BASE_NAME}'
AC_ARG_WITH(ridir,
	    AS_HELP_STRING([--with-ridir=DIR], [ri documentation [[DATAROOTDIR/ri]]]),
	    [ridir=$withval])
AC_SUBST(ridir)
AC_SUBST(RI_BASE_NAME)

AC_ARG_WITH(ruby-version,
	    AS_HELP_STRING([--with-ruby-version=STR], [ruby version string for version specific directories [[full]] (full|minor|STR)]),
            [ruby_version=$withval],
            [ruby_version=full])
unset RUBY_LIB_VERSION
unset RUBY_LIB_VERSION_STYLE
AS_CASE(["$ruby_version"],
  [full],  [RUBY_LIB_VERSION_STYLE='3	/* full */'],
  [minor], [RUBY_LIB_VERSION_STYLE='2	/* minor */'])
AS_IF([test ${RUBY_LIB_VERSION_STYLE+set}], [
    {
    echo "#define RUBY_LIB_VERSION_STYLE $RUBY_LIB_VERSION_STYLE"
    echo '@%:@include "confdefs.h"'
    echo '#define STRINGIZE(x) x'
    test -f revision.h -o -f "${srcdir}/revision.h" || echo '#define RUBY_REVISION 0'
    echo '#include "version.h"'
    echo 'ruby_version=RUBY_LIB_VERSION'
    } > conftest.c
    ruby_version="`$CPP -I. -I"${srcdir}" -I"${srcdir}/include" conftest.c | sed '/^ruby_version=/!d;s/ //g'`"
    eval $ruby_version
], [test -z "${ruby_version}"], [
    AC_MSG_ERROR([No ruby version, No place for bundled libraries])
], [
    RUBY_LIB_VERSION="${ruby_version}"
])
AC_SUBST(RUBY_LIB_VERSION_STYLE)
AC_SUBST(RUBY_LIB_VERSION)

AC_ARG_WITH(sitedir,
	    AS_HELP_STRING([--with-sitedir=DIR], [site libraries in DIR [[RUBY_LIB_PREFIX/site_ruby]], "no" to disable site directory]),
            [sitedir=$withval],
            [sitedir='${rubylibprefix}/site_ruby'])
sitelibdir='${sitedir}/${ruby_version}'

AC_ARG_WITH(sitearchdir,
	    AS_HELP_STRING([--with-sitearchdir=DIR],
			   [architecture dependent site libraries in DIR [[SITEDIR/SITEARCH]], "no" to disable site directory]),
            [sitearchdir=$withval],
            [sitearchdir=${multiarch+'${rubysitearchprefix}/site_ruby/${ruby_version}'}${multiarch-'${sitelibdir}/${sitearch}'}])

AC_ARG_WITH(vendordir,
	    AS_HELP_STRING([--with-vendordir=DIR], [vendor libraries in DIR [[RUBY_LIB_PREFIX/vendor_ruby]], "no" to disable vendor directory]),
            [vendordir=$withval],
            [vendordir='${rubylibprefix}/vendor_ruby'])
vendorlibdir='${vendordir}/${ruby_version}'

AC_ARG_WITH(vendorarchdir,
	    AS_HELP_STRING([--with-vendorarchdir=DIR],
			   [architecture dependent vendor libraries in DIR [[VENDORDIR/SITEARCH]], "no" to disable vendor directory]),
            [vendorarchdir=$withval],
            [vendorarchdir=${multiarch+'${rubysitearchprefix}/vendor_ruby/${ruby_version}'}${multiarch-'${vendorlibdir}/${sitearch}'}])

AS_IF([test "${LOAD_RELATIVE+set}"], [
    AC_DEFINE_UNQUOTED(LOAD_RELATIVE, $LOAD_RELATIVE)
    RUBY_EXEC_PREFIX=''
])

AC_SUBST(RUBY_EXEC_PREFIX)

AC_SUBST(libdirname, ${multiarch+arch}libdir)
AC_SUBST(archlibdir)dnl
AC_SUBST(sitearchlibdir)dnl
AC_SUBST(archincludedir)dnl
AC_SUBST(sitearchincludedir)dnl
AC_SUBST(arch)dnl
AC_SUBST(sitearch)dnl
AC_SUBST(ruby_version)dnl
AC_SUBST(rubylibdir)dnl
AC_SUBST(rubyarchdir)dnl
AC_SUBST(sitedir)dnl
AC_SUBST(sitelibdir)dnl
AC_SUBST(sitearchdir)dnl
AC_SUBST(vendordir)dnl
AC_SUBST(vendorlibdir)dnl
AC_SUBST(vendorarchdir)dnl

AC_SUBST(CONFIGURE, "`echo $0 | sed 's|.*/||'`")dnl
AC_SUBST(configure_args, "`echo "${ac_configure_args}" | sed 's/\\$/$$/g'`")dnl

AS_IF([test "${universal_binary-no}" = yes ], [
    arch="universal-${target_os}"
    AS_IF([test "${rb_cv_architecture_available}" = yes], [
	AC_DEFINE_UNQUOTED(RUBY_PLATFORM_CPU, __ARCHITECTURE__)
    ], [
	for archs in ${universal_archnames}; do
	    cpu=`echo $archs | sed 's/.*=//'`
	    archs=`echo $archs | sed 's/=.*//'`
	    RUBY_DEFINE_IF([defined __${archs}__ &&! defined RUBY_PLATFORM_CPU], RUBY_PLATFORM_CPU, ["${cpu}"])
	done
    ])
    ints='long int short'
    test "$ac_cv_type_long_long" = yes && ints="'long long' $ints"
    AC_SUBST(UNIVERSAL_ARCHNAMES, "${universal_archnames}")
    AC_SUBST(UNIVERSAL_INTS, "${ints}")
    AC_DEFINE_UNQUOTED(RUBY_PLATFORM_OS, "${target_os}")
    AC_DEFINE_UNQUOTED(RUBY_ARCH, "universal-" RUBY_PLATFORM_OS)
    AC_DEFINE_UNQUOTED(RUBY_PLATFORM, "universal." RUBY_PLATFORM_CPU "-" RUBY_PLATFORM_OS)
], [
    AS_IF([test "${target_os}-${rb_cv_msvcrt}" = "mingw32-ucrt" ], [
        arch="${target_cpu}-mingw-ucrt"
    ], [
        arch="${target_cpu}-${target_os}"
    ])
    AC_DEFINE_UNQUOTED(RUBY_PLATFORM, "$arch")

    AS_IF([test "$arch" = "s390x-linux"], [
       AC_DEFINE_UNQUOTED(USE_MN_THREADS, 0)
    ])
])

unset sitearch
AS_CASE(["$target_os"],[mingw*],[sitearch="$target_cpu-$rb_cv_msvcrt"])
: ${sitearch='${arch}'}

AC_ARG_WITH(search-path,
		AS_HELP_STRING([--with-search-path=DIR], [specify the additional search path]),
		[search_path=$withval])
AS_IF([test "$search_path" != ""], [
    AC_SUBST(RUBY_SEARCH_PATH, $search_path)
])

AC_ARG_WITH(rubyhdrdir,
	    AS_HELP_STRING([--with-rubyhdrdir=DIR], [core headers in DIR [[INCLUDEDIR/RUBY_BASE_NAME-RUBY_VERSION]]]),
	    [rubyhdrdir=$withval],
	    [rubyhdrdir='${includedir}/${RUBY_VERSION_NAME}'])

AC_ARG_WITH(rubyarchhdrdir,
	    AS_HELP_STRING([--with-rubyarchhdrdir=DIR],
			   [architecture dependent core headers in DIR [[$(rubyhdrdir)/$(arch)]]]),
	    [rubyarchhdrdir=$withval],
	    [rubyarchhdrdir=${multiarch+'${archincludedir}/${RUBY_VERSION_NAME}'}${multiarch-'${rubyhdrdir}/${arch}'}])

AC_ARG_WITH(sitehdrdir,
	    AS_HELP_STRING([--with-sitehdrdir=DIR], [core site headers in DIR [[RUBYHDRDIR/site_ruby]]]),
	    [sitehdrdir=$withval],
	    [sitehdrdir='${rubyhdrdir}/site_ruby'])

AC_ARG_WITH(sitearchhdrdir,
	    AS_HELP_STRING([--with-sitearchhdrdir=DIR],
			   [architecture dependent core site headers in DIR [[RUBYHDRDIR/site_ruby]]]),
	    [sitearchhdrdir=$withval],
	    [sitearchhdrdir=${multiarch+'${sitearchincludedir}/${RUBY_VERSION_NAME}/site_ruby'}${multiarch-'${sitehdrdir}/${sitearch}'}])

AC_ARG_WITH(vendorhdrdir,
	    AS_HELP_STRING([--with-vendorhdrdir=DIR], [core vendor headers in DIR [[RUBYHDRDIR/vendor_ruby]]]),
	    [vendorhdrdir=$withval],
	    [vendorhdrdir='${rubyhdrdir}/vendor_ruby'])

AC_ARG_WITH(vendorarchhdrdir,
	    AS_HELP_STRING([--with-vendorarchhdrdir=DIR],
			   [architecture dependent core vendor headers in DIR [[RUBYHDRDIR/vendor_ruby]]]),
	    [vendorarchhdrdir=$withval],
	    [vendorarchhdrdir=${multiarch+'${sitearchincludedir}/${RUBY_VERSION_NAME}/vendor_ruby'}${multiarch-'${vendorhdrdir}/${sitearch}'}])

AC_SUBST(rubyhdrdir)dnl
AC_SUBST(sitehdrdir)dnl
AC_SUBST(vendorhdrdir)dnl
AC_SUBST(rubyarchhdrdir)dnl
AC_SUBST(sitearchhdrdir)dnl
AC_SUBST(vendorarchhdrdir)dnl

AC_ARG_WITH(mantype,
	AS_HELP_STRING([--with-mantype=TYPE], [specify man page type; TYPE is one of man and doc]),
		[
			AS_CASE(["$withval"],
			[man|man.gz|man.bz2|doc|doc.gz|doc.bz2], [MANTYPE=$withval],
			[AC_MSG_ERROR(invalid man type: $withval)])
		])
AS_IF([test -z "$MANTYPE"], [
	dnl Looks for nroff with -mdoc support.
	AC_CACHE_VAL([ac_cv_path_NROFF], [
		AC_PATH_PROGS_FEATURE_CHECK([NROFF],
			[nroff awf mandoc],
			[$ac_path_NROFF -mdoc ${srcdir}/man/ruby.1 \
				>/dev/null 2>&1 &&
				ac_cv_path_NROFF=$ac_path_NROFF \
				ac_path_NROFF_found=:],
			[], ["/usr/bin:/usr/ucb"]
		)
	])
	AS_IF([test -n "$ac_cv_path_NROFF"], [
		MANTYPE=doc
	], [
		MANTYPE=man
	])
])
AC_SUBST(MANTYPE)

MKMF_VERBOSE=0
AC_ARG_ENABLE(mkmf-verbose,
    AS_HELP_STRING([--enable-mkmf-verbose], [enable verbose in mkmf]),
    [MKMF_VERBOSE=1],
    [MKMF_VERBOSE=0])
AC_SUBST(MKMF_VERBOSE)

AC_ARG_ENABLE(rubygems,
	AS_HELP_STRING([--disable-rubygems], [disable rubygems by default]),
	[enable_rubygems="$enableval"], [enable_rubygems=yes])
AS_IF([test x"$enable_rubygems" = xno], [
    USE_RUBYGEMS=no
], [
    USE_RUBYGEMS=yes
])
AC_SUBST(USE_RUBYGEMS)

arch_hdrdir="${EXTOUT}/include/${arch}/ruby"
AS_MKDIR_P("${arch_hdrdir}")
config_h="${arch_hdrdir}/config.h"
guard=INCLUDE_RUBY_CONFIG_H
{
  echo "#ifndef $guard"
  echo "#define $guard 1"
  sed "/^@%:@define PACKAGE_/d;s/  *$//" confdefs.h
  echo "#endif /* $guard */"
} | tr -d '\015' |
(
  AS_IF([test "x$CONFIGURE_TTY" = xyes], [color=--color], [color=])
  exec ${SHELL} ${tooldir}/ifchange $color "${config_h}" -
) >&AS_MESSAGE_FD || AC_MSG_ERROR([failed to create ${config_h}])
tr -d '\015' < largefile.h > confdefs.h
rm largefile.h

BUILTIN_ENCS=["`sed -n -e '/^BUILTIN_ENCS[ 	]*=/{' \
	-e s/// -e :l -e '/\\\\$/N' -e 's/\\\\\\n/ /' -e 't l' -e p \
	-e '}' "${srcdir}/enc/Makefile.in"`"]
BUILTIN_ENCOBJS=
for e in $BUILTIN_ENCS; do BUILTIN_ENCOBJS="$BUILTIN_ENCOBJS "`echo $e | sed 's/\.c$/.$(OBJEXT)/'`; done
AC_SUBST(BUILTIN_ENCOBJS)

BUILTIN_TRANSES=["`sed -n -e '/^BUILTIN_TRANSES[ 	]*=/{' \
	-e s/// -e :l -e '/\\\\$/N' -e 's/\\\\\\n/ /' -e 't l' -e p \
	-e '}' "${srcdir}/enc/Makefile.in"`"]
BUILTIN_TRANSSRCS=
BUILTIN_TRANSOBJS=
for e in $BUILTIN_TRANSES; do
  BUILTIN_TRANSSRCS="$BUILTIN_TRANSSRCS "`echo $e | sed 's/\.trans$/.c/'`
  BUILTIN_TRANSOBJS="$BUILTIN_TRANSOBJS "`echo $e | sed 's/\.trans$/.$(OBJEXT)/'`
done
AC_SUBST(BUILTIN_TRANSSRCS)
AC_SUBST(BUILTIN_TRANSOBJS)

PACKAGE=$RUBY_BASE_NAME
AC_SUBST(PACKAGE)
AS_MESSAGE([$PACKAGE library version = $ruby_version])

AS_IF([test x"$CC_WRAPPER" != x], [
    CC='$(CC_WRAPPER) '"${CC@%:@$CC_WRAPPER }"
    CPP='$(CC_WRAPPER) '"${CPP@%:@$CC_WRAPPER }"
    XCC_WRAPPER="$CC_WRAPPER"
])
AC_SUBST(CC_WRAPPER, '')
AC_SUBST(XCC_WRAPPER)

AS_CASE([" $CPP "], [*" $CC "*], [CPP=`echo " $CPP " | sed "s| $CC |"' $(CC) |;s/^ *//;s/  *$//'`])

AS_IF([test ! -f "$srcdir/revision.h"], [
    AS_IF([test "x$HAVE_BASERUBY" = xyes], [
	${BASERUBY} -C "$srcdir" tool/file2lastrev.rb -q --revision.h > "$srcdir/revision.h"
    ], [
	touch "$srcdir/revision.h"
    ])
])

AS_IF([test x"$firstmf" != x], [
    AC_CONFIG_FILES($firstmf:$firsttmpl, [], [firstmf="$firstmf" firsttmpl="$firsttmpl"])
])
AC_CONFIG_FILES(Makefile:template/Makefile.in, [
    tmpmk=confmk$$.tmp
    {
	AS_IF([test ${VCS+set}], [
	    :
	], [git_dir=`$GIT --work-tree="$srcdir" --git-dir="$srcdir/.git" rev-parse --git-dir 2>/dev/null`], [
	    VCS='$(GIT)'
	], [
	    VCS='echo cannot'
	])
	AS_CASE("$VCS",
		['$(GIT)'|git], [VCSUP='$(VCS) pull --rebase $(GITPULLOPTIONS)'],
		[VCSUP='$(VCS)'])
	for f in "$srcdir/version.h" "$srcdir/revision.h"; do
            test -f "$f" || continue
	    sed -n \
	        -e '[/^@%:@define \(RUBY_RELEASE_[A-Z]*\) \([0-9][0-9]*\)/]{' \
	        -e   's//\1 = \2/' \
	        -e   '[s/ \([0-9]\)$/ 0\1/]' \
	        -e   p \
	        -e '}' "$f"
        done
	sed '/^MISSING/s/\$U\././g;/^VCS *=/s#@VCS@#'"$VCS"'#;/^VCSUP *=/s#@VCSUP@#'"$VCSUP"'#' Makefile
	echo; test x"$EXEEXT" = x || echo 'miniruby: miniruby$(EXEEXT)'
	AS_IF([test "$gnumake" != yes], [
	    echo ['$(MKFILES): $(srcdir)/common.mk']
	    sed ['s/{\$([^(){}]*)[^{}]*}//g'] ${srcdir}/common.mk
            AS_IF([test "$YJIT_SUPPORT" = yes], [
                cat ${srcdir}/yjit/not_gmake.mk
                echo ['$(MKFILES): ${srcdir}/yjit/not_gmake.mk']
            ])
	], [
	    echo 'distclean-local::; @$(RM) GNUmakefile uncommon.mk'
	])
    } > $tmpmk && AS_IF([! grep '^ruby:' $tmpmk > /dev/null], [
	AS_IF([test "${gnumake}" = yes], [
	    tmpgmk=confgmk$$.tmp
	    {
		echo "include $tmpmk"
		echo "-include uncommon.mk"
	    } > $tmpgmk
	], [
	    tmpgmk=$tmpmk
	]) &&
	test -z "`${MAKE-make} -f $tmpgmk info-program | grep '^PROGRAM=ruby$'`" &&
	echo 'ruby: $(PROGRAM);' >> $tmpmk
	test "$tmpmk" = "$tmpgmk" || rm -f "$tmpgmk"
    ]) && mv -f $tmpmk Makefile],
[EXEEXT='$EXEEXT' MAKE='${MAKE-make}' gnumake='$gnumake' GIT='$GIT' YJIT_SUPPORT='$YJIT_SUPPORT'])

AC_ARG_WITH([ruby-pc],
	    AS_HELP_STRING([--with-ruby-pc=FILENAME], [pc file basename]),
	    [ruby_pc="$withval"],
	    [ruby_pc="${RUBY_BASE_NAME}-${MAJOR}.${MINOR}.pc"])
AC_SUBST(ruby_pc)
AC_SUBST(exec, [exec])

AC_ARG_WITH(destdir,
	    AS_HELP_STRING([--with-destdir=DESTDIR], [specify default directory to install]),
	    [DESTDIR="$withval"])
AC_SUBST(DESTDIR)

AC_OUTPUT
}

AS_IF([test "$silent" = yes], [], [
AS_IF([${FOLD+:} false], [], [
AS_IF([test "`echo abcdefg hijklmno | fold -s -w10 | sed 1d`" = hijklmno], [FOLD="fold"], [FOLD=])
])
fold_width=`expr $COLUMNS - 30 2>/dev/null` || fold_width=50
AS_REQUIRE_SHELL_FN([config_summary],
    [AS_FUNCTION_DESCRIBE([config_summary], [NAME, VAL], [configuration summary])],
    [AS_IF([test -z "$2"], [], [
	AS_ECHO_N(["   * $1:                     "]) | dd bs=1 count=26 2>/dev/null
	AS_IF([test "$FOLD"], [
	    echo "$2" | fold -s -w$fold_width |
	    sed '1!s/^/                          /;$!s/$/\\/'
	], [echo "$2"])
    ])]
)

AS_IF([test $install_doc = yes],
    [DOCTARGETS=`echo " $RDOCTARGET $CAPITARGET " | sed 's/ nodoc //g;s/^ *//;s/ *$//'`],
    [DOCTARGETS=no])
echo "---"
echo "Configuration summary for $RUBY_BASE_NAME version $MAJOR.$MINOR.$TEENY"
echo ""
config_summary "Installation prefix" "$prefix"
config_summary "exec prefix"         "$exec_prefix"
config_summary "arch"                "$arch"
config_summary "site arch"           "$sitearch"
config_summary "RUBY_BASE_NAME"      "$RUBY_BASE_NAME"
config_summary "enable shared"       "$enable_shared"
config_summary "ruby lib prefix"     "$rubylibprefix"
config_summary "site libraries path" "$rubysitearchprefix"
config_summary "vendor path"         "$vendordir"
config_summary "target OS"           "$target_os"
config_summary "compiler"            "$CC"
config_summary "with thread"         "$THREAD_MODEL"
config_summary "with coroutine"      "$coroutine_type"
config_summary "with shared GC"      "$with_shared_gc"
config_summary "enable shared libs"  "$ENABLE_SHARED"
config_summary "dynamic library ext" "$DLEXT"
config_summary "CFLAGS"              "$cflags"
config_summary "CPPFLAGS"            "$cppflags"
config_summary "LDFLAGS"             "$LDFLAGS"
config_summary "DLDFLAGS"            "$DLDFLAGS"
config_summary "optflags"            "$optflags"
config_summary "debugflags"          "$debugflags"
config_summary "warnflags"           "$warnflags"
config_summary "strip command"       "$STRIP"
config_summary "install doc"         "$DOCTARGETS"
config_summary "YJIT support"        "$YJIT_SUPPORT"
config_summary "garbage collector"   "$gc_support"
config_summary "RJIT support"        "$RJIT_SUPPORT"
config_summary "man page type"       "$MANTYPE"
config_summary "search path"         "$search_path"
config_summary "static-linked-ext"   ${EXTSTATIC:+"yes"}
config_summary "BASERUBY -v"         "$BASERUBY_VERSION"
echo ""
echo "---"
])<|MERGE_RESOLUTION|>--- conflicted
+++ resolved
@@ -3760,12 +3760,9 @@
 ])
 
 RUBY_SETJMP_TYPE
-<<<<<<< HEAD
+RUBY_SHARED_GC
 
 MMTK_RUBY
-=======
-RUBY_SHARED_GC
->>>>>>> 813e1255
 }
 
 [begin]_group "installation section" && {

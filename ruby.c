/**********************************************************************

  ruby.c -

  $Author$
  created at: Tue Aug 10 12:47:31 JST 1993

  Copyright (C) 1993-2007 Yukihiro Matsumoto
  Copyright (C) 2000  Network Applied Communication Laboratory, Inc.
  Copyright (C) 2000  Information-technology Promotion Agency, Japan

**********************************************************************/

#include "ruby/internal/config.h"

#include <ctype.h>
#include <stdio.h>
#include <sys/types.h>

#ifdef __CYGWIN__
# include <windows.h>
# include <sys/cygwin.h>
#endif

#if defined(LOAD_RELATIVE) && defined(HAVE_DLADDR)
# include <dlfcn.h>
#endif

#ifdef HAVE_UNISTD_H
# include <unistd.h>
#endif

#if defined(HAVE_FCNTL_H)
# include <fcntl.h>
#elif defined(HAVE_SYS_FCNTL_H)
# include <sys/fcntl.h>
#endif

#ifdef HAVE_SYS_PARAM_H
# include <sys/param.h>
#endif

#include "dln.h"
#include "eval_intern.h"
#include "internal.h"
#include "internal/cmdlineopt.h"
#include "internal/error.h"
#include "internal/file.h"
#include "internal/inits.h"
#include "internal/io.h"
#include "internal/load.h"
#include "internal/loadpath.h"
#include "internal/missing.h"
#include "internal/object.h"
#include "internal/parse.h"
#include "internal/process.h"
#include "internal/variable.h"
#include "ruby/encoding.h"
#include "ruby/thread.h"
#include "ruby/util.h"
#include "ruby/version.h"
#include "ruby/internal/error.h"

#ifdef USE_THIRD_PARTY_HEAP
#include "gc.h"
#endif

#ifndef MAXPATHLEN
# define MAXPATHLEN 1024
#endif
#ifndef O_ACCMODE
# define O_ACCMODE (O_RDONLY | O_WRONLY | O_RDWR)
#endif

void Init_ruby_description(void);

#ifndef HAVE_STDLIB_H
char *getenv();
#endif

#ifndef DISABLE_RUBYGEMS
# define DISABLE_RUBYGEMS 0
#endif
#if DISABLE_RUBYGEMS
#define DEFAULT_RUBYGEMS_ENABLED "disabled"
#else
#define DEFAULT_RUBYGEMS_ENABLED "enabled"
#endif

void rb_warning_category_update(unsigned int mask, unsigned int bits);

#define COMMA ,
#define FEATURE_BIT(bit) (1U << feature_##bit)
#define EACH_FEATURES(X, SEP) \
    X(gems) \
    SEP \
    X(error_highlight) \
    SEP \
    X(did_you_mean) \
    SEP \
    X(rubyopt) \
    SEP \
    X(frozen_string_literal) \
    SEP \
    X(mjit) \
    SEP \
    X(yjit) \
    SEP \
    X(mmtk) \
    /* END OF FEATURES */
#define EACH_DEBUG_FEATURES(X, SEP) \
    X(frozen_string_literal) \
    /* END OF DEBUG FEATURES */
#define AMBIGUOUS_FEATURE_NAMES 0 /* no ambiguous feature names now */
#define DEFINE_FEATURE(bit) feature_##bit
#define DEFINE_DEBUG_FEATURE(bit) feature_debug_##bit
enum feature_flag_bits {
    EACH_FEATURES(DEFINE_FEATURE, COMMA),
    feature_debug_flag_first,
#if defined(MJIT_FORCE_ENABLE) || !YJIT_BUILD
    DEFINE_FEATURE(jit) = feature_mjit,
#else
    DEFINE_FEATURE(jit) = feature_yjit,
#endif
    feature_jit_mask = FEATURE_BIT(mjit) | FEATURE_BIT(yjit),

    feature_debug_flag_begin = feature_debug_flag_first - 1,
    EACH_DEBUG_FEATURES(DEFINE_DEBUG_FEATURE, COMMA),
    feature_flag_count
};

#define MULTI_BITS_P(bits) ((bits) & ((bits) - 1))

#define DEBUG_BIT(bit) (1U << feature_debug_##bit)

#define DUMP_BIT(bit) (1U << dump_##bit)
#define DEFINE_DUMP(bit) dump_##bit
#define EACH_DUMPS(X, SEP) \
    X(version) \
    SEP \
    X(copyright) \
    SEP \
    X(usage) \
    SEP \
    X(help) \
    SEP \
    X(yydebug) \
    SEP \
    X(syntax) \
    SEP \
    X(parsetree) \
    SEP \
    X(parsetree_with_comment) \
    SEP \
    X(insns) \
    SEP \
    X(insns_without_opt) \
    /* END OF DUMPS */
enum dump_flag_bits {
    dump_version_v,
    EACH_DUMPS(DEFINE_DUMP, COMMA),
    dump_exit_bits = (DUMP_BIT(yydebug) | DUMP_BIT(syntax) |
                      DUMP_BIT(parsetree) | DUMP_BIT(parsetree_with_comment) |
                      DUMP_BIT(insns) | DUMP_BIT(insns_without_opt))
};

static inline void
rb_feature_set_to(ruby_features_t *feat, unsigned int bit_mask, unsigned int bit_set)
{
    feat->mask |= bit_mask;
    feat->set = (feat->set & ~bit_mask) | bit_set;
}

#define FEATURE_SET_TO(feat, bit_mask, bit_set) \
    rb_feature_set_to(&(feat), bit_mask, bit_set)
#define FEATURE_SET(feat, bits) FEATURE_SET_TO(feat, bits, bits)
#define FEATURE_SET_RESTORE(feat, save) FEATURE_SET_TO(feat, (save).mask, (save).set & (save).mask)
#define FEATURE_SET_P(feat, bits) ((feat).set & FEATURE_BIT(bits))
#define FEATURE_USED_P(feat, bits) ((feat).mask & FEATURE_BIT(bits))
#define FEATURE_SET_BITS(feat) ((feat).set & (feat).mask)

static void init_ids(ruby_cmdline_options_t *);

#define src_encoding_index GET_VM()->src_encoding_index

enum {
    COMPILATION_FEATURES = (
        0
        | FEATURE_BIT(frozen_string_literal)
        | FEATURE_BIT(debug_frozen_string_literal)
        ),
    DEFAULT_FEATURES = (
        (FEATURE_BIT(debug_flag_first)-1)
#if DISABLE_RUBYGEMS
        & ~FEATURE_BIT(gems)
#endif
        & ~FEATURE_BIT(frozen_string_literal)
        & ~feature_jit_mask
<<<<<<< HEAD
        & ~FEATURE_BIT(mmtk)
	)
=======
        )
>>>>>>> 31a5586d
};

static ruby_cmdline_options_t *
cmdline_options_init(ruby_cmdline_options_t *opt)
{
    MEMZERO(opt, *opt, 1);
    init_ids(opt);
    opt->src.enc.index = src_encoding_index;
    opt->ext.enc.index = -1;
    opt->intern.enc.index = -1;
    opt->features.set = DEFAULT_FEATURES;
#ifdef MJIT_FORCE_ENABLE /* to use with: ./configure cppflags="-DMJIT_FORCE_ENABLE" */
    opt->features.set |= FEATURE_BIT(mjit);
#elif defined(YJIT_FORCE_ENABLE)
    opt->features.set |= FEATURE_BIT(yjit);
#endif
#ifdef MMTK_FORCE_ENABLE /* to use with: ./configure cppflags="-DMMTK_FORCE_ENABLE" */
    opt->features.set |= FEATURE_BIT(mmtk);
#endif

    return opt;
}

static rb_ast_t *load_file(VALUE parser, VALUE fname, VALUE f, int script,
                       ruby_cmdline_options_t *opt);
static VALUE open_load_file(VALUE fname_v, int *xflag);
static void forbid_setid(const char *, const ruby_cmdline_options_t *);
#define forbid_setid(s) forbid_setid((s), opt)

static struct {
    int argc;
    char **argv;
} origarg;

static const char esc_standout[] = "\n\033[1;7m";
static const char esc_bold[] = "\033[1m";
static const char esc_reset[] = "\033[0m";
static const char esc_none[] = "";

static void
show_usage_line(const char *str, unsigned int namelen, unsigned int secondlen, int help, int highlight, unsigned int w)
{
    const char *sb = highlight ? esc_bold : esc_none;
    const char *se = highlight ? esc_reset : esc_none;
    const int wrap = help && namelen + secondlen - 1 > w;
    printf("  %s%.*s%-*.*s%s%-*s%s\n", sb, namelen-1, str,
           (wrap ? 0 : w - namelen + 1),
           (help ? secondlen-1 : 0), str + namelen, se,
           (wrap ? w + 3 : 0), (wrap ? "\n" : ""),
           str + namelen + secondlen);
}

static void
usage(const char *name, int help, int highlight, int columns)
{
    /* This message really ought to be max 23 lines.
     * Removed -h because the user already knows that option. Others? */

#define M(shortopt, longopt, desc) RUBY_OPT_MESSAGE(shortopt, longopt, desc)

#if YJIT_BUILD
# define PLATFORM_JIT_OPTION "--yjit"
#else
# define PLATFORM_JIT_OPTION "--mjit"
#endif
    static const struct ruby_opt_message usage_msg[] = {
        M("-0[octal]",	   "",			   "specify record separator (\\0, if no argument)"),
        M("-a",		   "",			   "autosplit mode with -n or -p (splits $_ into $F)"),
        M("-c",		   "",			   "check syntax only"),
        M("-Cdirectory",   "",			   "cd to directory before executing your script"),
        M("-d",		   ", --debug",		   "set debugging flags (set $DEBUG to true)"),
        M("-e 'command'",  "",			   "one line of script. Several -e's allowed. Omit [programfile]"),
        M("-Eex[:in]",     ", --encoding=ex[:in]", "specify the default external and internal character encodings"),
        M("-Fpattern",	   "",			   "split() pattern for autosplit (-a)"),
        M("-i[extension]", "",			   "edit ARGV files in place (make backup if extension supplied)"),
        M("-Idirectory",   "",			   "specify $LOAD_PATH directory (may be used more than once)"),
        M("-l",		   "",			   "enable line ending processing"),
        M("-n",		   "",			   "assume 'while gets(); ... end' loop around your script"),
        M("-p",		   "",			   "assume loop like -n but print line also like sed"),
        M("-rlibrary",	   "",			   "require the library before executing your script"),
        M("-s",		   "",			   "enable some switch parsing for switches after script name"),
        M("-S",		   "",			   "look for the script using PATH environment variable"),
        M("-v",		   "",			   "print the version number, then turn on verbose mode"),
        M("-w",		   "",			   "turn warnings on for your script"),
        M("-W[level=2|:category]",   "",	   "set warning level; 0=silence, 1=medium, 2=verbose"),
        M("-x[directory]", "",			   "strip off text before #!ruby line and perhaps cd to directory"),
        M("--jit",         "",                     "enable JIT for the platform, same as " PLATFORM_JIT_OPTION " (experimental)"),
#if USE_MJIT
        M("--mjit",        "",                     "enable C compiler-based JIT compiler (experimental)"),
#endif
#if YJIT_BUILD
        M("--yjit",        "",                     "enable in-process JIT compiler (experimental)"),
#endif
<<<<<<< HEAD
#ifdef USE_THIRD_PARTY_HEAP
        M("--mmtk",        "",                     "use MMTk for garbage collection (experimental)"),
#endif
	M("-h",		   "",			   "show this message, --help for more info"),
=======
        M("-h",		   "",			   "show this message, --help for more info"),
>>>>>>> 31a5586d
    };
    static const struct ruby_opt_message help_msg[] = {
        M("--copyright",                            "", "print the copyright"),
        M("--dump={insns|parsetree|...}[,...]",     "",
          "dump debug information. see below for available dump list"),
        M("--enable={jit|rubyopt|...}[,...]", ", --disable={jit|rubyopt|...}[,...]",
          "enable or disable features. see below for available features"),
        M("--external-encoding=encoding",           ", --internal-encoding=encoding",
          "specify the default external or internal character encoding"),
        M("--backtrace-limit=num",                  "", "limit the maximum length of backtrace"),
        M("--verbose",                              "", "turn on verbose mode and disable script from stdin"),
        M("--version",                              "", "print the version number, then exit"),
        M("--help",			            "", "show this message, -h for short message"),
    };
    static const struct ruby_opt_message dumps[] = {
        M("insns",                  "", "instruction sequences"),
        M("insns_without_opt",      "", "instruction sequences compiled with no optimization"),
        M("yydebug",                "", "yydebug of yacc parser generator"),
        M("parsetree",              "", "AST"),
        M("parsetree_with_comment", "", "AST with comments"),
    };
    static const struct ruby_opt_message features[] = {
        M("gems",    "",        "rubygems (only for debugging, default: "DEFAULT_RUBYGEMS_ENABLED")"),
        M("error_highlight", "", "error_highlight (default: "DEFAULT_RUBYGEMS_ENABLED")"),
        M("did_you_mean", "",   "did_you_mean (default: "DEFAULT_RUBYGEMS_ENABLED")"),
        M("rubyopt", "",        "RUBYOPT environment variable (default: enabled)"),
        M("frozen-string-literal", "", "freeze all string literals (default: disabled)"),
#if USE_MJIT
        M("mjit", "",           "C compiler-based JIT compiler (default: disabled)"),
#endif
#if YJIT_BUILD
        M("yjit", "",           "in-process JIT compiler (default: disabled)"),
#endif
#ifdef USE_THIRD_PARTY_HEAP
        M("mmtk", "",           "MMTk garbage collection (default: disabled)"),
#endif
    };
    static const struct ruby_opt_message warn_categories[] = {
        M("deprecated", "",       "deprecated features"),
        M("experimental", "",     "experimental features"),
    };
#if USE_MJIT
    extern const struct ruby_opt_message mjit_option_messages[];
#endif
#if YJIT_BUILD
    static const struct ruby_opt_message yjit_options[] = {
#if YJIT_STATS
        M("--yjit-stats",              "", "Enable collecting YJIT statistics"),
#endif
        M("--yjit-exec-mem-size=num",  "", "Size of executable memory block in MiB (default: 256)"),
        M("--yjit-call-threshold=num", "", "Number of calls to trigger JIT (default: 10)"),
        M("--yjit-max-versions=num",   "", "Maximum number of versions per basic block (default: 4)"),
        M("--yjit-greedy-versioning",  "", "Greedy versioning mode (default: disabled)"),
    };
#endif
#ifdef USE_THIRD_PARTY_HEAP
    static const struct ruby_opt_message mmtk_options[] = {
        M("--mmtk-plan=name",          "", "MMTk garbage collection plan to use (default: " MMTK_DEFAULT_PLAN ")"),
    };
#endif
    int i;
    const char *sb = highlight ? esc_standout+1 : esc_none;
    const char *se = highlight ? esc_reset : esc_none;
    const int num = numberof(usage_msg) - (help ? 1 : 0);
    unsigned int w = (columns > 80 ? (columns - 79) / 2 : 0) + 16;
#define SHOW(m) show_usage_line((m).str, (m).namelen, (m).secondlen, help, highlight, w)

    printf("%sUsage:%s %s [switches] [--] [programfile] [arguments]\n", sb, se, name);
    for (i = 0; i < num; ++i)
        SHOW(usage_msg[i]);

    if (!help) return;

    if (highlight) sb = esc_standout;

    for (i = 0; i < numberof(help_msg); ++i)
        SHOW(help_msg[i]);
    printf("%s""Dump List:%s\n", sb, se);
    for (i = 0; i < numberof(dumps); ++i)
        SHOW(dumps[i]);
    printf("%s""Features:%s\n", sb, se);
    for (i = 0; i < numberof(features); ++i)
        SHOW(features[i]);
    printf("%s""Warning categories:%s\n", sb, se);
    for (i = 0; i < numberof(warn_categories); ++i)
        SHOW(warn_categories[i]);
#if USE_MJIT
    printf("%s""MJIT options (experimental):%s\n", sb, se);
    for (i = 0; mjit_option_messages[i].str; ++i)
        SHOW(mjit_option_messages[i]);
#endif
#if YJIT_BUILD
    printf("%s""YJIT options (experimental):%s\n", sb, se);
    for (i = 0; i < numberof(yjit_options); ++i)
        SHOW(yjit_options[i]);
#endif
#ifdef USE_THIRD_PARTY_HEAP
    printf("%s""MMTk options (experimental):%s\n", sb, se);
    for (i = 0; i < numberof(mmtk_options); ++i)
        SHOW(mmtk_options[i]);
#endif
}

#define rubylib_path_new rb_str_new

static void
push_include(const char *path, VALUE (*filter)(VALUE))
{
    const char sep = PATH_SEP_CHAR;
    const char *p, *s;
    VALUE load_path = GET_VM()->load_path;

    p = path;
    while (*p) {
        while (*p == sep)
            p++;
        if (!*p) break;
        for (s = p; *s && *s != sep; s = CharNext(s));
        rb_ary_push(load_path, (*filter)(rubylib_path_new(p, s - p)));
        p = s;
    }
}

#ifdef __CYGWIN__
static void
push_include_cygwin(const char *path, VALUE (*filter)(VALUE))
{
    const char *p, *s;
    char rubylib[FILENAME_MAX];
    VALUE buf = 0;

    p = path;
    while (*p) {
        unsigned int len;
        while (*p == ';')
            p++;
        if (!*p) break;
        for (s = p; *s && *s != ';'; s = CharNext(s));
        len = s - p;
        if (*s) {
            if (!buf) {
                buf = rb_str_new(p, len);
                p = RSTRING_PTR(buf);
            }
            else {
                rb_str_resize(buf, len);
                p = strncpy(RSTRING_PTR(buf), p, len);
            }
        }
#ifdef HAVE_CYGWIN_CONV_PATH
#define CONV_TO_POSIX_PATH(p, lib) \
        cygwin_conv_path(CCP_WIN_A_TO_POSIX|CCP_RELATIVE, (p), (lib), sizeof(lib))
#else
# error no cygwin_conv_path
#endif
        if (CONV_TO_POSIX_PATH(p, rubylib) == 0)
            p = rubylib;
        push_include(p, filter);
        if (!*s) break;
        p = s + 1;
    }
}

#define push_include push_include_cygwin
#endif

void
ruby_push_include(const char *path, VALUE (*filter)(VALUE))
{
    if (path == 0)
        return;
    push_include(path, filter);
}

static VALUE
identical_path(VALUE path)
{
    return path;
}
static VALUE
locale_path(VALUE path)
{
    rb_enc_associate(path, rb_locale_encoding());
    return path;
}

void
ruby_incpush(const char *path)
{
    ruby_push_include(path, locale_path);
}

static VALUE
expand_include_path(VALUE path)
{
    char *p = RSTRING_PTR(path);
    if (!p)
        return path;
    if (*p == '.' && p[1] == '/')
        return path;
    return rb_file_expand_path(path, Qnil);
}

void
ruby_incpush_expand(const char *path)
{
    ruby_push_include(path, expand_include_path);
}

#undef UTF8_PATH
#if defined _WIN32 || defined __CYGWIN__
static HMODULE libruby;

BOOL WINAPI
DllMain(HINSTANCE dll, DWORD reason, LPVOID reserved)
{
    if (reason == DLL_PROCESS_ATTACH)
        libruby = dll;
    return TRUE;
}

HANDLE
rb_libruby_handle(void)
{
    return libruby;
}

static inline void
translit_char_bin(char *p, int from, int to)
{
    while (*p) {
        if ((unsigned char)*p == from)
            *p = to;
        p++;
    }
}
#endif

#ifdef _WIN32
# define UTF8_PATH 1
#endif

#ifndef UTF8_PATH
# define UTF8_PATH 0
#endif
#if UTF8_PATH
# define IF_UTF8_PATH(t, f) t
#else
# define IF_UTF8_PATH(t, f) f
#endif

#if UTF8_PATH
static VALUE
str_conv_enc(VALUE str, rb_encoding *from, rb_encoding *to)
{
    return rb_str_conv_enc_opts(str, from, to,
                                ECONV_UNDEF_REPLACE|ECONV_INVALID_REPLACE,
                                Qnil);
}
#else
# define str_conv_enc(str, from, to) (str)
#endif

void ruby_init_loadpath(void);

#if defined(LOAD_RELATIVE)
static VALUE
runtime_libruby_path(void)
{
#if defined _WIN32 || defined __CYGWIN__
    DWORD len, ret;
#if USE_RVARGC
    len = 32;
#else
    len = RSTRING_EMBED_LEN_MAX;
#endif
    VALUE path;
    VALUE wsopath = rb_str_new(0, len*sizeof(WCHAR));
    WCHAR *wlibpath;
    char *libpath;

    while (wlibpath = (WCHAR *)RSTRING_PTR(wsopath),
           ret = GetModuleFileNameW(libruby, wlibpath, len),
           (ret == len))
    {
        rb_str_modify_expand(wsopath, len*sizeof(WCHAR));
        rb_str_set_len(wsopath, (len += len)*sizeof(WCHAR));
    }
    if (!ret || ret > len) rb_fatal("failed to get module file name");
#if defined __CYGWIN__
    {
        const int win_to_posix = CCP_WIN_W_TO_POSIX | CCP_RELATIVE;
        size_t newsize = cygwin_conv_path(win_to_posix, wlibpath, 0, 0);
        if (!newsize) rb_fatal("failed to convert module path to cygwin");
        path = rb_str_new(0, newsize);
        libpath = RSTRING_PTR(path);
        if (cygwin_conv_path(win_to_posix, wlibpath, libpath, newsize)) {
            rb_str_resize(path, 0);
        }
    }
#else
    {
        DWORD i;
        for (len = ret, i = 0; i < len; ++i) {
            if (wlibpath[i] == L'\\') {
                wlibpath[i] = L'/';
                ret = i+1;	/* chop after the last separator */
            }
        }
    }
    len = WideCharToMultiByte(CP_UTF8, 0, wlibpath, ret, NULL, 0, NULL, NULL);
    path = rb_utf8_str_new(0, len);
    libpath = RSTRING_PTR(path);
    WideCharToMultiByte(CP_UTF8, 0, wlibpath, ret, libpath, len, NULL, NULL);
#endif
    rb_str_resize(wsopath, 0);
    return path;
#elif defined(HAVE_DLADDR)
    Dl_info dli;
    VALUE fname, path;
    const void* addr = (void *)(VALUE)expand_include_path;

    if (!dladdr((void *)addr, &dli)) {
        return rb_str_new(0, 0);
    }
#ifdef __linux__
    else if (origarg.argc > 0 && origarg.argv && dli.dli_fname == origarg.argv[0]) {
        fname = rb_str_new_cstr("/proc/self/exe");
        path = rb_readlink(fname, NULL);
    }
#endif
    else {
        fname = rb_str_new_cstr(dli.dli_fname);
        path = rb_realpath_internal(Qnil, fname, 1);
    }
    rb_str_resize(fname, 0);
    return path;
#else
# error relative load path is not supported on this platform.
#endif
}
#endif

#define INITIAL_LOAD_PATH_MARK rb_intern_const("@gem_prelude_index")

VALUE ruby_archlibdir_path, ruby_prefix_path;

void
ruby_init_loadpath(void)
{
    VALUE load_path, archlibdir = 0;
    ID id_initial_load_path_mark;
    const char *paths = ruby_initial_load_paths;
#if defined LOAD_RELATIVE
#if !defined ENABLE_MULTIARCH
# define RUBY_ARCH_PATH ""
#elif defined RUBY_ARCH
# define RUBY_ARCH_PATH "/"RUBY_ARCH
#else
# define RUBY_ARCH_PATH "/"RUBY_PLATFORM
#endif
    char *libpath;
    VALUE sopath;
    size_t baselen;
    const char *p;

    sopath = runtime_libruby_path();
    libpath = RSTRING_PTR(sopath);

    p = strrchr(libpath, '/');
    if (p) {
        static const char libdir[] = "/"
#ifdef LIBDIR_BASENAME
            LIBDIR_BASENAME
#else
            "lib"
#endif
            RUBY_ARCH_PATH;
        const ptrdiff_t libdir_len = (ptrdiff_t)sizeof(libdir)
            - rb_strlen_lit(RUBY_ARCH_PATH) - 1;
        static const char bindir[] = "/bin";
        const ptrdiff_t bindir_len = (ptrdiff_t)sizeof(bindir) - 1;

        const char *p2 = NULL;

#ifdef ENABLE_MULTIARCH
      multiarch:
#endif
        if (p - libpath >= bindir_len && !STRNCASECMP(p - bindir_len, bindir, bindir_len)) {
            p -= bindir_len;
            archlibdir = rb_str_subseq(sopath, 0, p - libpath);
            rb_str_cat_cstr(archlibdir, libdir);
            OBJ_FREEZE_RAW(archlibdir);
        }
        else if (p - libpath >= libdir_len && !strncmp(p - libdir_len, libdir, libdir_len)) {
            archlibdir = rb_str_subseq(sopath, 0, (p2 ? p2 : p) - libpath);
            OBJ_FREEZE_RAW(archlibdir);
            p -= libdir_len;
        }
#ifdef ENABLE_MULTIARCH
        else if (p2) {
            p = p2;
        }
        else {
            p2 = p;
            p = rb_enc_path_last_separator(libpath, p, rb_ascii8bit_encoding());
            if (p) goto multiarch;
            p = p2;
        }
#endif
        baselen = p - libpath;
    }
    else {
        baselen = 0;
    }
    rb_str_resize(sopath, baselen);
    libpath = RSTRING_PTR(sopath);
#define PREFIX_PATH() sopath
#define BASEPATH() rb_str_buf_cat(rb_str_buf_new(baselen+len), libpath, baselen)
#define RUBY_RELATIVE(path, len) rb_str_buf_cat(BASEPATH(), (path), (len))
#else
    const size_t exec_prefix_len = strlen(ruby_exec_prefix);
#define RUBY_RELATIVE(path, len) rubylib_path_new((path), (len))
#define PREFIX_PATH() RUBY_RELATIVE(ruby_exec_prefix, exec_prefix_len)
#endif
    rb_gc_register_address(&ruby_prefix_path);
    ruby_prefix_path = PREFIX_PATH();
    OBJ_FREEZE_RAW(ruby_prefix_path);
    if (!archlibdir) archlibdir = ruby_prefix_path;
    rb_gc_register_address(&ruby_archlibdir_path);
    ruby_archlibdir_path = archlibdir;

    load_path = GET_VM()->load_path;

    ruby_push_include(getenv("RUBYLIB"), identical_path);

    id_initial_load_path_mark = INITIAL_LOAD_PATH_MARK;
    while (*paths) {
        size_t len = strlen(paths);
        VALUE path = RUBY_RELATIVE(paths, len);
        rb_ivar_set(path, id_initial_load_path_mark, path);
        rb_ary_push(load_path, path);
        paths += len + 1;
    }

    rb_const_set(rb_cObject, rb_intern_const("TMP_RUBY_PREFIX"), ruby_prefix_path);
}


static void
add_modules(VALUE *req_list, const char *mod)
{
    VALUE list = *req_list;
    VALUE feature;

    if (!list) {
        *req_list = list = rb_ary_tmp_new(0);
    }
    feature = rb_str_cat_cstr(rb_str_tmp_new(0), mod);
    rb_ary_push(list, feature);
}

static void
require_libraries(VALUE *req_list)
{
    VALUE list = *req_list;
    VALUE self = rb_vm_top_self();
    ID require;
    rb_encoding *extenc = rb_default_external_encoding();

    CONST_ID(require, "require");
    while (list && RARRAY_LEN(list) > 0) {
        VALUE feature = rb_ary_shift(list);
        rb_enc_associate(feature, extenc);
        RBASIC_SET_CLASS_RAW(feature, rb_cString);
        OBJ_FREEZE(feature);
        rb_funcallv(self, require, 1, &feature);
    }
    *req_list = 0;
}

static const struct rb_block*
toplevel_context(rb_binding_t *bind)
{
    return &bind->block;
}

static void
process_sflag(int *sflag)
{
    if (*sflag > 0) {
        long n;
        const VALUE *args;
        VALUE argv = rb_argv;

        n = RARRAY_LEN(argv);
        args = RARRAY_CONST_PTR(argv);
        while (n > 0) {
            VALUE v = *args++;
            char *s = StringValuePtr(v);
            char *p;
            int hyphen = FALSE;

            if (s[0] != '-')
                break;
            n--;
            if (s[1] == '-' && s[2] == '\0')
                break;

            v = Qtrue;
            /* check if valid name before replacing - with _ */
            for (p = s + 1; *p; p++) {
                if (*p == '=') {
                    *p++ = '\0';
                    v = rb_str_new2(p);
                    break;
                }
                if (*p == '-') {
                    hyphen = TRUE;
                }
                else if (*p != '_' && !ISALNUM(*p)) {
                    VALUE name_error[2];
                    name_error[0] =
                        rb_str_new2("invalid name for global variable - ");
                    if (!(p = strchr(p, '='))) {
                        rb_str_cat2(name_error[0], s);
                    }
                    else {
                        rb_str_cat(name_error[0], s, p - s);
                    }
                    name_error[1] = args[-1];
                    rb_exc_raise(rb_class_new_instance(2, name_error, rb_eNameError));
                }
            }
            s[0] = '$';
            if (hyphen) {
                for (p = s + 1; *p; ++p) {
                    if (*p == '-')
                        *p = '_';
                }
            }
            rb_gv_set(s, v);
        }
        n = RARRAY_LEN(argv) - n;
        while (n--) {
            rb_ary_shift(argv);
        }
        *sflag = -1;
    }
}

static long proc_options(long argc, char **argv, ruby_cmdline_options_t *opt, int envopt);

static void
moreswitches(const char *s, ruby_cmdline_options_t *opt, int envopt)
{
    long argc, i, len;
    char **argv, *p;
    const char *ap = 0;
    VALUE argstr, argary;
    void *ptr;

    while (ISSPACE(*s)) s++;
    if (!*s) return;
    argstr = rb_str_tmp_new((len = strlen(s)) + (envopt!=0));
    argary = rb_str_tmp_new(0);

    p = RSTRING_PTR(argstr);
    if (envopt) *p++ = ' ';
    memcpy(p, s, len + 1);
    ap = 0;
    rb_str_cat(argary, (char *)&ap, sizeof(ap));
    while (*p) {
        ap = p;
        rb_str_cat(argary, (char *)&ap, sizeof(ap));
        while (*p && !ISSPACE(*p)) ++p;
        if (!*p) break;
        *p++ = '\0';
        while (ISSPACE(*p)) ++p;
    }
    argc = RSTRING_LEN(argary) / sizeof(ap);
    ap = 0;
    rb_str_cat(argary, (char *)&ap, sizeof(ap));
    argv = ptr = ALLOC_N(char *, argc);
    MEMMOVE(argv, RSTRING_PTR(argary), char *, argc);

    while ((i = proc_options(argc, argv, opt, envopt)) > 1 && envopt && (argc -= i) > 0) {
        argv += i;
        if (**argv != '-') {
            *--*argv = '-';
        }
        if ((*argv)[1]) {
            ++argc;
            --argv;
        }
    }

    ruby_xfree(ptr);
    /* get rid of GC */
    rb_str_resize(argary, 0);
    rb_str_resize(argstr, 0);
}

static int
name_match_p(const char *name, const char *str, size_t len)
{
    if (len == 0) return 0;
    while (1) {
        while (TOLOWER(*str) == *name) {
            if (!--len || !*++str) return 1;
            ++name;
        }
        if (*str != '-' && *str != '_') return 0;
        while (ISALNUM(*name)) name++;
        if (*name != '-' && *name != '_') return 0;
        ++name;
        ++str;
    }
}

#define NAME_MATCH_P(name, str, len) \
    ((len) < (int)sizeof(name) && name_match_p((name), (str), (len)))

#define UNSET_WHEN(name, bit, str, len)	\
    if (NAME_MATCH_P((name), (str), (len))) { \
        *(unsigned int *)arg &= ~(bit); \
        return;				\
    }

#define SET_WHEN(name, bit, str, len)	\
    if (NAME_MATCH_P((name), (str), (len))) { \
        *(unsigned int *)arg |= (bit);	\
        return;				\
    }

#define LITERAL_NAME_ELEMENT(name) #name

static void
feature_option(const char *str, int len, void *arg, const unsigned int enable)
{
    static const char list[] = EACH_FEATURES(LITERAL_NAME_ELEMENT, ", ");
    ruby_features_t *argp = arg;
    unsigned int mask = ~0U;
    unsigned int set = 0U;
#if AMBIGUOUS_FEATURE_NAMES
    int matched = 0;
# define FEATURE_FOUND ++matched
#else
# define FEATURE_FOUND goto found
#endif
#define SET_FEATURE(bit) \
    if (NAME_MATCH_P(#bit, str, len)) {set |= mask = FEATURE_BIT(bit); FEATURE_FOUND;}
    EACH_FEATURES(SET_FEATURE, ;);
    if (NAME_MATCH_P("jit", str, len)) { // This allows you to cancel --jit
        set |= mask = FEATURE_BIT(jit);
        goto found;
    }
    if (NAME_MATCH_P("all", str, len)) {
        // YJIT and MJIT cannot be enabled at the same time. We enable only one for --enable=all.
        mask &= ~feature_jit_mask | FEATURE_BIT(jit);
        goto found;
    }
#if AMBIGUOUS_FEATURE_NAMES
    if (matched == 1) goto found;
    if (matched > 1) {
        VALUE mesg = rb_sprintf("ambiguous feature: `%.*s' (", len, str);
#define ADD_FEATURE_NAME(bit) \
        if (FEATURE_BIT(bit) & set) { \
            rb_str_cat_cstr(mesg, #bit); \
            if (--matched) rb_str_cat_cstr(mesg, ", "); \
        }
        EACH_FEATURES(ADD_FEATURE_NAME, ;);
        rb_str_cat_cstr(mesg, ")");
        rb_exc_raise(rb_exc_new_str(rb_eRuntimeError, mesg));
#undef ADD_FEATURE_NAME
    }
#else
    (void)set;
#endif
    rb_warn("unknown argument for --%s: `%.*s'",
            enable ? "enable" : "disable", len, str);
    rb_warn("features are [%.*s].", (int)strlen(list), list);
    return;

  found:
    FEATURE_SET_TO(*argp, mask, (mask & enable));
    return;
}

static void
enable_option(const char *str, int len, void *arg)
{
    feature_option(str, len, arg, ~0U);
}

static void
disable_option(const char *str, int len, void *arg)
{
    feature_option(str, len, arg, 0U);
}

RUBY_EXTERN const int  ruby_patchlevel;
int ruby_env_debug_option(const char *str, int len, void *arg);

static void
debug_option(const char *str, int len, void *arg)
{
    static const char list[] = EACH_DEBUG_FEATURES(LITERAL_NAME_ELEMENT, ", ");
    ruby_features_t *argp = arg;
#define SET_WHEN_DEBUG(bit) \
    if (NAME_MATCH_P(#bit, str, len)) { \
        FEATURE_SET(*argp, DEBUG_BIT(bit)); \
        return; \
    }
    EACH_DEBUG_FEATURES(SET_WHEN_DEBUG, ;);
#ifdef RUBY_DEVEL
    if (ruby_patchlevel < 0 && ruby_env_debug_option(str, len, 0)) return;
#endif
    rb_warn("unknown argument for --debug: `%.*s'", len, str);
    rb_warn("debug features are [%.*s].", (int)strlen(list), list);
}

static void
dump_option(const char *str, int len, void *arg)
{
    static const char list[] = EACH_DUMPS(LITERAL_NAME_ELEMENT, ", ");
#define SET_WHEN_DUMP(bit) SET_WHEN(#bit, DUMP_BIT(bit), str, len)
    EACH_DUMPS(SET_WHEN_DUMP, ;);
    rb_warn("don't know how to dump `%.*s',", len, str);
    rb_warn("but only [%.*s].", (int)strlen(list), list);
}

static void
set_option_encoding_once(const char *type, VALUE *name, const char *e, long elen)
{
    VALUE ename;

    if (!elen) elen = strlen(e);
    ename = rb_str_new(e, elen);

    if (*name &&
        rb_funcall(ename, rb_intern("casecmp"), 1, *name) != INT2FIX(0)) {
        rb_raise(rb_eRuntimeError,
                 "%s already set to %"PRIsVALUE, type, *name);
    }
    *name = ename;
}

#define set_internal_encoding_once(opt, e, elen) \
    set_option_encoding_once("default_internal", &(opt)->intern.enc.name, (e), (elen))
#define set_external_encoding_once(opt, e, elen) \
    set_option_encoding_once("default_external", &(opt)->ext.enc.name, (e), (elen))
#define set_source_encoding_once(opt, e, elen) \
    set_option_encoding_once("source", &(opt)->src.enc.name, (e), (elen))

#define yjit_opt_match_noarg(s, l, name) \
    opt_match(s, l, name) && (*(s) ? (rb_warn("argument to --yjit-" name " is ignored"), 1) : 1)
#define yjit_opt_match_arg(s, l, name) \
    opt_match(s, l, name) && (*(s) && *(s+1) ? 1 : (rb_raise(rb_eRuntimeError, "--yjit-" name " needs an argument"), 0))

#if YJIT_BUILD
static bool
setup_yjit_options(const char *s)
{
    // The option parsing is done in yjit/src/options.rs
    bool rb_yjit_parse_option(const char* s);
    bool success = rb_yjit_parse_option(s);

    if (success) {
        return true;
    }

    rb_raise(
        rb_eRuntimeError,
        "invalid YJIT option `%s' (--help will show valid yjit options)",
        s
    );
}
#endif

static long
proc_options(long argc, char **argv, ruby_cmdline_options_t *opt, int envopt)
{
    long n, argc0 = argc;
    const char *s;
    int warning = opt->warning;

    if (argc <= 0 || !argv)
        return 0;

    for (argc--, argv++; argc > 0; argc--, argv++) {
        const char *const arg = argv[0];
        if (!arg || arg[0] != '-' || !arg[1])
            break;

        s = arg + 1;
      reswitch:
        switch (*s) {
          case 'a':
            if (envopt) goto noenvopt;
            opt->do_split = TRUE;
            s++;
            goto reswitch;

          case 'p':
            if (envopt) goto noenvopt;
            opt->do_print = TRUE;
            /* through */
          case 'n':
            if (envopt) goto noenvopt;
            opt->do_loop = TRUE;
            s++;
            goto reswitch;

          case 'd':
            ruby_debug = Qtrue;
            ruby_verbose = Qtrue;
            s++;
            goto reswitch;

          case 'y':
            if (envopt) goto noenvopt;
            opt->dump |= DUMP_BIT(yydebug);
            s++;
            goto reswitch;

          case 'v':
            if (opt->verbose) {
                s++;
                goto reswitch;
            }
            opt->dump |= DUMP_BIT(version_v);
            opt->verbose = 1;
          case 'w':
            if (!opt->warning) {
                warning = 1;
                ruby_verbose = Qtrue;
            }
            FEATURE_SET(opt->warn, RB_WARN_CATEGORY_ALL_BITS);
            s++;
            goto reswitch;

          case 'W':
            if (s[1] == ':') {
                unsigned int bits = 0;
                static const char no_prefix[] = "no-";
                int enable = strncmp(s += 2, no_prefix, sizeof(no_prefix)-1) != 0;
                if (!enable) s += sizeof(no_prefix)-1;
                size_t len = strlen(s);
                if (NAME_MATCH_P("deprecated", s, len)) {
                    bits = 1U << RB_WARN_CATEGORY_DEPRECATED;
                }
                else if (NAME_MATCH_P("experimental", s, len)) {
                    bits = 1U << RB_WARN_CATEGORY_EXPERIMENTAL;
                }
                else {
                    rb_warn("unknown warning category: `%s'", s);
                }
                if (bits) FEATURE_SET_TO(opt->warn, bits, enable ? bits : 0);
                break;
            }
            {
                size_t numlen;
                int v = 2;	/* -W as -W2 */

                if (*++s) {
                    v = scan_oct(s, 1, &numlen);
                    if (numlen == 0)
                        v = 2;
                    s += numlen;
                }
                if (!opt->warning) {
                    switch (v) {
                      case 0:
                        ruby_verbose = Qnil;
                        break;
                      case 1:
                        ruby_verbose = Qfalse;
                        break;
                      default:
                        ruby_verbose = Qtrue;
                        break;
                    }
                }
                warning = 1;
                switch (v) {
                  case 0:
                    FEATURE_SET_TO(opt->warn, RB_WARN_CATEGORY_ALL_BITS, 0);
                    break;
                  case 1:
                    FEATURE_SET_TO(opt->warn, 1U << RB_WARN_CATEGORY_DEPRECATED, 0);
                    break;
                  default:
                    FEATURE_SET(opt->warn, RB_WARN_CATEGORY_ALL_BITS);
                    break;
                }
            }
            goto reswitch;

          case 'c':
            if (envopt) goto noenvopt;
            opt->dump |= DUMP_BIT(syntax);
            s++;
            goto reswitch;

          case 's':
            if (envopt) goto noenvopt;
            forbid_setid("-s");
            if (!opt->sflag) opt->sflag = 1;
            s++;
            goto reswitch;

          case 'h':
            if (envopt) goto noenvopt;
            opt->dump |= DUMP_BIT(usage);
            goto switch_end;

          case 'l':
            if (envopt) goto noenvopt;
            opt->do_line = TRUE;
            rb_output_rs = rb_rs;
            s++;
            goto reswitch;

          case 'S':
            if (envopt) goto noenvopt;
            forbid_setid("-S");
            opt->do_search = TRUE;
            s++;
            goto reswitch;

          case 'e':
            if (envopt) goto noenvopt;
            forbid_setid("-e");
            if (!*++s) {
                if (!--argc)
                    rb_raise(rb_eRuntimeError, "no code specified for -e");
                s = *++argv;
            }
            if (!opt->e_script) {
                opt->e_script = rb_str_new(0, 0);
                if (opt->script == 0)
                    opt->script = "-e";
            }
            rb_str_cat2(opt->e_script, s);
            rb_str_cat2(opt->e_script, "\n");
            break;

          case 'r':
            forbid_setid("-r");
            if (*++s) {
                add_modules(&opt->req_list, s);
            }
            else if (argc > 1) {
                add_modules(&opt->req_list, argv[1]);
                argc--, argv++;
            }
            break;

          case 'i':
            if (envopt) goto noenvopt;
            forbid_setid("-i");
            ruby_set_inplace_mode(s + 1);
            break;

          case 'x':
            if (envopt) goto noenvopt;
            forbid_setid("-x");
            opt->xflag = TRUE;
            s++;
            if (*s && chdir(s) < 0) {
                rb_fatal("Can't chdir to %s", s);
            }
            break;

          case 'C':
          case 'X':
            if (envopt) goto noenvopt;
            if (!*++s && (!--argc || !(s = *++argv) || !*s)) {
                rb_fatal("Can't chdir");
            }
            if (chdir(s) < 0) {
                rb_fatal("Can't chdir to %s", s);
            }
            break;

          case 'F':
            if (envopt) goto noenvopt;
            if (*++s) {
                rb_fs = rb_reg_new(s, strlen(s), 0);
            }
            break;

          case 'E':
            if (!*++s && (!--argc || !(s = *++argv))) {
                rb_raise(rb_eRuntimeError, "missing argument for -E");
            }
            goto encoding;

          case 'U':
            set_internal_encoding_once(opt, "UTF-8", 0);
            ++s;
            goto reswitch;

          case 'K':
            if (*++s) {
                const char *enc_name = 0;
                switch (*s) {
                  case 'E': case 'e':
                    enc_name = "EUC-JP";
                    break;
                  case 'S': case 's':
                    enc_name = "Windows-31J";
                    break;
                  case 'U': case 'u':
                    enc_name = "UTF-8";
                    break;
                  case 'N': case 'n': case 'A': case 'a':
                    enc_name = "ASCII-8BIT";
                    break;
                }
                if (enc_name) {
                    opt->src.enc.name = rb_str_new2(enc_name);
                    if (!opt->ext.enc.name)
                        opt->ext.enc.name = opt->src.enc.name;
                }
                s++;
            }
            goto reswitch;

          case 'I':
            forbid_setid("-I");
            if (*++s)
                ruby_incpush_expand(s);
            else if (argc > 1) {
                ruby_incpush_expand(argv[1]);
                argc--, argv++;
            }
            break;

          case '0':
            if (envopt) goto noenvopt;
            {
                size_t numlen;
                int v;
                char c;

                v = scan_oct(s, 4, &numlen);
                s += numlen;
                if (v > 0377)
                    rb_rs = Qnil;
                else if (v == 0 && numlen >= 2) {
                    rb_rs = rb_str_new2("");
                }
                else {
                    c = v & 0xff;
                    rb_rs = rb_str_new(&c, 1);
                }
            }
            goto reswitch;

          case '-':
            if (!s[1] || (s[1] == '\r' && !s[2])) {
                argc--, argv++;
                goto switch_end;
            }
            s++;

#	define is_option_end(c, allow_hyphen) \
            (!(c) || ((allow_hyphen) && (c) == '-') || (c) == '=')
#	define check_envopt(name, allow_envopt) \
            (((allow_envopt) || !envopt) ? (void)0 : \
             rb_raise(rb_eRuntimeError, "invalid switch in RUBYOPT: --" name))
#	define need_argument(name, s, needs_arg, next_arg)			\
            ((*(s) ? !*++(s) : (next_arg) && (!argc || !((s) = argv[1]) || (--argc, ++argv, 0))) && (needs_arg) ? \
             rb_raise(rb_eRuntimeError, "missing argument for --" name) \
             : (void)0)
#	define is_option_with_arg(name, allow_hyphen, allow_envopt)	\
            is_option_with_optarg(name, allow_hyphen, allow_envopt, Qtrue, Qtrue)
#	define is_option_with_optarg(name, allow_hyphen, allow_envopt, needs_arg, next_arg) \
            (strncmp((name), s, n = sizeof(name) - 1) == 0 && is_option_end(s[n], (allow_hyphen)) && \
             (s[n] != '-' || s[n+1]) ? \
             (check_envopt(name, (allow_envopt)), s += n, \
              need_argument(name, s, needs_arg, next_arg), 1) : 0)

            if (strcmp("copyright", s) == 0) {
                if (envopt) goto noenvopt_long;
                opt->dump |= DUMP_BIT(copyright);
            }
            else if (is_option_with_optarg("debug", Qtrue, Qtrue, Qfalse, Qfalse)) {
                if (s && *s) {
                    ruby_each_words(s, debug_option, &opt->features);
                }
                else {
                    ruby_debug = Qtrue;
                    ruby_verbose = Qtrue;
                }
            }
            else if (is_option_with_arg("enable", Qtrue, Qtrue)) {
                ruby_each_words(s, enable_option, &opt->features);
            }
            else if (is_option_with_arg("disable", Qtrue, Qtrue)) {
                ruby_each_words(s, disable_option, &opt->features);
            }
            else if (is_option_with_arg("encoding", Qfalse, Qtrue)) {
                char *p;
              encoding:
                do {
#	define set_encoding_part(type) \
                    if (!(p = strchr(s, ':'))) { \
                        set_##type##_encoding_once(opt, s, 0); \
                        break; \
                    } \
                    else if (p > s) { \
                        set_##type##_encoding_once(opt, s, p-s); \
                    }
                    set_encoding_part(external);
                    if (!*(s = ++p)) break;
                    set_encoding_part(internal);
                    if (!*(s = ++p)) break;
#if defined ALLOW_DEFAULT_SOURCE_ENCODING && ALLOW_DEFAULT_SOURCE_ENCODING
                    set_encoding_part(source);
                    if (!*(s = ++p)) break;
#endif
                    rb_raise(rb_eRuntimeError, "extra argument for %s: %s",
                             (arg[1] == '-' ? "--encoding" : "-E"), s);
#	undef set_encoding_part
                } while (0);
            }
            else if (is_option_with_arg("internal-encoding", Qfalse, Qtrue)) {
                set_internal_encoding_once(opt, s, 0);
            }
            else if (is_option_with_arg("external-encoding", Qfalse, Qtrue)) {
                set_external_encoding_once(opt, s, 0);
            }
#if defined ALLOW_DEFAULT_SOURCE_ENCODING && ALLOW_DEFAULT_SOURCE_ENCODING
            else if (is_option_with_arg("source-encoding", Qfalse, Qtrue)) {
                set_source_encoding_once(opt, s, 0);
            }
#endif
            else if (strcmp("version", s) == 0) {
                if (envopt) goto noenvopt_long;
                opt->dump |= DUMP_BIT(version);
            }
            else if (strcmp("verbose", s) == 0) {
                opt->verbose = 1;
                ruby_verbose = Qtrue;
            }
            else if (strcmp("jit", s) == 0) {
#if !USE_MJIT
                rb_warn("Ruby was built without JIT support");
#else
                FEATURE_SET(opt->features, FEATURE_BIT(jit));
#endif
            }
            else if (is_option_with_optarg("mjit", '-', true, false, false)) {
#if USE_MJIT
                extern void mjit_setup_options(const char *s, struct mjit_options *mjit_opt);
                FEATURE_SET(opt->features, FEATURE_BIT(mjit));
                mjit_setup_options(s, &opt->mjit);
#else
                rb_warn("MJIT support is disabled.");
#endif
            }
            else if (is_option_with_optarg("yjit", '-', true, false, false)) {
#if YJIT_BUILD
                FEATURE_SET(opt->features, FEATURE_BIT(yjit));
                setup_yjit_options(s);
#else
                rb_warn("Ruby was built without YJIT support");
#endif
            }
<<<<<<< HEAD
            else if (is_option_with_optarg("mmtk", '-', true, false, false)) {
#ifdef USE_THIRD_PARTY_HEAP
                FEATURE_SET(opt->features, FEATURE_BIT(mmtk));
                rb_mmtk_post_process_opts(s);
#undef opt_match_noarg
#undef opt_match_arg
#else
                rb_warn("Ruby was built without MMTk support");
#endif
            }
	    else if (strcmp("yydebug", s) == 0) {
		if (envopt) goto noenvopt_long;
		opt->dump |= DUMP_BIT(yydebug);
	    }
	    else if (is_option_with_arg("dump", Qfalse, Qfalse)) {
		ruby_each_words(s, dump_option, &opt->dump);
	    }
	    else if (strcmp("help", s) == 0) {
		if (envopt) goto noenvopt_long;
		opt->dump |= DUMP_BIT(help);
		goto switch_end;
	    }
=======
            else if (strcmp("yydebug", s) == 0) {
                if (envopt) goto noenvopt_long;
                opt->dump |= DUMP_BIT(yydebug);
            }
            else if (is_option_with_arg("dump", Qfalse, Qfalse)) {
                ruby_each_words(s, dump_option, &opt->dump);
            }
            else if (strcmp("help", s) == 0) {
                if (envopt) goto noenvopt_long;
                opt->dump |= DUMP_BIT(help);
                goto switch_end;
            }
>>>>>>> 31a5586d
            else if (is_option_with_arg("backtrace-limit", Qfalse, Qfalse)) {
                char *e;
                long n = strtol(s, &e, 10);
                if (errno == ERANGE || n < 0 || *e) rb_raise(rb_eRuntimeError, "wrong limit for backtrace length");
                rb_backtrace_length_limit = n;
            }
            else {
                rb_raise(rb_eRuntimeError,
                         "invalid option --%s  (-h will show valid options)", s);
            }
            break;

          case '\r':
            if (!s[1])
                break;

          default:
            {
                rb_raise(rb_eRuntimeError,
                        "invalid option -%c  (-h will show valid options)",
                        (int)(unsigned char)*s);
            }
            goto switch_end;

          noenvopt:
            /* "EIdvwWrKU" only */
            rb_raise(rb_eRuntimeError, "invalid switch in RUBYOPT: -%c", *s);
            break;

          noenvopt_long:
            rb_raise(rb_eRuntimeError, "invalid switch in RUBYOPT: --%s", s);
            break;

          case 0:
            break;
#	undef is_option_end
#	undef check_envopt
#	undef need_argument
#	undef is_option_with_arg
#	undef is_option_with_optarg
        }
    }

  switch_end:
    if (warning) opt->warning = warning;
    return argc0 - argc;
}

void Init_builtin_features(void);

static void
ruby_init_prelude(void)
{
    Init_builtin_features();
    rb_const_remove(rb_cObject, rb_intern_const("TMP_RUBY_PREFIX"));
}

void rb_call_builtin_inits(void);

// Initialize extra optional exts linked statically.
// This empty definition will be replaced with the actual strong symbol by linker.
#if RBIMPL_HAS_ATTRIBUTE(weak)
__attribute__((weak))
#endif
void Init_extra_exts(void)
{
}

static void
ruby_opt_init(ruby_cmdline_options_t *opt)
{
    if (opt->dump & dump_exit_bits) return;

    if (FEATURE_SET_P(opt->features, gems)) {
        rb_define_module("Gem");
        if (opt->features.set & FEATURE_BIT(error_highlight)) {
            rb_define_module("ErrorHighlight");
        }
        if (opt->features.set & FEATURE_BIT(did_you_mean)) {
            rb_define_module("DidYouMean");
        }
    }

    rb_warning_category_update(opt->warn.mask, opt->warn.set);

    Init_ext(); /* load statically linked extensions before rubygems */
    Init_extra_exts();
    rb_call_builtin_inits();
    ruby_init_prelude();

    ruby_set_script_name(opt->script_name);
    require_libraries(&opt->req_list);
}

static int
opt_enc_index(VALUE enc_name)
{
    const char *s = RSTRING_PTR(enc_name);
    int i = rb_enc_find_index(s);

    if (i < 0) {
        rb_raise(rb_eRuntimeError, "unknown encoding name - %s", s);
    }
    else if (rb_enc_dummy_p(rb_enc_from_index(i))) {
        rb_raise(rb_eRuntimeError, "dummy encoding is not acceptable - %s ", s);
    }
    return i;
}

#define rb_progname      (GET_VM()->progname)
#define rb_orig_progname (GET_VM()->orig_progname)
VALUE rb_argv0;
VALUE rb_e_script;

static VALUE
false_value(ID _x, VALUE *_y)
{
    return Qfalse;
}

static VALUE
true_value(ID _x, VALUE *_y)
{
    return Qtrue;
}

#define rb_define_readonly_boolean(name, val) \
    rb_define_virtual_variable((name), (val) ? true_value : false_value, 0)

static VALUE
uscore_get(void)
{
    VALUE line;

    line = rb_lastline_get();
    if (!RB_TYPE_P(line, T_STRING)) {
        rb_raise(rb_eTypeError, "$_ value need to be String (%s given)",
                 NIL_P(line) ? "nil" : rb_obj_classname(line));
    }
    return line;
}

/*
 *  call-seq:
 *     sub(pattern, replacement)   -> $_
 *     sub(pattern) {|...| block } -> $_
 *
 *  Equivalent to <code>$_.sub(<i>args</i>)</code>, except that
 *  <code>$_</code> will be updated if substitution occurs.
 *  Available only when -p/-n command line option specified.
 */

static VALUE
rb_f_sub(int argc, VALUE *argv, VALUE _)
{
    VALUE str = rb_funcall_passing_block(uscore_get(), rb_intern("sub"), argc, argv);
    rb_lastline_set(str);
    return str;
}

/*
 *  call-seq:
 *     gsub(pattern, replacement)    -> $_
 *     gsub(pattern) {|...| block }  -> $_
 *
 *  Equivalent to <code>$_.gsub...</code>, except that <code>$_</code>
 *  will be updated if substitution occurs.
 *  Available only when -p/-n command line option specified.
 *
 */

static VALUE
rb_f_gsub(int argc, VALUE *argv, VALUE _)
{
    VALUE str = rb_funcall_passing_block(uscore_get(), rb_intern("gsub"), argc, argv);
    rb_lastline_set(str);
    return str;
}

/*
 *  call-seq:
 *     chop   -> $_
 *
 *  Equivalent to <code>($_.dup).chop!</code>, except <code>nil</code>
 *  is never returned. See String#chop!.
 *  Available only when -p/-n command line option specified.
 *
 */

static VALUE
rb_f_chop(VALUE _)
{
    VALUE str = rb_funcall_passing_block(uscore_get(), rb_intern("chop"), 0, 0);
    rb_lastline_set(str);
    return str;
}


/*
 *  call-seq:
 *     chomp            -> $_
 *     chomp(string)    -> $_
 *
 *  Equivalent to <code>$_ = $_.chomp(<em>string</em>)</code>. See
 *  String#chomp.
 *  Available only when -p/-n command line option specified.
 *
 */

static VALUE
rb_f_chomp(int argc, VALUE *argv, VALUE _)
{
    VALUE str = rb_funcall_passing_block(uscore_get(), rb_intern("chomp"), argc, argv);
    rb_lastline_set(str);
    return str;
}

static void
setup_pager_env(void)
{
    if (!getenv("LESS")) ruby_setenv("LESS", "-R"); // Output "raw" control characters.
}

#ifdef _WIN32
static int
tty_enabled(void)
{
    HANDLE h = GetStdHandle(STD_OUTPUT_HANDLE);
    DWORD m;
    if (!GetConsoleMode(h, &m)) return 0;
# ifndef ENABLE_VIRTUAL_TERMINAL_PROCESSING
#   define ENABLE_VIRTUAL_TERMINAL_PROCESSING 0x4
# endif
    if (!(m & ENABLE_VIRTUAL_TERMINAL_PROCESSING)) return 0;
    return 1;
}
#elif !defined(HAVE_WORKING_FORK)
# define tty_enabled() 0
#endif

static VALUE
copy_str(VALUE str, rb_encoding *enc, bool intern)
{
    if (!intern) {
        if (rb_enc_str_coderange_scan(str, enc) == ENC_CODERANGE_BROKEN)
            return 0;
        return rb_enc_associate(rb_str_dup(str), enc);
    }
    return rb_enc_interned_str(RSTRING_PTR(str), RSTRING_LEN(str), enc);
}

static VALUE
process_options(int argc, char **argv, ruby_cmdline_options_t *opt)
{
    rb_ast_t *ast = 0;
    VALUE parser;
    VALUE script_name;
    const rb_iseq_t *iseq;
    rb_encoding *enc, *lenc;
#if UTF8_PATH
    rb_encoding *ienc = 0;
    rb_encoding *const uenc = rb_utf8_encoding();
#endif
    const char *s;
    char fbuf[MAXPATHLEN];
    int i = (int)proc_options(argc, argv, opt, 0);
    unsigned int dump = opt->dump & dump_exit_bits;
    rb_vm_t *vm = GET_VM();
    const long loaded_before_enc = RARRAY_LEN(vm->loaded_features);

    if (opt->dump & (DUMP_BIT(usage)|DUMP_BIT(help))) {
        int tty = isatty(1);
        const char *const progname =
            (argc > 0 && argv && argv[0] ? argv[0] :
             origarg.argc > 0 && origarg.argv && origarg.argv[0] ? origarg.argv[0] :
             ruby_engine);
        int columns = 0;
        if ((opt->dump & DUMP_BIT(help)) && tty) {
            const char *pager_env = getenv("RUBY_PAGER");
            if (!pager_env) pager_env = getenv("PAGER");
            if (pager_env && *pager_env && isatty(0)) {
                const char *columns_env = getenv("COLUMNS");
                if (columns_env) columns = atoi(columns_env);
                VALUE pager = rb_str_new_cstr(pager_env);
#ifdef HAVE_WORKING_FORK
                int fds[2];
                if (rb_pipe(fds) == 0) {
                    rb_pid_t pid = rb_fork();
                    if (pid > 0) {
                        /* exec PAGER with reading from child */
                        dup2(fds[0], 0);
                    }
                    else if (pid == 0) {
                        /* send the help message to the parent PAGER */
                        dup2(fds[1], 1);
                        dup2(fds[1], 2);
                    }
                    close(fds[0]);
                    close(fds[1]);
                    if (pid > 0) {
                        setup_pager_env();
                        rb_f_exec(1, &pager);
                        kill(SIGTERM, pid);
                        rb_waitpid(pid, 0, 0);
                    }
                }
#else
                setup_pager_env();
                VALUE port = rb_io_popen(pager, rb_str_new_lit("w"), Qnil, Qnil);
                if (!NIL_P(port)) {
                    int oldout = dup(1);
                    int olderr = dup(2);
                    int fd = RFILE(port)->fptr->fd;
                    tty = tty_enabled();
                    dup2(fd, 1);
                    dup2(fd, 2);
                    usage(progname, 1, tty, columns);
                    fflush(stdout);
                    dup2(oldout, 1);
                    dup2(olderr, 2);
                    rb_io_close(port);
                    return Qtrue;
                }
#endif
            }
        }
        usage(progname, (opt->dump & DUMP_BIT(help)), tty, columns);
        return Qtrue;
    }

    argc -= i;
    argv += i;

    if (FEATURE_SET_P(opt->features, rubyopt) && (s = getenv("RUBYOPT"))) {
        VALUE src_enc_name = opt->src.enc.name;
        VALUE ext_enc_name = opt->ext.enc.name;
        VALUE int_enc_name = opt->intern.enc.name;
        ruby_features_t feat = opt->features;
        ruby_features_t warn = opt->warn;

        opt->src.enc.name = opt->ext.enc.name = opt->intern.enc.name = 0;
        moreswitches(s, opt, 1);
        if (src_enc_name)
            opt->src.enc.name = src_enc_name;
        if (ext_enc_name)
            opt->ext.enc.name = ext_enc_name;
        if (int_enc_name)
            opt->intern.enc.name = int_enc_name;
        FEATURE_SET_RESTORE(opt->features, feat);
        FEATURE_SET_RESTORE(opt->warn, warn);
    }

#ifdef USE_THIRD_PARTY_HEAP
    rb_mmtk_post_process_opts_finish(FEATURE_SET_P(opt->features, mmtk));
#endif

    if (opt->src.enc.name)
        /* cannot set deprecated category, as enabling deprecation warnings based on flags
         * has not happened yet.
         */
        rb_warning("-K is specified; it is for 1.8 compatibility and may cause odd behavior");

    if (!(FEATURE_SET_BITS(opt->features) & feature_jit_mask)) {
#if YJIT_BUILD
        if (!FEATURE_USED_P(opt->features, yjit) && getenv("RUBY_YJIT_ENABLE")) {
            FEATURE_SET(opt->features, FEATURE_BIT(yjit));
        }
#endif
    }
    if (MULTI_BITS_P(FEATURE_SET_BITS(opt->features) & feature_jit_mask)) {
        rb_warn("MJIT and YJIT cannot both be enabled at the same time. Exiting");
        return Qfalse;
    }

#if USE_MJIT
    if (FEATURE_SET_P(opt->features, mjit)) {
        opt->mjit.on = TRUE; /* set mjit.on for ruby_show_version() API and check to call mjit_init() */
    }
#endif
#if YJIT_BUILD
    if (FEATURE_SET_P(opt->features, yjit)) {
        rb_yjit_init();
    }
#endif
#if USE_MJIT
    mjit_opts.on = opt->mjit.on; /* used by Init_ruby_description(). mjit_init() still can't be called here. */
#endif
    Init_ruby_description();
    if (opt->dump & (DUMP_BIT(version) | DUMP_BIT(version_v))) {
        ruby_show_version();
        if (opt->dump & DUMP_BIT(version)) return Qtrue;
    }
    if (opt->dump & DUMP_BIT(copyright)) {
        ruby_show_copyright();
        return Qtrue;
    }

    if (!opt->e_script) {
        if (argc <= 0) {	/* no more args */
            if (opt->verbose)
                return Qtrue;
            opt->script = "-";
        }
        else {
            opt->script = argv[0];
            if (!opt->script || opt->script[0] == '\0') {
                opt->script = "-";
            }
            else if (opt->do_search) {
                const char *path = getenv("RUBYPATH");

                opt->script = 0;
                if (path) {
                    opt->script = dln_find_file_r(argv[0], path, fbuf, sizeof(fbuf));
                }
                if (!opt->script) {
                    opt->script = dln_find_file_r(argv[0], getenv(PATH_ENV), fbuf, sizeof(fbuf));
                }
                if (!opt->script)
                    opt->script = argv[0];
            }
            argc--;
            argv++;
        }
        if (opt->script[0] == '-' && !opt->script[1]) {
            forbid_setid("program input from stdin");
        }
    }

    opt->script_name = rb_str_new_cstr(opt->script);
    opt->script = RSTRING_PTR(opt->script_name);

#ifdef _WIN32
    translit_char_bin(RSTRING_PTR(opt->script_name), '\\', '/');
#elif defined DOSISH
    translit_char(RSTRING_PTR(opt->script_name), '\\', '/');
#endif

    ruby_gc_set_params();
    ruby_init_loadpath();

#if USE_MJIT
    if (opt->mjit.on)
        /* Using TMP_RUBY_PREFIX created by ruby_init_loadpath(). */
        mjit_init(&opt->mjit);
#endif

    Init_enc();
    lenc = rb_locale_encoding();
    rb_enc_associate(rb_progname, lenc);
    rb_obj_freeze(rb_progname);
    parser = rb_parser_new();
    if (opt->dump & DUMP_BIT(yydebug)) {
        rb_parser_set_yydebug(parser, Qtrue);
    }
    if (opt->ext.enc.name != 0) {
        opt->ext.enc.index = opt_enc_index(opt->ext.enc.name);
    }
    if (opt->intern.enc.name != 0) {
        opt->intern.enc.index = opt_enc_index(opt->intern.enc.name);
    }
    if (opt->src.enc.name != 0) {
        opt->src.enc.index = opt_enc_index(opt->src.enc.name);
        src_encoding_index = opt->src.enc.index;
    }
    if (opt->ext.enc.index >= 0) {
        enc = rb_enc_from_index(opt->ext.enc.index);
    }
    else {
        enc = IF_UTF8_PATH(uenc, lenc);
    }
    rb_enc_set_default_external(rb_enc_from_encoding(enc));
    if (opt->intern.enc.index >= 0) {
        enc = rb_enc_from_index(opt->intern.enc.index);
        rb_enc_set_default_internal(rb_enc_from_encoding(enc));
        opt->intern.enc.index = -1;
#if UTF8_PATH
        ienc = enc;
#endif
    }
    script_name = opt->script_name;
    rb_enc_associate(opt->script_name, IF_UTF8_PATH(uenc, lenc));
#if UTF8_PATH
    if (uenc != lenc) {
        opt->script_name = str_conv_enc(opt->script_name, uenc, lenc);
        opt->script = RSTRING_PTR(opt->script_name);
    }
#endif
    rb_obj_freeze(opt->script_name);
    if (IF_UTF8_PATH(uenc != lenc, 1)) {
        long i;
        VALUE load_path = vm->load_path;
        const ID id_initial_load_path_mark = INITIAL_LOAD_PATH_MARK;
        int modifiable = FALSE;

        rb_get_expanded_load_path();
        for (i = 0; i < RARRAY_LEN(load_path); ++i) {
            VALUE path = RARRAY_AREF(load_path, i);
            int mark = rb_attr_get(path, id_initial_load_path_mark) == path;
#if UTF8_PATH
            VALUE newpath = rb_str_conv_enc(path, uenc, lenc);
            if (newpath == path) continue;
            path = newpath;
#else
            if (!(path = copy_str(path, lenc, !mark))) continue;
#endif
            if (mark) rb_ivar_set(path, id_initial_load_path_mark, path);
            if (!modifiable) {
                rb_ary_modify(load_path);
                modifiable = TRUE;
            }
            RARRAY_ASET(load_path, i, path);
        }
        if (modifiable) {
            rb_ary_replace(vm->load_path_snapshot, load_path);
        }
    }
    {
        VALUE loaded_features = vm->loaded_features;
        bool modified = false;
        for (long i = loaded_before_enc; i < RARRAY_LEN(loaded_features); ++i) {
            VALUE path = RARRAY_AREF(loaded_features, i);
            if (!(path = copy_str(path, IF_UTF8_PATH(uenc, lenc), true))) continue;
            if (!modified) {
                rb_ary_modify(loaded_features);
                modified = true;
            }
            RARRAY_ASET(loaded_features, i, path);
        }
        if (modified) {
            rb_ary_replace(vm->loaded_features_snapshot, loaded_features);
        }
    }

    if (opt->features.mask & COMPILATION_FEATURES) {
        VALUE option = rb_hash_new();
#define SET_COMPILE_OPTION(h, o, name) \
        rb_hash_aset((h), ID2SYM(rb_intern_const(#name)), \
                     RBOOL(FEATURE_SET_P(o->features, name)))
        SET_COMPILE_OPTION(option, opt, frozen_string_literal);
        SET_COMPILE_OPTION(option, opt, debug_frozen_string_literal);
        rb_funcallv(rb_cISeq, rb_intern_const("compile_option="), 1, &option);
#undef SET_COMPILE_OPTION
    }
    ruby_set_argv(argc, argv);
    process_sflag(&opt->sflag);

    rb_parser_set_context(parser, 0, TRUE);

    if (opt->e_script) {
        VALUE progname = rb_progname;
        rb_encoding *eenc;
        if (opt->src.enc.index >= 0) {
            eenc = rb_enc_from_index(opt->src.enc.index);
        }
        else {
            eenc = lenc;
#if UTF8_PATH
            if (ienc) eenc = ienc;
#endif
        }
#if UTF8_PATH
        if (eenc != uenc) {
            opt->e_script = str_conv_enc(opt->e_script, uenc, eenc);
        }
#endif
        rb_enc_associate(opt->e_script, eenc);
        ruby_opt_init(opt);
        ruby_set_script_name(progname);
        rb_parser_set_options(parser, opt->do_print, opt->do_loop,
                              opt->do_line, opt->do_split);
        ast = rb_parser_compile_string(parser, opt->script, opt->e_script, 1);
    }
    else {
        VALUE f;
        f = open_load_file(script_name, &opt->xflag);
        ast = load_file(parser, opt->script_name, f, 1, opt);
    }
    ruby_set_script_name(opt->script_name);
    if (dump & DUMP_BIT(yydebug)) {
        dump &= ~DUMP_BIT(yydebug);
        if (!dump) return Qtrue;
    }

    if (opt->ext.enc.index >= 0) {
        enc = rb_enc_from_index(opt->ext.enc.index);
    }
    else {
        enc = IF_UTF8_PATH(uenc, lenc);
    }
    rb_enc_set_default_external(rb_enc_from_encoding(enc));
    if (opt->intern.enc.index >= 0) {
        /* Set in the shebang line */
        enc = rb_enc_from_index(opt->intern.enc.index);
        rb_enc_set_default_internal(rb_enc_from_encoding(enc));
    }
    else if (!rb_default_internal_encoding())
        /* Freeze default_internal */
        rb_enc_set_default_internal(Qnil);
    rb_stdio_set_default_encoding();

    if (!ast->body.root) {
        rb_ast_dispose(ast);
        return Qfalse;
    }

    process_sflag(&opt->sflag);
    opt->xflag = 0;

    if (dump & DUMP_BIT(syntax)) {
        printf("Syntax OK\n");
        dump &= ~DUMP_BIT(syntax);
        if (!dump) return Qtrue;
    }

    if (opt->do_loop) {
        rb_define_global_function("sub", rb_f_sub, -1);
        rb_define_global_function("gsub", rb_f_gsub, -1);
        rb_define_global_function("chop", rb_f_chop, 0);
        rb_define_global_function("chomp", rb_f_chomp, -1);
    }

    if (dump & (DUMP_BIT(parsetree)|DUMP_BIT(parsetree_with_comment))) {
        rb_io_write(rb_stdout, rb_parser_dump_tree(ast->body.root, dump & DUMP_BIT(parsetree_with_comment)));
        rb_io_flush(rb_stdout);
        dump &= ~DUMP_BIT(parsetree)&~DUMP_BIT(parsetree_with_comment);
        if (!dump) {
            rb_ast_dispose(ast);
            return Qtrue;
        }
    }

    {
        VALUE path = Qnil;
        if (!opt->e_script && strcmp(opt->script, "-")) {
            path = rb_realpath_internal(Qnil, script_name, 1);
#if UTF8_PATH
            if (uenc != lenc) {
                path = str_conv_enc(path, uenc, lenc);
            }
#endif
            if (!ENCODING_GET(path)) { /* ASCII-8BIT */
                rb_enc_copy(path, opt->script_name);
            }
        }

        rb_binding_t *toplevel_binding;
        GetBindingPtr(rb_const_get(rb_cObject, rb_intern("TOPLEVEL_BINDING")),
                      toplevel_binding);
        const struct rb_block *base_block = toplevel_context(toplevel_binding);
        iseq = rb_iseq_new_main(&ast->body, opt->script_name, path, vm_block_iseq(base_block), !(dump & DUMP_BIT(insns_without_opt)));
        rb_ast_dispose(ast);
    }

    if (dump & (DUMP_BIT(insns) | DUMP_BIT(insns_without_opt))) {
        rb_io_write(rb_stdout, rb_iseq_disasm((const rb_iseq_t *)iseq));
        rb_io_flush(rb_stdout);
        dump &= ~DUMP_BIT(insns);
        if (!dump) return Qtrue;
    }
    if (opt->dump & dump_exit_bits) return Qtrue;

    rb_define_readonly_boolean("$-p", opt->do_print);
    rb_define_readonly_boolean("$-l", opt->do_line);
    rb_define_readonly_boolean("$-a", opt->do_split);

    rb_gvar_ractor_local("$-p");
    rb_gvar_ractor_local("$-l");
    rb_gvar_ractor_local("$-a");

    if ((rb_e_script = opt->e_script) != 0) {
        rb_str_freeze(rb_e_script);
        rb_gc_register_mark_object(opt->e_script);
    }

    {
        rb_execution_context_t *ec = GET_EC();

        if (opt->e_script) {
            /* -e */
            rb_exec_event_hook_script_compiled(ec, iseq, opt->e_script);
        }
        else {
            /* file */
            rb_exec_event_hook_script_compiled(ec, iseq, Qnil);
        }
    }
    return (VALUE)iseq;
}

#ifndef DOSISH
static void
warn_cr_in_shebang(const char *str, long len)
{
    if (str[len-1] == '\n' && str[len-2] == '\r') {
        rb_warn("shebang line ending with \\r may cause problems");
    }
}
#else
#define warn_cr_in_shebang(str, len) (void)0
#endif

void rb_reset_argf_lineno(long n);

struct load_file_arg {
    VALUE parser;
    VALUE fname;
    int script;
    ruby_cmdline_options_t *opt;
    VALUE f;
};

static VALUE
load_file_internal(VALUE argp_v)
{
    struct load_file_arg *argp = (struct load_file_arg *)argp_v;
    VALUE parser = argp->parser;
    VALUE orig_fname = argp->fname;
    int script = argp->script;
    ruby_cmdline_options_t *opt = argp->opt;
    VALUE f = argp->f;
    int line_start = 1;
    rb_ast_t *ast = 0;
    rb_encoding *enc;
    ID set_encoding;

    CONST_ID(set_encoding, "set_encoding");
    if (script) {
        VALUE c = 1;		/* something not nil */
        VALUE line;
        char *p, *str;
        long len;
        int no_src_enc = !opt->src.enc.name;
        int no_ext_enc = !opt->ext.enc.name;
        int no_int_enc = !opt->intern.enc.name;

        enc = rb_ascii8bit_encoding();
        rb_funcall(f, set_encoding, 1, rb_enc_from_encoding(enc));

        if (opt->xflag) {
            line_start--;
          search_shebang:
            while (!NIL_P(line = rb_io_gets(f))) {
                line_start++;
                RSTRING_GETMEM(line, str, len);
                if (len > 2 && str[0] == '#' && str[1] == '!') {
                    if (line_start == 1) warn_cr_in_shebang(str, len);
                    if ((p = strstr(str+2, ruby_engine)) != 0) {
                        goto start_read;
                    }
                }
            }
            rb_loaderror("no Ruby script found in input");
        }

        c = rb_io_getbyte(f);
        if (c == INT2FIX('#')) {
            c = rb_io_getbyte(f);
            if (c == INT2FIX('!') && !NIL_P(line = rb_io_gets(f))) {
                RSTRING_GETMEM(line, str, len);
                warn_cr_in_shebang(str, len);
                if ((p = strstr(str, ruby_engine)) == 0) {
                    /* not ruby script, assume -x flag */
                    goto search_shebang;
                }

              start_read:
                str += len - 1;
                if (*str == '\n') *str-- = '\0';
                if (*str == '\r') *str-- = '\0';
                /* ruby_engine should not contain a space */
                if ((p = strstr(p, " -")) != 0) {
                    opt->warning = 0;
                    moreswitches(p + 1, opt, 0);
                }

                /* push back shebang for pragma may exist in next line */
                rb_io_ungetbyte(f, rb_str_new2("!\n"));
            }
            else if (!NIL_P(c)) {
                rb_io_ungetbyte(f, c);
            }
            rb_io_ungetbyte(f, INT2FIX('#'));
            if (no_src_enc && opt->src.enc.name) {
                opt->src.enc.index = opt_enc_index(opt->src.enc.name);
                src_encoding_index = opt->src.enc.index;
            }
            if (no_ext_enc && opt->ext.enc.name) {
                opt->ext.enc.index = opt_enc_index(opt->ext.enc.name);
            }
            if (no_int_enc && opt->intern.enc.name) {
                opt->intern.enc.index = opt_enc_index(opt->intern.enc.name);
            }
        }
        else if (!NIL_P(c)) {
            rb_io_ungetbyte(f, c);
        }
        if (NIL_P(c)) {
            argp->f = f = Qnil;
        }
        rb_reset_argf_lineno(0);
        ruby_opt_init(opt);
    }
    if (opt->src.enc.index >= 0) {
        enc = rb_enc_from_index(opt->src.enc.index);
    }
    else if (f == rb_stdin) {
        enc = rb_locale_encoding();
    }
    else {
        enc = rb_utf8_encoding();
    }
    rb_parser_set_options(parser, opt->do_print, opt->do_loop,
                          opt->do_line, opt->do_split);
    if (NIL_P(f)) {
        f = rb_str_new(0, 0);
        rb_enc_associate(f, enc);
        return (VALUE)rb_parser_compile_string_path(parser, orig_fname, f, line_start);
    }
    rb_funcall(f, set_encoding, 2, rb_enc_from_encoding(enc), rb_str_new_cstr("-"));
    ast = rb_parser_compile_file_path(parser, orig_fname, f, line_start);
    rb_funcall(f, set_encoding, 1, rb_parser_encoding(parser));
    if (script && rb_parser_end_seen_p(parser)) {
        /*
         * DATA is a File that contains the data section of the executed file.
         * To create a data section use <tt>__END__</tt>:
         *
         *   $ cat t.rb
         *   puts DATA.gets
         *   __END__
         *   hello world!
         *
         *   $ ruby t.rb
         *   hello world!
         */
        rb_define_global_const("DATA", f);
        argp->f = Qnil;
    }
    return (VALUE)ast;
}

/* disabling O_NONBLOCK, and returns 0 on success, otherwise errno */
static inline int
disable_nonblock(int fd)
{
#if defined(HAVE_FCNTL) && defined(F_SETFL)
    if (fcntl(fd, F_SETFL, 0) < 0) {
        const int e = errno;
        ASSUME(e != 0);
# if defined ENOTSUP
        if (e == ENOTSUP) return 0;
# endif
# if defined B_UNSUPPORTED
        if (e == B_UNSUPPORTED) return 0;
# endif
        return e;
    }
#endif
    return 0;
}

static VALUE
open_load_file(VALUE fname_v, int *xflag)
{
    const char *fname = (fname_v = rb_str_encode_ospath(fname_v),
                         StringValueCStr(fname_v));
    long flen = RSTRING_LEN(fname_v);
    VALUE f;
    int e;

    if (flen == 1 && fname[0] == '-') {
        f = rb_stdin;
    }
    else {
        int fd;
        /* open(2) may block if fname is point to FIFO and it's empty. Let's
           use O_NONBLOCK. */
        const int MODE_TO_LOAD = O_RDONLY | (
#if defined O_NONBLOCK && HAVE_FCNTL
        /* TODO: fix conflicting O_NONBLOCK in ruby/win32.h */
            !(O_NONBLOCK & O_ACCMODE) ? O_NONBLOCK :
#endif
#if defined O_NDELAY && HAVE_FCNTL
            !(O_NDELAY & O_ACCMODE) ? O_NDELAY :
#endif
            0);
        int mode = MODE_TO_LOAD;
#if defined DOSISH || defined __CYGWIN__
# define isdirsep(x) ((x) == '/' || (x) == '\\')
        {
            static const char exeext[] = ".exe";
            enum {extlen = sizeof(exeext)-1};
            if (flen > extlen && !isdirsep(fname[flen-extlen-1]) &&
                STRNCASECMP(fname+flen-extlen, exeext, extlen) == 0) {
                mode |= O_BINARY;
                *xflag = 1;
            }
        }
#endif

        if ((fd = rb_cloexec_open(fname, mode, 0)) < 0) {
            e = errno;
            if (!rb_gc_for_fd(e)) {
                rb_load_fail(fname_v, strerror(e));
            }
            if ((fd = rb_cloexec_open(fname, mode, 0)) < 0) {
                rb_load_fail(fname_v, strerror(errno));
            }
        }
        rb_update_max_fd(fd);

        if (MODE_TO_LOAD != O_RDONLY && (e = disable_nonblock(fd)) != 0) {
            (void)close(fd);
            rb_load_fail(fname_v, strerror(e));
        }

        e = ruby_is_fd_loadable(fd);
        if (!e) {
            e = errno;
            (void)close(fd);
            rb_load_fail(fname_v, strerror(e));
        }

        f = rb_io_fdopen(fd, mode, fname);
        if (e < 0) {
            /*
              We need to wait if FIFO is empty. It's FIFO's semantics.
              rb_thread_wait_fd() release GVL. So, it's safe.
            */
            rb_io_wait(f, RB_INT2NUM(RUBY_IO_READABLE), Qnil);
        }
    }
    return f;
}

static VALUE
restore_load_file(VALUE arg)
{
    struct load_file_arg *argp = (struct load_file_arg *)arg;
    VALUE f = argp->f;

    if (!NIL_P(f) && f != rb_stdin) {
        rb_io_close(f);
    }
    return Qnil;
}

static rb_ast_t *
load_file(VALUE parser, VALUE fname, VALUE f, int script, ruby_cmdline_options_t *opt)
{
    struct load_file_arg arg;
    arg.parser = parser;
    arg.fname = fname;
    arg.script = script;
    arg.opt = opt;
    arg.f = f;
    return (rb_ast_t *)rb_ensure(load_file_internal, (VALUE)&arg,
                              restore_load_file, (VALUE)&arg);
}

void *
rb_load_file(const char *fname)
{
    VALUE fname_v = rb_str_new_cstr(fname);
    return rb_load_file_str(fname_v);
}

void *
rb_load_file_str(VALUE fname_v)
{
    return rb_parser_load_file(rb_parser_new(), fname_v);
}

void *
rb_parser_load_file(VALUE parser, VALUE fname_v)
{
    ruby_cmdline_options_t opt;
    VALUE f = open_load_file(fname_v, &cmdline_options_init(&opt)->xflag);
    return load_file(parser, fname_v, f, 0, &opt);
}

/*
 *  call-seq:
 *     Process.argv0  -> frozen_string
 *
 *  Returns the name of the script being executed.  The value is not
 *  affected by assigning a new value to $0.
 *
 *  This method first appeared in Ruby 2.1 to serve as a global
 *  variable free means to get the script name.
 */

static VALUE
proc_argv0(VALUE process)
{
    return rb_orig_progname;
}

static VALUE ruby_setproctitle(VALUE title);

/*
 *  call-seq:
 *     Process.setproctitle(string)  -> string
 *
 *  Sets the process title that appears on the ps(1) command.  Not
 *  necessarily effective on all platforms.  No exception will be
 *  raised regardless of the result, nor will NotImplementedError be
 *  raised even if the platform does not support the feature.
 *
 *  Calling this method does not affect the value of $0.
 *
 *     Process.setproctitle('myapp: worker #%d' % worker_id)
 *
 *  This method first appeared in Ruby 2.1 to serve as a global
 *  variable free means to change the process title.
 */

static VALUE
proc_setproctitle(VALUE process, VALUE title)
{
    return ruby_setproctitle(title);
}

static VALUE
ruby_setproctitle(VALUE title)
{
    const char *ptr = StringValueCStr(title);
    setproctitle("%.*s", RSTRING_LENINT(title), ptr);
    return title;
}

static void
set_arg0(VALUE val, ID id, VALUE *_)
{
    if (origarg.argv == 0)
        rb_raise(rb_eRuntimeError, "$0 not initialized");

    rb_progname = rb_str_new_frozen(ruby_setproctitle(val));
}

static inline VALUE
external_str_new_cstr(const char *p)
{
#if UTF8_PATH
    VALUE str = rb_utf8_str_new_cstr(p);
    str = str_conv_enc(str, NULL, rb_default_external_encoding());
    return str;
#else
    return rb_external_str_new_cstr(p);
#endif
}

void
ruby_script(const char *name)
{
    if (name) {
        rb_orig_progname = rb_progname = external_str_new_cstr(name);
        rb_vm_set_progname(rb_progname);
    }
}

/*! Sets the current script name to this value.
 *
 * Same as ruby_script() but accepts a VALUE.
 */
void
ruby_set_script_name(VALUE name)
{
    rb_orig_progname = rb_progname = rb_str_dup(name);
    rb_vm_set_progname(rb_progname);
}

static void
init_ids(ruby_cmdline_options_t *opt)
{
    rb_uid_t uid = getuid();
    rb_uid_t euid = geteuid();
    rb_gid_t gid = getgid();
    rb_gid_t egid = getegid();

    if (uid != euid) opt->setids |= 1;
    if (egid != gid) opt->setids |= 2;
}

#undef forbid_setid
static void
forbid_setid(const char *s, const ruby_cmdline_options_t *opt)
{
    if (opt->setids & 1)
        rb_raise(rb_eSecurityError, "no %s allowed while running setuid", s);
    if (opt->setids & 2)
        rb_raise(rb_eSecurityError, "no %s allowed while running setgid", s);
}

static VALUE
verbose_getter(ID id, VALUE *ptr)
{
    return *rb_ruby_verbose_ptr();
}

static void
verbose_setter(VALUE val, ID id, VALUE *variable)
{
    *rb_ruby_verbose_ptr() = RTEST(val) ? Qtrue : val;
}

static VALUE
opt_W_getter(ID id, VALUE *dmy)
{
    VALUE v = *rb_ruby_verbose_ptr();

    switch (v) {
      case Qnil:
        return INT2FIX(0);
      case Qfalse:
        return INT2FIX(1);
      case Qtrue:
        return INT2FIX(2);
      default:
        return Qnil;
    }
}

static VALUE
debug_getter(ID id, VALUE *dmy)
{
    return *rb_ruby_debug_ptr();
}

static void
debug_setter(VALUE val, ID id, VALUE *dmy)
{
    *rb_ruby_debug_ptr() = val;
}

void
ruby_prog_init(void)
{
    rb_define_virtual_variable("$VERBOSE", verbose_getter, verbose_setter);
    rb_define_virtual_variable("$-v",      verbose_getter, verbose_setter);
    rb_define_virtual_variable("$-w",      verbose_getter, verbose_setter);
    rb_define_virtual_variable("$-W",      opt_W_getter,   rb_gvar_readonly_setter);
    rb_define_virtual_variable("$DEBUG",   debug_getter,   debug_setter);
    rb_define_virtual_variable("$-d",      debug_getter,   debug_setter);

    rb_gvar_ractor_local("$VERBOSE");
    rb_gvar_ractor_local("$-v");
    rb_gvar_ractor_local("$-w");
    rb_gvar_ractor_local("$-W");
    rb_gvar_ractor_local("$DEBUG");
    rb_gvar_ractor_local("$-d");

    rb_define_hooked_variable("$0", &rb_progname, 0, set_arg0);
    rb_define_hooked_variable("$PROGRAM_NAME", &rb_progname, 0, set_arg0);

    rb_define_module_function(rb_mProcess, "argv0", proc_argv0, 0);
    rb_define_module_function(rb_mProcess, "setproctitle", proc_setproctitle, 1);

    /*
     * ARGV contains the command line arguments used to run ruby.
     *
     * A library like OptionParser can be used to process command-line
     * arguments.
     */
    rb_define_global_const("ARGV", rb_argv);
}

void
ruby_set_argv(int argc, char **argv)
{
    int i;
    VALUE av = rb_argv;

    rb_ary_clear(av);
    for (i = 0; i < argc; i++) {
        VALUE arg = external_str_new_cstr(argv[i]);

        OBJ_FREEZE(arg);
        rb_ary_push(av, arg);
    }
}

void *
ruby_process_options(int argc, char **argv)
{
    ruby_cmdline_options_t opt;
    VALUE iseq;
    const char *script_name = (argc > 0 && argv[0]) ? argv[0] : ruby_engine;

    if (!origarg.argv || origarg.argc <= 0) {
        origarg.argc = argc;
        origarg.argv = argv;
    }
    ruby_script(script_name);  /* for the time being */
    rb_argv0 = rb_str_new4(rb_progname);
    rb_gc_register_mark_object(rb_argv0);
    iseq = process_options(argc, argv, cmdline_options_init(&opt));

#ifndef HAVE_SETPROCTITLE
    ruby_init_setproctitle(argc, argv);
#endif

    return (void*)(struct RData*)iseq;
}

static void
fill_standard_fds(void)
{
    int f0, f1, f2, fds[2];
    struct stat buf;
    f0 = fstat(0, &buf) == -1 && errno == EBADF;
    f1 = fstat(1, &buf) == -1 && errno == EBADF;
    f2 = fstat(2, &buf) == -1 && errno == EBADF;
    if (f0) {
        if (pipe(fds) == 0) {
            close(fds[1]);
            if (fds[0] != 0) {
                dup2(fds[0], 0);
                close(fds[0]);
            }
        }
    }
    if (f1 || f2) {
        if (pipe(fds) == 0) {
            close(fds[0]);
            if (f1 && fds[1] != 1)
                dup2(fds[1], 1);
            if (f2 && fds[1] != 2)
                dup2(fds[1], 2);
            if (fds[1] != 1 && fds[1] != 2)
                close(fds[1]);
        }
    }
}

void
ruby_sysinit(int *argc, char ***argv)
{
#if defined(_WIN32)
    rb_w32_sysinit(argc, argv);
#endif
    if (*argc >= 0 && *argv) {
        origarg.argc = *argc;
        origarg.argv = *argv;
    }
    fill_standard_fds();
}<|MERGE_RESOLUTION|>--- conflicted
+++ resolved
@@ -196,12 +196,8 @@
 #endif
         & ~FEATURE_BIT(frozen_string_literal)
         & ~feature_jit_mask
-<<<<<<< HEAD
         & ~FEATURE_BIT(mmtk)
-	)
-=======
         )
->>>>>>> 31a5586d
 };
 
 static ruby_cmdline_options_t *
@@ -295,14 +291,10 @@
 #if YJIT_BUILD
         M("--yjit",        "",                     "enable in-process JIT compiler (experimental)"),
 #endif
-<<<<<<< HEAD
 #ifdef USE_THIRD_PARTY_HEAP
         M("--mmtk",        "",                     "use MMTk for garbage collection (experimental)"),
 #endif
-	M("-h",		   "",			   "show this message, --help for more info"),
-=======
         M("-h",		   "",			   "show this message, --help for more info"),
->>>>>>> 31a5586d
     };
     static const struct ruby_opt_message help_msg[] = {
         M("--copyright",                            "", "print the copyright"),
@@ -1475,7 +1467,6 @@
                 rb_warn("Ruby was built without YJIT support");
 #endif
             }
-<<<<<<< HEAD
             else if (is_option_with_optarg("mmtk", '-', true, false, false)) {
 #ifdef USE_THIRD_PARTY_HEAP
                 FEATURE_SET(opt->features, FEATURE_BIT(mmtk));
@@ -1486,19 +1477,6 @@
                 rb_warn("Ruby was built without MMTk support");
 #endif
             }
-	    else if (strcmp("yydebug", s) == 0) {
-		if (envopt) goto noenvopt_long;
-		opt->dump |= DUMP_BIT(yydebug);
-	    }
-	    else if (is_option_with_arg("dump", Qfalse, Qfalse)) {
-		ruby_each_words(s, dump_option, &opt->dump);
-	    }
-	    else if (strcmp("help", s) == 0) {
-		if (envopt) goto noenvopt_long;
-		opt->dump |= DUMP_BIT(help);
-		goto switch_end;
-	    }
-=======
             else if (strcmp("yydebug", s) == 0) {
                 if (envopt) goto noenvopt_long;
                 opt->dump |= DUMP_BIT(yydebug);
@@ -1511,7 +1489,6 @@
                 opt->dump |= DUMP_BIT(help);
                 goto switch_end;
             }
->>>>>>> 31a5586d
             else if (is_option_with_arg("backtrace-limit", Qfalse, Qfalse)) {
                 char *e;
                 long n = strtol(s, &e, 10);

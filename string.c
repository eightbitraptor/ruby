/**********************************************************************

  string.c -

  $Author$
  created at: Mon Aug  9 17:12:58 JST 1993

  Copyright (C) 1993-2007 Yukihiro Matsumoto
  Copyright (C) 2000  Network Applied Communication Laboratory, Inc.
  Copyright (C) 2000  Information-technology Promotion Agency, Japan

**********************************************************************/

#include "ruby/internal/config.h"

#include <ctype.h>
#include <errno.h>
#include <math.h>

#ifdef HAVE_UNISTD_H
# include <unistd.h>
#endif

#include "debug_counter.h"
#include "encindex.h"
#include "id.h"
#include "internal.h"
#include "internal/array.h"
#include "internal/compar.h"
#include "internal/compilers.h"
#include "internal/encoding.h"
#include "internal/error.h"
#include "internal/gc.h"
#include "internal/numeric.h"
#include "internal/object.h"
#include "internal/proc.h"
#include "internal/re.h"
#include "internal/sanitizers.h"
#include "internal/string.h"
#include "internal/transcode.h"
#include "probes.h"
#include "ruby/encoding.h"
#include "ruby/re.h"
#include "ruby/util.h"
#include "ruby_assert.h"
#include "vm_sync.h"

#if USE_MMTK
#include "internal/mmtk.h"
#endif

#if defined HAVE_CRYPT_R
# if defined HAVE_CRYPT_H
#  include <crypt.h>
# endif
#elif !defined HAVE_CRYPT
# include "missing/crypt.h"
# define HAVE_CRYPT_R 1
#endif

#define BEG(no) (regs->beg[(no)])
#define END(no) (regs->end[(no)])

#undef rb_str_new
#undef rb_usascii_str_new
#undef rb_utf8_str_new
#undef rb_enc_str_new
#undef rb_str_new_cstr
#undef rb_usascii_str_new_cstr
#undef rb_utf8_str_new_cstr
#undef rb_enc_str_new_cstr
#undef rb_external_str_new_cstr
#undef rb_locale_str_new_cstr
#undef rb_str_dup_frozen
#undef rb_str_buf_new_cstr
#undef rb_str_buf_cat
#undef rb_str_buf_cat2
#undef rb_str_cat2
#undef rb_str_cat_cstr
#undef rb_fstring_cstr

VALUE rb_cString;
VALUE rb_cSymbol;

/* FLAGS of RString
 *
 * 1:     RSTRING_NOEMBED
 * 2:     STR_SHARED (== ELTS_SHARED)
 * 5:     STR_SHARED_ROOT (RSTRING_NOEMBED==1 && STR_SHARED == 0, there may be
 *                         other strings that rely on this string's buffer)
 * 6:     STR_BORROWED (when RSTRING_NOEMBED==1 && klass==0, unsafe to recycle
 *                      early, specific to rb_str_tmp_frozen_{acquire,release})
 * 7:     STR_TMPLOCK (set when a pointer to the buffer is passed to syscall
 *                     such as read(2). Any modification and realloc is prohibited)
 *
 * 8-9:   ENC_CODERANGE (2 bits)
 * 10-16: ENCODING (7 bits == 128)
 * 17:    RSTRING_FSTR
 * 18:    STR_NOFREE (do not free this string's buffer when a String is freed.
 *                    used for a string object based on C string literal)
 * 19:    STR_FAKESTR (when RVALUE is not managed by GC. Typically, the string
 *                     object header is temporarily allocated on C stack)
 */

#define RUBY_MAX_CHAR_LEN 16
#define STR_SHARED_ROOT FL_USER5
#define STR_BORROWED FL_USER6
#define STR_TMPLOCK FL_USER7
#define STR_NOFREE FL_USER18
#define STR_FAKESTR FL_USER19

#define STR_SET_NOEMBED(str) do {\
    FL_SET((str), STR_NOEMBED);\
    FL_UNSET((str), STR_SHARED | STR_SHARED_ROOT | STR_BORROWED);\
} while (0)
#define STR_SET_EMBED(str) FL_UNSET((str), (STR_NOEMBED|STR_NOFREE))

#define STR_SET_LEN(str, n) do { \
    RSTRING(str)->len = (n); \
} while (0)

static inline bool
str_enc_fastpath(VALUE str)
{
    // The overwhelming majority of strings are in one of these 3 encodings.
    switch (ENCODING_GET_INLINED(str)) {
      case ENCINDEX_ASCII_8BIT:
      case ENCINDEX_UTF_8:
      case ENCINDEX_US_ASCII:
        return true;
      default:
        return false;
    }
}

#define TERM_LEN(str) (str_enc_fastpath(str) ? 1 : rb_enc_mbminlen(rb_enc_from_index(ENCODING_GET(str))))
#define TERM_FILL(ptr, termlen) do {\
    char *const term_fill_ptr = (ptr);\
    const int term_fill_len = (termlen);\
    *term_fill_ptr = '\0';\
    if (UNLIKELY(term_fill_len > 1))\
        memset(term_fill_ptr, 0, term_fill_len);\
} while (0)

#define RESIZE_CAPA(str,capacity) do {\
    const int termlen = TERM_LEN(str);\
    RESIZE_CAPA_TERM(str,capacity,termlen);\
} while (0)
#define RESIZE_CAPA_TERM0(str,capacity,termlen) do {\
    if (STR_EMBED_P(str)) {\
        if (str_embed_capa(str) < capacity + termlen) {\
            char *const tmp = ALLOC_N(char, (size_t)(capacity) + (termlen));\
            const long tlen = RSTRING_LEN(str);\
            memcpy(tmp, RSTRING_PTR(str), tlen);\
            RSTRING(str)->as.heap.ptr = tmp;\
            RSTRING(str)->len = tlen;\
            STR_SET_NOEMBED(str);\
            RSTRING(str)->as.heap.aux.capa = (capacity);\
        }\
    }\
    else {\
        assert(!FL_TEST((str), STR_SHARED)); \
        SIZED_REALLOC_N(RSTRING(str)->as.heap.ptr, char, \
                        (size_t)(capacity) + (termlen), STR_HEAP_SIZE(str)); \
        RSTRING(str)->as.heap.aux.capa = (capacity);\
    }\
} while (0)

#if USE_MMTK
#define RESIZE_CAPA_TERM(str,capacity,termlen) do {\
    if (!rb_mmtk_enabled_p()) {\
        RESIZE_CAPA_TERM0(str,capacity,termlen);\
    } else {\
        rb_mmtk_resize_capa_term(str,(size_t)(capacity),(size_t)(termlen));\
    }\
} while (0)
#else
#define RESIZE_CAPA_TERM RESIZE_CAPA_TERM0
#endif

#define STR_SET_SHARED(str, shared_str) do { \
    if (!FL_TEST(str, STR_FAKESTR)) { \
        assert(RSTRING_PTR(shared_str) <= RSTRING_PTR(str)); \
        assert(RSTRING_PTR(str) <= RSTRING_PTR(shared_str) + RSTRING_LEN(shared_str)); \
        RB_OBJ_WRITE((str), &RSTRING(str)->as.heap.aux.shared, (shared_str)); \
        FL_SET((str), STR_SHARED); \
        FL_SET((shared_str), STR_SHARED_ROOT); \
        if (RBASIC_CLASS((shared_str)) == 0) /* for CoW-friendliness */ \
            FL_SET_RAW((shared_str), STR_BORROWED); \
    } \
} while (0)

#define STR_HEAP_PTR(str)  (RSTRING(str)->as.heap.ptr)
#define STR_HEAP_SIZE(str) ((size_t)RSTRING(str)->as.heap.aux.capa + TERM_LEN(str))
/* TODO: include the terminator size in capa. */

#define STR_ENC_GET(str) get_encoding(str)

#if !defined SHARABLE_MIDDLE_SUBSTRING
# define SHARABLE_MIDDLE_SUBSTRING 0
#endif
#if !SHARABLE_MIDDLE_SUBSTRING
#define SHARABLE_SUBSTRING_P(beg, len, end) ((beg) + (len) == (end))
#else
#define SHARABLE_SUBSTRING_P(beg, len, end) 1
#endif

#if USE_MMTK
static inline long str_embed_capa(VALUE str);
static inline int str_dependent_p(VALUE str);

static inline VALUE
// Return the object that actually holds the content of `str`.
// For embedded strings, it is the string itself;
// For heap strings, it is the backing strbuf.
rb_mmtk_string_content_holder(VALUE str)
{
    RBIMPL_ASSERT_TYPE(str, RUBY_T_STRING);

    if (STR_EMBED_P(str)) {
        return str;
    }
    else {
        return RSTRING_EXT(str)->strbuf;
    }
}

void
rb_mmtk_str_set_strbuf(VALUE str, VALUE strbuf)
{
    RUBY_ASSERT(rb_mmtk_enabled_p());
    RB_OBJ_WRITE(str, RSTRING_EXT(str), strbuf);
}

// Attach a heap string `str` with a newly allocated imemo:mmtk_strbuf of a given capacity `capa`.
// The first `copy_size` bytes of the new buffer is copied from `src`, and `copy_size` must not
// exceed `capa`.
//
// `src` may point to an element of another heap object, in which case `src_obj` must point to the
// object into which `src` is pointed, and `src_obj` will be pinned during the execution of this
// function.  If `src` does not point into another heap object, `src_obj` may be 0.
static inline void
rb_mmtk_str_new_strbuf_copy(VALUE str, size_t capa, VALUE src_obj, const char *src, size_t copy_size)
{
    RUBY_ASSERT(rb_mmtk_enabled_p());

    // When using MMTk, as.heap.ptr points to the ary field of a rb_mmtk_strbuf_t
    // which is allocated in the heap as an imemo:mmtk_strbuf.
    rb_mmtk_strbuf_t *strbuf = rb_mmtk_new_strbuf(capa); // This may trigger GC, causing objects to be moved.
    char *chars = rb_mmtk_strbuf_to_chars(strbuf);

    // Note that `str` may be an existing string and `src` may point into `str` or its existing
    // buffer.  Do not modify `str` until the new strbuf is fully written.
    if (src != NULL) {
        RUBY_ASSERT(capa >= copy_size);
        memcpy(chars, src, copy_size);
    }

    RSTRING(str)->as.heap.ptr = chars;
    rb_mmtk_str_set_strbuf(str, (VALUE)strbuf);

    // Keep `src_obj` alive and pinned until the function exits.
    RB_GC_GUARD(src_obj);
}

// Attach a heap string with a newly allocated empty imemo:mmtk_strbuf.
static inline void
rb_mmtk_str_new_strbuf(VALUE str, size_t capa)
{
    rb_mmtk_str_new_strbuf_copy(str, capa, 0, NULL, 0);
}

static inline void
rb_mmtk_resize_capa_term(VALUE str, size_t capacity, size_t termlen)
{
    RUBY_ASSERT(rb_mmtk_enabled_p());

    if (STR_EMBED_P(str)) {
        if ((size_t)str_embed_capa(str) < capacity + termlen) {
            const long tlen = RSTRING_LEN(str);
            rb_mmtk_str_new_strbuf_copy(
                str,
                (size_t)(capacity) + (termlen),
                str,
                RSTRING_PTR(str),
                tlen);
            RSTRING(str)->len = tlen;
            STR_SET_NOEMBED(str);
            RSTRING(str)->as.heap.aux.capa = (capacity);
        }
    }
    else {
        assert(!FL_TEST((str), STR_SHARED));
        rb_mmtk_str_new_strbuf_copy(
            str,
            (size_t)(capacity) + (termlen),
            RSTRING_EXT(str)->strbuf,
            RSTRING(str)->as.heap.ptr,
            STR_HEAP_SIZE(str));
        RSTRING(str)->as.heap.aux.capa = (capacity);
    }
}

// Handle what the ubiquitous SIZED_REALLOC does to `as.heap.ptr`.
static inline void
rb_mmtk_str_sized_realloc_n(VALUE str, size_t new_size)
{
    RUBY_ASSERT(rb_mmtk_enabled_p());

    RUBY_ASSERT(!STR_EMBED_P(str));
    RUBY_ASSERT(!str_dependent_p(str));

    size_t old_size = STR_HEAP_SIZE(str);
    size_t copy_size = old_size < new_size ? old_size : new_size;

    rb_mmtk_str_new_strbuf_copy(
        str,
        new_size,
        RSTRING_EXT(str)->strbuf,
        RSTRING(str)->as.heap.ptr,
        copy_size);
    RSTRING(str)->as.heap.aux.capa = new_size;
}

bool rb_mmtk_str_no_free(VALUE str)
{
    // With MMTk, GC needs to know this in order to check if `RSTRING(str)->as.heap.ptr` points to
    // a heap object or an unmanaged C string literal.
    return FL_TEST(str, STR_NOFREE);
}
#endif

static inline long
str_embed_capa(VALUE str)
{
    return rb_gc_obj_slot_size(str) - offsetof(struct RString, as.embed.ary);
}

bool
rb_str_reembeddable_p(VALUE str)
{
    return !FL_TEST(str, STR_NOFREE|STR_SHARED_ROOT|STR_SHARED);
}

static inline size_t
rb_str_embed_size(long capa)
{
    return offsetof(struct RString, as.embed.ary) + capa;
}

size_t
rb_str_size_as_embedded(VALUE str)
{
    size_t real_size;
    if (STR_EMBED_P(str)) {
        real_size = rb_str_embed_size(RSTRING(str)->len) + TERM_LEN(str);
    }
    /* if the string is not currently embedded, but it can be embedded, how
     * much space would it require */
    else if (rb_str_reembeddable_p(str)) {
        real_size = rb_str_embed_size(RSTRING(str)->as.heap.aux.capa) + TERM_LEN(str);
    }
    else {
        real_size = sizeof(struct RString);
    }
    return real_size;
}

static inline bool
STR_EMBEDDABLE_P(long len, long termlen)
{
    return rb_gc_size_allocatable_p(rb_str_embed_size(len + termlen));
}

static VALUE str_replace_shared_without_enc(VALUE str2, VALUE str);
static VALUE str_new_frozen(VALUE klass, VALUE orig);
static VALUE str_new_frozen_buffer(VALUE klass, VALUE orig, int copy_encoding);
static VALUE str_new_static(VALUE klass, const char *ptr, long len, int encindex);
static VALUE str_new(VALUE klass, const char *ptr, long len);
static void str_make_independent_expand(VALUE str, long len, long expand, const int termlen);
static inline void str_modifiable(VALUE str);
static VALUE rb_str_downcase(int argc, VALUE *argv, VALUE str);

static inline void
str_make_independent(VALUE str)
{
    long len = RSTRING_LEN(str);
    int termlen = TERM_LEN(str);
    str_make_independent_expand((str), len, 0L, termlen);
}

static inline int str_dependent_p(VALUE str);

void
rb_str_make_independent(VALUE str)
{
    if (str_dependent_p(str)) {
        str_make_independent(str);
    }
}

void
rb_str_make_embedded(VALUE str)
{
    RUBY_ASSERT(rb_str_reembeddable_p(str));
    RUBY_ASSERT(!STR_EMBED_P(str));

    char *buf = RSTRING(str)->as.heap.ptr;
    long len = RSTRING(str)->len;

    STR_SET_EMBED(str);
    STR_SET_LEN(str, len);

    if (len > 0) {
        memcpy(RSTRING_PTR(str), buf, len);
        ruby_xfree(buf);
    }

    TERM_FILL(RSTRING(str)->as.embed.ary + len, TERM_LEN(str));
}

void
<<<<<<< HEAD
rb_str_update_shared_ary(VALUE str, VALUE old_root, VALUE new_root)
{
#if USE_MMTK
    if (rb_mmtk_enabled_p()) {
        // When using MMTk, we adjust the ptr field using the RSTRING_STR(str)->strbuf field.
        rb_bug("This should not be reachable");
    }
#endif

    // if the root location hasn't changed, we don't need to update
    if (new_root == old_root) {
        return;
    }

    // if the root string isn't embedded, we don't need to touch the pointer.
    // it already points to the shame shared buffer
    if (!STR_EMBED_P(new_root)) {
        return;
    }

    size_t offset = (size_t)((uintptr_t)RSTRING(str)->as.heap.ptr - (uintptr_t)RSTRING(old_root)->as.embed.ary);

    RUBY_ASSERT(RSTRING(str)->as.heap.ptr >= RSTRING(old_root)->as.embed.ary);
    RSTRING(str)->as.heap.ptr = RSTRING(new_root)->as.embed.ary + offset;
}

void
=======
>>>>>>> e411bd5b
rb_debug_rstring_null_ptr(const char *func)
{
    fprintf(stderr, "%s is returning NULL!! "
            "SIGSEGV is highly expected to follow immediately.\n"
            "If you could reproduce, attach your debugger here, "
            "and look at the passed string.\n",
            func);
}

/* symbols for [up|down|swap]case/capitalize options */
static VALUE sym_ascii, sym_turkic, sym_lithuanian, sym_fold;

static rb_encoding *
get_encoding(VALUE str)
{
    return rb_enc_from_index(ENCODING_GET(str));
}

static void
mustnot_broken(VALUE str)
{
    if (is_broken_string(str)) {
        rb_raise(rb_eArgError, "invalid byte sequence in %s", rb_enc_name(STR_ENC_GET(str)));
    }
}

static void
mustnot_wchar(VALUE str)
{
    rb_encoding *enc = STR_ENC_GET(str);
    if (rb_enc_mbminlen(enc) > 1) {
        rb_raise(rb_eArgError, "wide char encoding: %s", rb_enc_name(enc));
    }
}

static int fstring_cmp(VALUE a, VALUE b);

static VALUE register_fstring(VALUE str, bool copy);

const struct st_hash_type rb_fstring_hash_type = {
    fstring_cmp,
    rb_str_hash,
};

#define BARE_STRING_P(str) (!FL_ANY_RAW(str, FL_EXIVAR) && RBASIC_CLASS(str) == rb_cString)

struct fstr_update_arg {
    VALUE fstr;
    bool copy;
};

static int
fstr_update_callback(st_data_t *key, st_data_t *value, st_data_t data, int existing)
{

    struct fstr_update_arg *arg = (struct fstr_update_arg *)data;
    VALUE str = (VALUE)*key;

    if (existing) {
        /* because of lazy sweep, str may be unmarked already and swept
         * at next time */

#if USE_MMTK
        if (rb_mmtk_enabled_p()) {
            // When using MMTk, the fstring_table is handled like other weak tables.
            // Entries of dead fstrings are removed, and entries of live fstrings are forwarded.
            // It ensures mutators never see dangling pointers in the table.
            RUBY_ASSERT(mmtk_is_mmtk_object((MMTk_Address)(str)));
        } else {
#endif
        if (rb_objspace_garbage_object_p(str)) {
            arg->fstr = Qundef;
            return ST_DELETE;
        }
#if USE_MMTK
        }
#endif

        arg->fstr = str;
        return ST_STOP;
    }
    else {
        if (FL_TEST_RAW(str, STR_FAKESTR)) {
            if (arg->copy) {
                VALUE new_str = str_new(rb_cString, RSTRING(str)->as.heap.ptr, RSTRING(str)->len);
                rb_enc_copy(new_str, str);
                str = new_str;
            }
            else {
                str = str_new_static(rb_cString, RSTRING(str)->as.heap.ptr,
                                     RSTRING(str)->len,
                                     ENCODING_GET(str));
            }
            OBJ_FREEZE_RAW(str);
        }
        else {
            if (!OBJ_FROZEN(str))
                str = str_new_frozen(rb_cString, str);
            if (STR_SHARED_P(str)) { /* str should not be shared */
                /* shared substring  */
                str_make_independent(str);
                assert(OBJ_FROZEN(str));
            }
            if (!BARE_STRING_P(str)) {
                str = str_new_frozen(rb_cString, str);
            }
        }
        RBASIC(str)->flags |= RSTRING_FSTR;

        *key = *value = arg->fstr = str;
        return ST_CONTINUE;
    }
}

RUBY_FUNC_EXPORTED
VALUE
rb_fstring(VALUE str)
{
    VALUE fstr;
    int bare;

    Check_Type(str, T_STRING);

    if (FL_TEST(str, RSTRING_FSTR))
        return str;

    bare = BARE_STRING_P(str);
    if (!bare) {
        if (STR_EMBED_P(str)) {
            OBJ_FREEZE_RAW(str);
            return str;
        }

        if (FL_TEST_RAW(str, STR_SHARED_ROOT | STR_SHARED) == STR_SHARED_ROOT) {
            assert(OBJ_FROZEN(str));
            return str;
        }
    }

    if (!FL_TEST_RAW(str, FL_FREEZE | STR_NOFREE))
        rb_str_resize(str, RSTRING_LEN(str));

    fstr = register_fstring(str, FALSE);

    if (!bare) {
        str_replace_shared_without_enc(str, fstr);
        OBJ_FREEZE_RAW(str);
        return str;
    }
    return fstr;
}

static VALUE
register_fstring(VALUE str, bool copy)
{
    struct fstr_update_arg args;
    args.copy = copy;

    RB_VM_LOCK_ENTER();
    {
        st_table *frozen_strings = rb_vm_fstring_table();
        do {
            args.fstr = str;
            st_update(frozen_strings, (st_data_t)str, fstr_update_callback, (st_data_t)&args);
        } while (UNDEF_P(args.fstr));
    }
    RB_VM_LOCK_LEAVE();

    assert(OBJ_FROZEN(args.fstr));
    assert(!FL_TEST_RAW(args.fstr, STR_FAKESTR));
    assert(!FL_TEST_RAW(args.fstr, FL_EXIVAR));
    assert(RBASIC_CLASS(args.fstr) == rb_cString);
    return args.fstr;
}

static VALUE
setup_fake_str(struct RString *fake_str, const char *name, long len, int encidx)
{
    fake_str->basic.flags = T_STRING|RSTRING_NOEMBED|STR_NOFREE|STR_FAKESTR;
    /* SHARED to be allocated by the callback */

    if (!name) {
        RUBY_ASSERT_ALWAYS(len == 0);
        name = "";
    }

    ENCODING_SET_INLINED((VALUE)fake_str, encidx);

    RBASIC_SET_CLASS_RAW((VALUE)fake_str, rb_cString);
    fake_str->len = len;
    // MMTk: "fake strings" are allocated on the stack, and the ptr points directly to the content.
    // The RString struct on the stack is not allocated with `rb_mmtk_stringext_t`, so no `strbuf`.
    fake_str->as.heap.ptr = (char *)name;
    fake_str->as.heap.aux.capa = len;
    return (VALUE)fake_str;
}

/*
 * set up a fake string which refers a static string literal.
 */
VALUE
rb_setup_fake_str(struct RString *fake_str, const char *name, long len, rb_encoding *enc)
{
    return setup_fake_str(fake_str, name, len, rb_enc_to_index(enc));
}

/*
 * rb_fstring_new and rb_fstring_cstr family create or lookup a frozen
 * shared string which refers a static string literal.  `ptr` must
 * point a constant string.
 */
VALUE
rb_fstring_new(const char *ptr, long len)
{
    struct RString fake_str;
    return register_fstring(setup_fake_str(&fake_str, ptr, len, ENCINDEX_US_ASCII), FALSE);
}

VALUE
rb_fstring_enc_new(const char *ptr, long len, rb_encoding *enc)
{
    struct RString fake_str;
    return register_fstring(rb_setup_fake_str(&fake_str, ptr, len, enc), FALSE);
}

VALUE
rb_fstring_cstr(const char *ptr)
{
    return rb_fstring_new(ptr, strlen(ptr));
}

static int
fstring_set_class_i(st_data_t key, st_data_t val, st_data_t arg)
{
    RBASIC_SET_CLASS((VALUE)key, (VALUE)arg);
    return ST_CONTINUE;
}

static int
fstring_cmp(VALUE a, VALUE b)
{
    long alen, blen;
    const char *aptr, *bptr;
    RSTRING_GETMEM(a, aptr, alen);
    RSTRING_GETMEM(b, bptr, blen);
    return (alen != blen ||
            ENCODING_GET(a) != ENCODING_GET(b) ||
            memcmp(aptr, bptr, alen) != 0);
}

static inline int
single_byte_optimizable(VALUE str)
{
    rb_encoding *enc;

    /* Conservative.  It may be ENC_CODERANGE_UNKNOWN. */
    if (ENC_CODERANGE(str) == ENC_CODERANGE_7BIT)
        return 1;

    enc = STR_ENC_GET(str);
    if (rb_enc_mbmaxlen(enc) == 1)
        return 1;

    /* Conservative.  Possibly single byte.
     * "\xa1" in Shift_JIS for example. */
    return 0;
}

VALUE rb_fs;

static inline const char *
search_nonascii(const char *p, const char *e)
{
    const uintptr_t *s, *t;

#if defined(__STDC_VERSION__) && (__STDC_VERSION__ >= 199901L)
# if SIZEOF_UINTPTR_T == 8
#  define NONASCII_MASK UINT64_C(0x8080808080808080)
# elif SIZEOF_UINTPTR_T == 4
#  define NONASCII_MASK UINT32_C(0x80808080)
# else
#  error "don't know what to do."
# endif
#else
# if SIZEOF_UINTPTR_T == 8
#  define NONASCII_MASK ((uintptr_t)0x80808080UL << 32 | (uintptr_t)0x80808080UL)
# elif SIZEOF_UINTPTR_T == 4
#  define NONASCII_MASK 0x80808080UL /* or...? */
# else
#  error "don't know what to do."
# endif
#endif

    if (UNALIGNED_WORD_ACCESS || e - p >= SIZEOF_VOIDP) {
#if !UNALIGNED_WORD_ACCESS
        if ((uintptr_t)p % SIZEOF_VOIDP) {
            int l = SIZEOF_VOIDP - (uintptr_t)p % SIZEOF_VOIDP;
            p += l;
            switch (l) {
              default: UNREACHABLE;
#if SIZEOF_VOIDP > 4
              case 7: if (p[-7]&0x80) return p-7;
              case 6: if (p[-6]&0x80) return p-6;
              case 5: if (p[-5]&0x80) return p-5;
              case 4: if (p[-4]&0x80) return p-4;
#endif
              case 3: if (p[-3]&0x80) return p-3;
              case 2: if (p[-2]&0x80) return p-2;
              case 1: if (p[-1]&0x80) return p-1;
              case 0: break;
            }
        }
#endif
#if defined(HAVE_BUILTIN___BUILTIN_ASSUME_ALIGNED) &&! UNALIGNED_WORD_ACCESS
#define aligned_ptr(value) \
        __builtin_assume_aligned((value), sizeof(uintptr_t))
#else
#define aligned_ptr(value) (uintptr_t *)(value)
#endif
        s = aligned_ptr(p);
        t = (uintptr_t *)(e - (SIZEOF_VOIDP-1));
#undef aligned_ptr
        for (;s < t; s++) {
            if (*s & NONASCII_MASK) {
#ifdef WORDS_BIGENDIAN
                return (const char *)s + (nlz_intptr(*s&NONASCII_MASK)>>3);
#else
                return (const char *)s + (ntz_intptr(*s&NONASCII_MASK)>>3);
#endif
            }
        }
        p = (const char *)s;
    }

    switch (e - p) {
      default: UNREACHABLE;
#if SIZEOF_VOIDP > 4
      case 7: if (e[-7]&0x80) return e-7;
      case 6: if (e[-6]&0x80) return e-6;
      case 5: if (e[-5]&0x80) return e-5;
      case 4: if (e[-4]&0x80) return e-4;
#endif
      case 3: if (e[-3]&0x80) return e-3;
      case 2: if (e[-2]&0x80) return e-2;
      case 1: if (e[-1]&0x80) return e-1;
      case 0: return NULL;
    }
}

static int
coderange_scan(const char *p, long len, rb_encoding *enc)
{
    const char *e = p + len;

    if (rb_enc_to_index(enc) == rb_ascii8bit_encindex()) {
        /* enc is ASCII-8BIT.  ASCII-8BIT string never be broken. */
        p = search_nonascii(p, e);
        return p ? ENC_CODERANGE_VALID : ENC_CODERANGE_7BIT;
    }

    if (rb_enc_asciicompat(enc)) {
        p = search_nonascii(p, e);
        if (!p) return ENC_CODERANGE_7BIT;
        for (;;) {
            int ret = rb_enc_precise_mbclen(p, e, enc);
            if (!MBCLEN_CHARFOUND_P(ret)) return ENC_CODERANGE_BROKEN;
            p += MBCLEN_CHARFOUND_LEN(ret);
            if (p == e) break;
            p = search_nonascii(p, e);
            if (!p) break;
        }
    }
    else {
        while (p < e) {
            int ret = rb_enc_precise_mbclen(p, e, enc);
            if (!MBCLEN_CHARFOUND_P(ret)) return ENC_CODERANGE_BROKEN;
            p += MBCLEN_CHARFOUND_LEN(ret);
        }
    }
    return ENC_CODERANGE_VALID;
}

long
rb_str_coderange_scan_restartable(const char *s, const char *e, rb_encoding *enc, int *cr)
{
    const char *p = s;

    if (*cr == ENC_CODERANGE_BROKEN)
        return e - s;

    if (rb_enc_to_index(enc) == rb_ascii8bit_encindex()) {
        /* enc is ASCII-8BIT.  ASCII-8BIT string never be broken. */
        if (*cr == ENC_CODERANGE_VALID) return e - s;
        p = search_nonascii(p, e);
        *cr = p ? ENC_CODERANGE_VALID : ENC_CODERANGE_7BIT;
        return e - s;
    }
    else if (rb_enc_asciicompat(enc)) {
        p = search_nonascii(p, e);
        if (!p) {
            if (*cr != ENC_CODERANGE_VALID) *cr = ENC_CODERANGE_7BIT;
            return e - s;
        }
        for (;;) {
            int ret = rb_enc_precise_mbclen(p, e, enc);
            if (!MBCLEN_CHARFOUND_P(ret)) {
                *cr = MBCLEN_INVALID_P(ret) ? ENC_CODERANGE_BROKEN: ENC_CODERANGE_UNKNOWN;
                return p - s;
            }
            p += MBCLEN_CHARFOUND_LEN(ret);
            if (p == e) break;
            p = search_nonascii(p, e);
            if (!p) break;
        }
    }
    else {
        while (p < e) {
            int ret = rb_enc_precise_mbclen(p, e, enc);
            if (!MBCLEN_CHARFOUND_P(ret)) {
                *cr = MBCLEN_INVALID_P(ret) ? ENC_CODERANGE_BROKEN: ENC_CODERANGE_UNKNOWN;
                return p - s;
            }
            p += MBCLEN_CHARFOUND_LEN(ret);
        }
    }
    *cr = ENC_CODERANGE_VALID;
    return e - s;
}

static inline void
str_enc_copy(VALUE str1, VALUE str2)
{
    rb_enc_set_index(str1, ENCODING_GET(str2));
}

/* Like str_enc_copy, but does not check frozen status of str1.
 * You should use this only if you're certain that str1 is not frozen. */
static inline void
str_enc_copy_direct(VALUE str1, VALUE str2)
{
    int inlined_encoding = RB_ENCODING_GET_INLINED(str2);
    if (inlined_encoding == ENCODING_INLINE_MAX) {
        rb_enc_set_index(str1, rb_enc_get_index(str2));
    }
    else {
        ENCODING_SET_INLINED(str1, inlined_encoding);
    }
}

static void
rb_enc_cr_str_copy_for_substr(VALUE dest, VALUE src)
{
    /* this function is designed for copying encoding and coderange
     * from src to new string "dest" which is made from the part of src.
     */
    str_enc_copy(dest, src);
    if (RSTRING_LEN(dest) == 0) {
        if (!rb_enc_asciicompat(STR_ENC_GET(src)))
            ENC_CODERANGE_SET(dest, ENC_CODERANGE_VALID);
        else
            ENC_CODERANGE_SET(dest, ENC_CODERANGE_7BIT);
        return;
    }
    switch (ENC_CODERANGE(src)) {
      case ENC_CODERANGE_7BIT:
        ENC_CODERANGE_SET(dest, ENC_CODERANGE_7BIT);
        break;
      case ENC_CODERANGE_VALID:
        if (!rb_enc_asciicompat(STR_ENC_GET(src)) ||
            search_nonascii(RSTRING_PTR(dest), RSTRING_END(dest)))
            ENC_CODERANGE_SET(dest, ENC_CODERANGE_VALID);
        else
            ENC_CODERANGE_SET(dest, ENC_CODERANGE_7BIT);
        break;
      default:
        break;
    }
}

static void
rb_enc_cr_str_exact_copy(VALUE dest, VALUE src)
{
    str_enc_copy(dest, src);
    ENC_CODERANGE_SET(dest, ENC_CODERANGE(src));
}

static int
enc_coderange_scan(VALUE str, rb_encoding *enc)
{
    return coderange_scan(RSTRING_PTR(str), RSTRING_LEN(str), enc);
}

int
rb_enc_str_coderange_scan(VALUE str, rb_encoding *enc)
{
    return enc_coderange_scan(str, enc);
}

int
rb_enc_str_coderange(VALUE str)
{
    int cr = ENC_CODERANGE(str);

    if (cr == ENC_CODERANGE_UNKNOWN) {
        cr = enc_coderange_scan(str, get_encoding(str));
        ENC_CODERANGE_SET(str, cr);
    }
    return cr;
}

int
rb_enc_str_asciionly_p(VALUE str)
{
    rb_encoding *enc = STR_ENC_GET(str);

    if (!rb_enc_asciicompat(enc))
        return FALSE;
    else if (is_ascii_string(str))
        return TRUE;
    return FALSE;
}

static inline void
str_mod_check(VALUE s, const char *p, long len)
{
    if (RSTRING_PTR(s) != p || RSTRING_LEN(s) != len){
        rb_raise(rb_eRuntimeError, "string modified");
    }
}

static size_t
str_capacity(VALUE str, const int termlen)
{
    if (STR_EMBED_P(str)) {
        return str_embed_capa(str) - termlen;
    }
    else if (FL_TEST(str, STR_SHARED|STR_NOFREE)) {
        return RSTRING(str)->len;
    }
    else {
        return RSTRING(str)->as.heap.aux.capa;
    }
}

size_t
rb_str_capacity(VALUE str)
{
    return str_capacity(str, TERM_LEN(str));
}

static inline void
must_not_null(const char *ptr)
{
    if (!ptr) {
        rb_raise(rb_eArgError, "NULL pointer given");
    }
}

#if USE_MMTK
// How large is the string allocated with str_alloc_heap
static inline size_t
rb_mmtk_str_heap_size(void)
{
    // The main RString plus the stringext.
    return sizeof(struct RString) + sizeof(rb_mmtk_stringext_t);
}
#endif

static inline VALUE
str_alloc_embed(VALUE klass, size_t capa)
{
    size_t size = rb_str_embed_size(capa);
    assert(size > 0);

#if USE_MMTK
    if (rb_mmtk_enabled_p()) {
        if (size < rb_mmtk_str_heap_size()) {
            // When using MMTk, we always allocate enough space to hold a heap string.
            // The lowest size class for vanilla Ruby gc is 40 bytes,
            // which is enough to hold a whole `struct RString` for heap strings.
            // But we have one extra field in the trailing rb_mmtk_stringext_t.
            // So we manually ensure the allocated memory region is large enough.
            size = rb_mmtk_str_heap_size();
        }
    }
#endif

    assert(rb_gc_size_allocatable_p(size));
    NEWOBJ_OF(str, struct RString, klass,
            T_STRING | (RGENGC_WB_PROTECTED_STRING ? FL_WB_PROTECTED : 0), size, 0);

    return (VALUE)str;

}

static inline VALUE
str_alloc_heap(VALUE klass)
{
    size_t size = sizeof(struct RString);

#if USE_MMTK
    if (rb_mmtk_enabled_p()) {
        // When using MMTk, we include a trailing rb_mmtk_stringext_t.
        size = rb_mmtk_str_heap_size();
    }
#endif

    NEWOBJ_OF(str, struct RString, klass,
            T_STRING | STR_NOEMBED | (RGENGC_WB_PROTECTED_STRING ? FL_WB_PROTECTED : 0), size, 0);

    return (VALUE)str;
}

static inline VALUE
empty_str_alloc(VALUE klass)
{
    RUBY_DTRACE_CREATE_HOOK(STRING, 0);
    VALUE str = str_alloc_embed(klass, 0);
    memset(RSTRING(str)->as.embed.ary, 0, str_embed_capa(str));
    return str;
}

static VALUE
str_new0(VALUE klass, const char *ptr, long len, int termlen)
{
    VALUE str;

    if (len < 0) {
        rb_raise(rb_eArgError, "negative string size (or size too big)");
    }

    RUBY_DTRACE_CREATE_HOOK(STRING, len);

    if (STR_EMBEDDABLE_P(len, termlen)) {
        str = str_alloc_embed(klass, len + termlen);
        if (len == 0) {
            ENC_CODERANGE_SET(str, ENC_CODERANGE_7BIT);
        }
    }
    else {
        str = str_alloc_heap(klass);
        RSTRING(str)->as.heap.aux.capa = len;
        /* :FIXME: @shyouhei guesses `len + termlen` is guaranteed to never
         * integer overflow.  If we can STATIC_ASSERT that, the following
         * mul_add_mul can be reverted to a simple ALLOC_N. */
#if USE_MMTK
        if (!rb_mmtk_enabled_p()) {
#endif
        RSTRING(str)->as.heap.ptr =
            rb_xmalloc_mul_add_mul(sizeof(char), len, sizeof(char), termlen);
#if USE_MMTK
        } else {
            rb_mmtk_str_new_strbuf(str, sizeof(char) * len + sizeof(char) * termlen);
        }
#endif
    }
    if (ptr) {
        memcpy(RSTRING_PTR(str), ptr, len);
    }
    STR_SET_LEN(str, len);
    TERM_FILL(RSTRING_PTR(str) + len, termlen);
    return str;
}

static VALUE
str_new(VALUE klass, const char *ptr, long len)
{
    return str_new0(klass, ptr, len, 1);
}

VALUE
rb_str_new(const char *ptr, long len)
{
    return str_new(rb_cString, ptr, len);
}

VALUE
rb_usascii_str_new(const char *ptr, long len)
{
    VALUE str = rb_str_new(ptr, len);
    ENCODING_CODERANGE_SET(str, rb_usascii_encindex(), ENC_CODERANGE_7BIT);
    return str;
}

VALUE
rb_utf8_str_new(const char *ptr, long len)
{
    VALUE str = str_new(rb_cString, ptr, len);
    rb_enc_associate_index(str, rb_utf8_encindex());
    return str;
}

VALUE
rb_enc_str_new(const char *ptr, long len, rb_encoding *enc)
{
    VALUE str;

    if (!enc) return rb_str_new(ptr, len);

    str = str_new0(rb_cString, ptr, len, rb_enc_mbminlen(enc));
    rb_enc_associate(str, enc);
    return str;
}

VALUE
rb_str_new_cstr(const char *ptr)
{
    must_not_null(ptr);
    /* rb_str_new_cstr() can take pointer from non-malloc-generated
     * memory regions, and that cannot be detected by the MSAN.  Just
     * trust the programmer that the argument passed here is a sane C
     * string. */
    __msan_unpoison_string(ptr);
    return rb_str_new(ptr, strlen(ptr));
}

VALUE
rb_usascii_str_new_cstr(const char *ptr)
{
    VALUE str = rb_str_new_cstr(ptr);
    ENCODING_CODERANGE_SET(str, rb_usascii_encindex(), ENC_CODERANGE_7BIT);
    return str;
}

VALUE
rb_utf8_str_new_cstr(const char *ptr)
{
    VALUE str = rb_str_new_cstr(ptr);
    rb_enc_associate_index(str, rb_utf8_encindex());
    return str;
}

VALUE
rb_enc_str_new_cstr(const char *ptr, rb_encoding *enc)
{
    must_not_null(ptr);
    if (rb_enc_mbminlen(enc) != 1) {
        rb_raise(rb_eArgError, "wchar encoding given");
    }
    return rb_enc_str_new(ptr, strlen(ptr), enc);
}

static VALUE
str_new_static(VALUE klass, const char *ptr, long len, int encindex)
{
    VALUE str;

    if (len < 0) {
        rb_raise(rb_eArgError, "negative string size (or size too big)");
    }

    if (!ptr) {
        rb_encoding *enc = rb_enc_get_from_index(encindex);
        str = str_new0(klass, ptr, len, rb_enc_mbminlen(enc));
    }
    else {
        RUBY_DTRACE_CREATE_HOOK(STRING, len);
        str = str_alloc_heap(klass);
        RSTRING(str)->len = len;
        // MMTk: This is a "static string".  `ptr` points to off-heap memory.
        // If `STR_NOFREE` is set, the GC will not consider the `RSTRING_EXT(str)->strbuf` field.
        RSTRING(str)->as.heap.ptr = (char *)ptr;
        RSTRING(str)->as.heap.aux.capa = len;
        RBASIC(str)->flags |= STR_NOFREE;
    }
    rb_enc_associate_index(str, encindex);
    return str;
}

VALUE
rb_str_new_static(const char *ptr, long len)
{
    return str_new_static(rb_cString, ptr, len, 0);
}

VALUE
rb_usascii_str_new_static(const char *ptr, long len)
{
    return str_new_static(rb_cString, ptr, len, ENCINDEX_US_ASCII);
}

VALUE
rb_utf8_str_new_static(const char *ptr, long len)
{
    return str_new_static(rb_cString, ptr, len, ENCINDEX_UTF_8);
}

VALUE
rb_enc_str_new_static(const char *ptr, long len, rb_encoding *enc)
{
    return str_new_static(rb_cString, ptr, len, rb_enc_to_index(enc));
}

static VALUE str_cat_conv_enc_opts(VALUE newstr, long ofs, const char *ptr, long len,
                                   rb_encoding *from, rb_encoding *to,
                                   int ecflags, VALUE ecopts);

static inline bool
is_enc_ascii_string(VALUE str, rb_encoding *enc)
{
    int encidx = rb_enc_to_index(enc);
    if (rb_enc_get_index(str) == encidx)
        return is_ascii_string(str);
    return enc_coderange_scan(str, enc) == ENC_CODERANGE_7BIT;
}

VALUE
rb_str_conv_enc_opts(VALUE str, rb_encoding *from, rb_encoding *to, int ecflags, VALUE ecopts)
{
    long len;
    const char *ptr;
    VALUE newstr;

    if (!to) return str;
    if (!from) from = rb_enc_get(str);
    if (from == to) return str;
    if ((rb_enc_asciicompat(to) && is_enc_ascii_string(str, from)) ||
        rb_is_ascii8bit_enc(to)) {
        if (STR_ENC_GET(str) != to) {
            str = rb_str_dup(str);
            rb_enc_associate(str, to);
        }
        return str;
    }

    RSTRING_GETMEM(str, ptr, len);
    newstr = str_cat_conv_enc_opts(rb_str_buf_new(len), 0, ptr, len,
                                   from, to, ecflags, ecopts);
    if (NIL_P(newstr)) {
        /* some error, return original */
        return str;
    }
    return newstr;
}

VALUE
rb_str_cat_conv_enc_opts(VALUE newstr, long ofs, const char *ptr, long len,
                         rb_encoding *from, int ecflags, VALUE ecopts)
{
    long olen;

    olen = RSTRING_LEN(newstr);
    if (ofs < -olen || olen < ofs)
        rb_raise(rb_eIndexError, "index %ld out of string", ofs);
    if (ofs < 0) ofs += olen;
    if (!from) {
        STR_SET_LEN(newstr, ofs);
        return rb_str_cat(newstr, ptr, len);
    }

    rb_str_modify(newstr);
    return str_cat_conv_enc_opts(newstr, ofs, ptr, len, from,
                                 rb_enc_get(newstr),
                                 ecflags, ecopts);
}

VALUE
rb_str_initialize(VALUE str, const char *ptr, long len, rb_encoding *enc)
{
    STR_SET_LEN(str, 0);
    rb_enc_associate(str, enc);
    rb_str_cat(str, ptr, len);
    return str;
}

static VALUE
str_cat_conv_enc_opts(VALUE newstr, long ofs, const char *ptr, long len,
                      rb_encoding *from, rb_encoding *to,
                      int ecflags, VALUE ecopts)
{
    rb_econv_t *ec;
    rb_econv_result_t ret;
    long olen;
    VALUE econv_wrapper;
    const unsigned char *start, *sp;
    unsigned char *dest, *dp;
    size_t converted_output = (size_t)ofs;

    olen = rb_str_capacity(newstr);

    econv_wrapper = rb_obj_alloc(rb_cEncodingConverter);
    RBASIC_CLEAR_CLASS(econv_wrapper);
    ec = rb_econv_open_opts(from->name, to->name, ecflags, ecopts);
    if (!ec) return Qnil;
    DATA_PTR(econv_wrapper) = ec;

    sp = (unsigned char*)ptr;
    start = sp;
    while ((dest = (unsigned char*)RSTRING_PTR(newstr)),
           (dp = dest + converted_output),
           (ret = rb_econv_convert(ec, &sp, start + len, &dp, dest + olen, 0)),
           ret == econv_destination_buffer_full) {
        /* destination buffer short */
        size_t converted_input = sp - start;
        size_t rest = len - converted_input;
        converted_output = dp - dest;
        rb_str_set_len(newstr, converted_output);
        if (converted_input && converted_output &&
            rest < (LONG_MAX / converted_output)) {
            rest = (rest * converted_output) / converted_input;
        }
        else {
            rest = olen;
        }
        olen += rest < 2 ? 2 : rest;
        rb_str_resize(newstr, olen);
    }
    DATA_PTR(econv_wrapper) = 0;
    rb_econv_close(ec);
    switch (ret) {
      case econv_finished:
        len = dp - (unsigned char*)RSTRING_PTR(newstr);
        rb_str_set_len(newstr, len);
        rb_enc_associate(newstr, to);
        return newstr;

      default:
        return Qnil;
    }
}

VALUE
rb_str_conv_enc(VALUE str, rb_encoding *from, rb_encoding *to)
{
    return rb_str_conv_enc_opts(str, from, to, 0, Qnil);
}

VALUE
rb_external_str_new_with_enc(const char *ptr, long len, rb_encoding *eenc)
{
    rb_encoding *ienc;
    VALUE str;
    const int eidx = rb_enc_to_index(eenc);

    if (!ptr) {
        return rb_enc_str_new(ptr, len, eenc);
    }

    /* ASCII-8BIT case, no conversion */
    if ((eidx == rb_ascii8bit_encindex()) ||
        (eidx == rb_usascii_encindex() && search_nonascii(ptr, ptr + len))) {
        return rb_str_new(ptr, len);
    }
    /* no default_internal or same encoding, no conversion */
    ienc = rb_default_internal_encoding();
    if (!ienc || eenc == ienc) {
        return rb_enc_str_new(ptr, len, eenc);
    }
    /* ASCII compatible, and ASCII only string, no conversion in
     * default_internal */
    if ((eidx == rb_ascii8bit_encindex()) ||
        (eidx == rb_usascii_encindex()) ||
        (rb_enc_asciicompat(eenc) && !search_nonascii(ptr, ptr + len))) {
        return rb_enc_str_new(ptr, len, ienc);
    }
    /* convert from the given encoding to default_internal */
    str = rb_enc_str_new(NULL, 0, ienc);
    /* when the conversion failed for some reason, just ignore the
     * default_internal and result in the given encoding as-is. */
    if (NIL_P(rb_str_cat_conv_enc_opts(str, 0, ptr, len, eenc, 0, Qnil))) {
        rb_str_initialize(str, ptr, len, eenc);
    }
    return str;
}

VALUE
rb_external_str_with_enc(VALUE str, rb_encoding *eenc)
{
    int eidx = rb_enc_to_index(eenc);
    if (eidx == rb_usascii_encindex() &&
        !is_ascii_string(str)) {
        rb_enc_associate_index(str, rb_ascii8bit_encindex());
        return str;
    }
    rb_enc_associate_index(str, eidx);
    return rb_str_conv_enc(str, eenc, rb_default_internal_encoding());
}

VALUE
rb_external_str_new(const char *ptr, long len)
{
    return rb_external_str_new_with_enc(ptr, len, rb_default_external_encoding());
}

VALUE
rb_external_str_new_cstr(const char *ptr)
{
    return rb_external_str_new_with_enc(ptr, strlen(ptr), rb_default_external_encoding());
}

VALUE
rb_locale_str_new(const char *ptr, long len)
{
    return rb_external_str_new_with_enc(ptr, len, rb_locale_encoding());
}

VALUE
rb_locale_str_new_cstr(const char *ptr)
{
    return rb_external_str_new_with_enc(ptr, strlen(ptr), rb_locale_encoding());
}

VALUE
rb_filesystem_str_new(const char *ptr, long len)
{
    return rb_external_str_new_with_enc(ptr, len, rb_filesystem_encoding());
}

VALUE
rb_filesystem_str_new_cstr(const char *ptr)
{
    return rb_external_str_new_with_enc(ptr, strlen(ptr), rb_filesystem_encoding());
}

VALUE
rb_str_export(VALUE str)
{
    return rb_str_export_to_enc(str, rb_default_external_encoding());
}

VALUE
rb_str_export_locale(VALUE str)
{
    return rb_str_export_to_enc(str, rb_locale_encoding());
}

VALUE
rb_str_export_to_enc(VALUE str, rb_encoding *enc)
{
    return rb_str_conv_enc(str, STR_ENC_GET(str), enc);
}

static VALUE
str_replace_shared_without_enc(VALUE str2, VALUE str)
{
    const int termlen = TERM_LEN(str);
    char *ptr;
    long len;

    RSTRING_GETMEM(str, ptr, len);
    if (str_embed_capa(str2) >= len + termlen) {
        char *ptr2 = RSTRING(str2)->as.embed.ary;
        STR_SET_EMBED(str2);
        memcpy(ptr2, RSTRING_PTR(str), len);
        TERM_FILL(ptr2+len, termlen);
    }
    else {
        VALUE root;
        if (STR_SHARED_P(str)) {
            root = RSTRING(str)->as.heap.aux.shared;
            RSTRING_GETMEM(str, ptr, len);
        }
        else {
            root = rb_str_new_frozen(str);
            RSTRING_GETMEM(root, ptr, len);
        }
        assert(OBJ_FROZEN(root));
        if (!STR_EMBED_P(str2) && !FL_TEST_RAW(str2, STR_SHARED|STR_NOFREE)) {
            if (FL_TEST_RAW(str2, STR_SHARED_ROOT)) {
                rb_fatal("about to free a possible shared root");
            }
            char *ptr2 = STR_HEAP_PTR(str2);
            if (ptr2 != ptr) {
#if USE_MMTK
                if (!rb_mmtk_enabled_p()) {
#endif
                ruby_sized_xfree(ptr2, STR_HEAP_SIZE(str2));
#if USE_MMTK
                }
#endif
            }
        }
        FL_SET(str2, STR_NOEMBED);
        RSTRING(str2)->as.heap.ptr = ptr;
#if USE_MMTK
        if (rb_mmtk_enabled_p()) {
            if (!STR_EMBED_P(root)) {
                // Also set the strbuf to the root's strbuf.
                rb_mmtk_str_set_strbuf(str2, RSTRING_EXT(root)->strbuf);
            } else {
                rb_mmtk_str_set_strbuf(str2, 0);
            }
        }
#endif
        STR_SET_SHARED(str2, root);
    }

    STR_SET_LEN(str2, len);

    return str2;
}

static VALUE
str_replace_shared(VALUE str2, VALUE str)
{
    str_replace_shared_without_enc(str2, str);
    rb_enc_cr_str_exact_copy(str2, str);
    return str2;
}

static VALUE
str_new_shared(VALUE klass, VALUE str)
{
    return str_replace_shared(str_alloc_heap(klass), str);
}

VALUE
rb_str_new_shared(VALUE str)
{
    return str_new_shared(rb_obj_class(str), str);
}

VALUE
rb_str_new_frozen(VALUE orig)
{
    if (OBJ_FROZEN(orig)) return orig;
    return str_new_frozen(rb_obj_class(orig), orig);
}

static VALUE
rb_str_new_frozen_String(VALUE orig)
{
    if (OBJ_FROZEN(orig) && rb_obj_class(orig) == rb_cString) return orig;
    return str_new_frozen(rb_cString, orig);
}

VALUE
rb_str_tmp_frozen_acquire(VALUE orig)
{
    if (OBJ_FROZEN_RAW(orig)) return orig;
    return str_new_frozen_buffer(0, orig, FALSE);
}

void
rb_str_tmp_frozen_release(VALUE orig, VALUE tmp)
{
    if (RBASIC_CLASS(tmp) != 0)
        return;

    if (STR_EMBED_P(tmp)) {
        assert(OBJ_FROZEN_RAW(tmp));
    }
    else if (FL_TEST_RAW(orig, STR_SHARED) &&
            !FL_TEST_RAW(orig, STR_TMPLOCK|RUBY_FL_FREEZE)) {
        VALUE shared = RSTRING(orig)->as.heap.aux.shared;

        if (shared == tmp && !FL_TEST_RAW(tmp, STR_BORROWED)) {
            assert(RSTRING(orig)->as.heap.ptr == RSTRING(tmp)->as.heap.ptr);
            assert(RSTRING_LEN(orig) == RSTRING_LEN(tmp));

            /* Unshare orig since the root (tmp) only has this one child. */
            FL_UNSET_RAW(orig, STR_SHARED);
            RSTRING(orig)->as.heap.aux.capa = RSTRING(tmp)->as.heap.aux.capa;
            RBASIC(orig)->flags |= RBASIC(tmp)->flags & STR_NOFREE;
            assert(OBJ_FROZEN_RAW(tmp));

            /* Make tmp embedded and empty so it is safe for sweeping. */
            STR_SET_EMBED(tmp);
            STR_SET_LEN(tmp, 0);
        }
    }
}

static VALUE
str_new_frozen(VALUE klass, VALUE orig)
{
    return str_new_frozen_buffer(klass, orig, TRUE);
}

static VALUE
heap_str_make_shared(VALUE klass, VALUE orig)
{
    assert(!STR_EMBED_P(orig));
    assert(!STR_SHARED_P(orig));

    // MMTk: From the assertions above, we know that the input `orig` string is a "heap" string
    // but is not shared.
    // The current function is called in two places.
    // In `rb_str_drop_bytes`, the caller has a "heap" but not shared string, and it wants to make
    // a shared string to take over its buffer so that it can gracefully delete characters from the
    // beginning.
    // In `str_new_frozen_buffer`, the caller has an "orig" string that is not embedded but not
    // shared either, and the string content is too long to be embedded.  The caller wants a frozen
    // version of the "orig" string.

    // It looks like this function does the following things:
    // 1.  Allocate a "heap" string `str` which will be returned.
    // 2.  `str` will point to the same buffer as the original.
    // 3.  `str` will have the `.aux.capa` field (instead of the `.aux.shared` field).
    // 4.  If `orig` has the `STR_NOFREE` flag, it will be transferred to `str`.
    // 5.  Let `orig` have the `STR_SHARED` flag, and make `str` a `STR_SHARED_ROOT`.
    //
    // By doing 2-5, `str` will take ownership of the underlying buffer, and become the shared
    // root.  `orig`, on the other hand, will become a `STR_SHARED` that uses the underlying
    // buffer of `str` which was transferred from `orig`.

    VALUE str = str_alloc_heap(klass);
    STR_SET_LEN(str, RSTRING_LEN(orig));
    RSTRING(str)->as.heap.ptr = RSTRING_PTR(orig);
    RSTRING(str)->as.heap.aux.capa = RSTRING(orig)->as.heap.aux.capa;
#if USE_MMTK
    if (rb_mmtk_enabled_p()) {
        if (!FL_TEST_RAW(orig, STR_NOFREE)) {
            // Since this function transfers the ownership of the underlying buffer to `str`,
            // the `strbuf` field should also be transferred.  Since `strbuf` is a heap reference,
            // we just copy it.
           rb_mmtk_str_set_strbuf(str, RSTRING_EXT(orig)->strbuf);
        } else {
            // Otherwise, `orig` has `STR_NOFREE`, and the underlying buffer is not in the heap.
            // We don't copy the `strbuf` because it should be NULL.
            RUBY_ASSERT(RSTRING_EXT(orig)->strbuf == 0);
        }
    }
#endif
    RBASIC(str)->flags |= RBASIC(orig)->flags & STR_NOFREE;
    RBASIC(orig)->flags &= ~STR_NOFREE;
    STR_SET_SHARED(orig, str);
    if (klass == 0)
        FL_UNSET_RAW(str, STR_BORROWED);
    return str;
}

static VALUE
str_new_frozen_buffer(VALUE klass, VALUE orig, int copy_encoding)
{
    VALUE str;

    long len = RSTRING_LEN(orig);
    int termlen = copy_encoding ? TERM_LEN(orig) : 1;

    if (STR_EMBED_P(orig) || STR_EMBEDDABLE_P(len, termlen)) {
        str = str_new0(klass, RSTRING_PTR(orig), len, termlen);
        assert(STR_EMBED_P(str));
    }
    else {
        if (FL_TEST_RAW(orig, STR_SHARED)) {
            VALUE shared = RSTRING(orig)->as.heap.aux.shared;
            long ofs = RSTRING(orig)->as.heap.ptr - RSTRING_PTR(shared);
            long rest = RSTRING_LEN(shared) - ofs - RSTRING_LEN(orig);
            assert(ofs >= 0);
            assert(rest >= 0);
            assert(ofs + rest <= RSTRING_LEN(shared));
            assert(OBJ_FROZEN(shared));

            if ((ofs > 0) || (rest > 0) ||
                (klass != RBASIC(shared)->klass) ||
                ENCODING_GET(shared) != ENCODING_GET(orig)) {
                str = str_new_shared(klass, shared);
                assert(!STR_EMBED_P(str));
                // MMTk: `str_new_shared` above copies the string, so RSTRING_EXT(str)->strbuf is
                // already set.  Here we add an offset `ofs` to `as.heap.ptr` so that it points to
                // the middle of the string.
                RSTRING(str)->as.heap.ptr += ofs;
                STR_SET_LEN(str, RSTRING_LEN(str) - (ofs + rest));
            }
            else {
                if (RBASIC_CLASS(shared) == 0)
                    FL_SET_RAW(shared, STR_BORROWED);
                return shared;
            }
        }
        else if (STR_EMBEDDABLE_P(RSTRING_LEN(orig), TERM_LEN(orig))) {
            str = str_alloc_embed(klass, RSTRING_LEN(orig) + TERM_LEN(orig));
            STR_SET_EMBED(str);
            memcpy(RSTRING_PTR(str), RSTRING_PTR(orig), RSTRING_LEN(orig));
            STR_SET_LEN(str, RSTRING_LEN(orig));
            TERM_FILL(RSTRING_END(str), TERM_LEN(orig));
        }
        else {
            // MMTk: In this branch `orig` is neither embedded nor shared.  `heap_str_make_shared`
            // will create a new string `str` to take over the underlying buffer of `orig` and
            // become `STR_SHARED_ROOT`, while `orig` will become a `STR_SHARED` that points to
            // the buffer of `str`.  Since `str` becomes the new shared root, it is safe to freeze
            // it.  `heap_str_make_shared` already takes care of the `strbuf` field.  Nothing
            // special needs to be done here when running MMTk.
            str = heap_str_make_shared(klass, orig);
        }
    }

    if (copy_encoding) rb_enc_cr_str_exact_copy(str, orig);
    OBJ_FREEZE(str);
    return str;
}

VALUE
rb_str_new_with_class(VALUE obj, const char *ptr, long len)
{
    return str_new0(rb_obj_class(obj), ptr, len, TERM_LEN(obj));
}

static VALUE
str_new_empty_String(VALUE str)
{
    VALUE v = rb_str_new(0, 0);
    rb_enc_copy(v, str);
    return v;
}

#define STR_BUF_MIN_SIZE 63

VALUE
rb_str_buf_new(long capa)
{
    if (STR_EMBEDDABLE_P(capa, 1)) {
        return str_alloc_embed(rb_cString, capa + 1);
    }

    VALUE str = str_alloc_heap(rb_cString);

    RSTRING(str)->as.heap.aux.capa = capa;
#if USE_MMTK
    if (!rb_mmtk_enabled_p()) {
#endif
    RSTRING(str)->as.heap.ptr = ALLOC_N(char, (size_t)capa + 1);
#if USE_MMTK
    } else {
        rb_mmtk_str_new_strbuf(str, sizeof(char) * ((size_t)capa + 1));
    }
#endif
    RSTRING(str)->as.heap.ptr[0] = '\0';

    return str;
}

VALUE
rb_str_buf_new_cstr(const char *ptr)
{
    VALUE str;
    long len = strlen(ptr);

    str = rb_str_buf_new(len);
    rb_str_buf_cat(str, ptr, len);

    return str;
}

VALUE
rb_str_tmp_new(long len)
{
    return str_new(0, 0, len);
}

void
rb_str_free(VALUE str)
{
#if USE_MMTK
    if (rb_mmtk_enabled_p()) {
        // When using MMTk, strings are fully managed by GC.
        rb_bug("Should not be called when using MMTk.");
    }
#endif

    if (FL_TEST(str, RSTRING_FSTR)) {
        st_data_t fstr = (st_data_t)str;

        RB_VM_LOCK_ENTER();
        {
            st_delete(rb_vm_fstring_table(), &fstr, NULL);
            RB_DEBUG_COUNTER_INC(obj_str_fstr);
        }
        RB_VM_LOCK_LEAVE();
    }

    if (STR_EMBED_P(str)) {
        RB_DEBUG_COUNTER_INC(obj_str_embed);
    }
    else if (FL_TEST(str, STR_SHARED | STR_NOFREE)) {
        (void)RB_DEBUG_COUNTER_INC_IF(obj_str_shared, FL_TEST(str, STR_SHARED));
        (void)RB_DEBUG_COUNTER_INC_IF(obj_str_shared, FL_TEST(str, STR_NOFREE));
    }
    else {
        RB_DEBUG_COUNTER_INC(obj_str_ptr);
        ruby_sized_xfree(STR_HEAP_PTR(str), STR_HEAP_SIZE(str));
    }
}

RUBY_FUNC_EXPORTED size_t
rb_str_memsize(VALUE str)
{
    if (FL_TEST(str, STR_NOEMBED|STR_SHARED|STR_NOFREE) == STR_NOEMBED) {
        return STR_HEAP_SIZE(str);
    }
    else {
        return 0;
    }
}

VALUE
rb_str_to_str(VALUE str)
{
    return rb_convert_type_with_id(str, T_STRING, "String", idTo_str);
}

static inline void str_discard(VALUE str);
static void str_shared_replace(VALUE str, VALUE str2);

void
rb_str_shared_replace(VALUE str, VALUE str2)
{
    if (str != str2) str_shared_replace(str, str2);
}

static void
str_shared_replace(VALUE str, VALUE str2)
{
    rb_encoding *enc;
    int cr;
    int termlen;

    RUBY_ASSERT(str2 != str);
    enc = STR_ENC_GET(str2);
    cr = ENC_CODERANGE(str2);
    str_discard(str);
    termlen = rb_enc_mbminlen(enc);

    STR_SET_LEN(str, RSTRING_LEN(str2));

    if (str_embed_capa(str) >= RSTRING_LEN(str2) + termlen) {
        STR_SET_EMBED(str);
        memcpy(RSTRING_PTR(str), RSTRING_PTR(str2), (size_t)RSTRING_LEN(str2) + termlen);
        rb_enc_associate(str, enc);
        ENC_CODERANGE_SET(str, cr);
    }
    else {
        if (STR_EMBED_P(str2)) {
            assert(!FL_TEST(str2, STR_SHARED));
            long len = RSTRING_LEN(str2);
            assert(len + termlen <= str_embed_capa(str2));

#if USE_MMTK
            if (!rb_mmtk_enabled_p()) {
#endif
            char *new_ptr = ALLOC_N(char, len + termlen);
            memcpy(new_ptr, RSTRING(str2)->as.embed.ary, len + termlen);
            RSTRING(str2)->as.heap.ptr = new_ptr;
#if USE_MMTK
            } else {
                rb_mmtk_str_new_strbuf_copy(
                    str2,
                    len + termlen,
                    str2,
                    RSTRING(str2)->as.embed.ary,
                    len + termlen);
            }
#endif
            STR_SET_LEN(str2, len);
            RSTRING(str2)->as.heap.aux.capa = len;
            STR_SET_NOEMBED(str2);
        }

        STR_SET_NOEMBED(str);
        FL_UNSET(str, STR_SHARED);
        RSTRING(str)->as.heap.ptr = RSTRING_PTR(str2);

        if (FL_TEST(str2, STR_SHARED)) {
            VALUE shared = RSTRING(str2)->as.heap.aux.shared;
            STR_SET_SHARED(str, shared);
        }
        else {
            RSTRING(str)->as.heap.aux.capa = RSTRING(str2)->as.heap.aux.capa;
        }

#if USE_MMTK
        if (rb_mmtk_enabled_p()) {
            // No matter whether str2 has `STR_SHARED` or not, its `strbuf` field always points
            // to the right strbuf.  We copy it over.
            rb_mmtk_str_set_strbuf(str, RSTRING_EXT(str2)->strbuf);
        }
#endif

        /* abandon str2 */
        STR_SET_EMBED(str2);
        RSTRING_PTR(str2)[0] = 0;
        STR_SET_LEN(str2, 0);
        rb_enc_associate(str, enc);
        ENC_CODERANGE_SET(str, cr);
    }
}

VALUE
rb_obj_as_string(VALUE obj)
{
    VALUE str;

    if (RB_TYPE_P(obj, T_STRING)) {
        return obj;
    }
    str = rb_funcall(obj, idTo_s, 0);
    return rb_obj_as_string_result(str, obj);
}

VALUE
rb_obj_as_string_result(VALUE str, VALUE obj)
{
    if (!RB_TYPE_P(str, T_STRING))
        return rb_any_to_s(obj);
    return str;
}

static VALUE
str_replace(VALUE str, VALUE str2)
{
    long len;

    len = RSTRING_LEN(str2);
    if (STR_SHARED_P(str2)) {
        VALUE shared = RSTRING(str2)->as.heap.aux.shared;
        assert(OBJ_FROZEN(shared));
        STR_SET_NOEMBED(str);
        STR_SET_LEN(str, len);
        RSTRING(str)->as.heap.ptr = RSTRING_PTR(str2);
#if USE_MMTK
        if (rb_mmtk_enabled_p()) {
            // Since str2 is already shared, we copy the strbuf field over.
            rb_mmtk_str_set_strbuf(str, RSTRING_EXT(str2)->strbuf);
        }
#endif
        STR_SET_SHARED(str, shared);
        rb_enc_cr_str_exact_copy(str, str2);
    }
    else {
        str_replace_shared(str, str2);
    }

    return str;
}

static inline VALUE
ec_str_alloc_embed(struct rb_execution_context_struct *ec, VALUE klass, size_t capa)
{
#if USE_MMTK
    if (rb_mmtk_enabled_p()) {
        // The optimization about ec is unnecessary for MMTk.  We avoid code duplication.
        return str_alloc_embed(klass, capa);
    }
#endif
    size_t size = rb_str_embed_size(capa);
    assert(size > 0);
    assert(rb_gc_size_allocatable_p(size));

    NEWOBJ_OF(str, struct RString, klass,
            T_STRING | (RGENGC_WB_PROTECTED_STRING ? FL_WB_PROTECTED : 0), size, ec);

    return (VALUE)str;
}

static inline VALUE
ec_str_alloc_heap(struct rb_execution_context_struct *ec, VALUE klass)
{
#if USE_MMTK
    if (rb_mmtk_enabled_p()) {
        // The optimization about ec is unnecessary for MMTk.  We avoid code duplication.
        return str_alloc_heap(klass);
    }
#endif
    NEWOBJ_OF(str, struct RString, klass,
            T_STRING | STR_NOEMBED | (RGENGC_WB_PROTECTED_STRING ? FL_WB_PROTECTED : 0), sizeof(struct RString), ec);

    return (VALUE)str;
}

static inline VALUE
str_duplicate_setup(VALUE klass, VALUE str, VALUE dup)
{
    const VALUE flag_mask =
        ENC_CODERANGE_MASK | ENCODING_MASK |
        FL_FREEZE
        ;
    VALUE flags = FL_TEST_RAW(str, flag_mask);
    int encidx = 0;
    if (STR_EMBED_P(str)) {
        long len = RSTRING_LEN(str);

        assert(STR_EMBED_P(dup));
        assert(str_embed_capa(dup) >= len + 1);
        MEMCPY(RSTRING(dup)->as.embed.ary, RSTRING(str)->as.embed.ary, char, len + 1);
    }
    else {
        VALUE root = str;
        if (FL_TEST_RAW(str, STR_SHARED)) {
            root = RSTRING(str)->as.heap.aux.shared;
        }
        else if (UNLIKELY(!(flags & FL_FREEZE))) {
            root = str = str_new_frozen(klass, str);
            flags = FL_TEST_RAW(str, flag_mask);
        }
        assert(!STR_SHARED_P(root));
        assert(RB_OBJ_FROZEN_RAW(root));

        RSTRING(dup)->as.heap.ptr = RSTRING_PTR(str);
        FL_SET(root, STR_SHARED_ROOT);
        RB_OBJ_WRITE(dup, &RSTRING(dup)->as.heap.aux.shared, root);
#if USE_MMTK
        if (rb_mmtk_enabled_p()) {
            // We copy the strbuf from the shared root.
            rb_mmtk_str_set_strbuf(dup, RSTRING_EXT(root)->strbuf);
        }
#endif
        flags |= RSTRING_NOEMBED | STR_SHARED;
    }

    STR_SET_LEN(dup, RSTRING_LEN(str));

    if ((flags & ENCODING_MASK) == (ENCODING_INLINE_MAX<<ENCODING_SHIFT)) {
        encidx = rb_enc_get_index(str);
        flags &= ~ENCODING_MASK;
    }
    FL_SET_RAW(dup, flags & ~FL_FREEZE);
    if (encidx) rb_enc_associate_index(dup, encidx);
    return dup;
}

static inline VALUE
ec_str_duplicate(struct rb_execution_context_struct *ec, VALUE klass, VALUE str)
{
    VALUE dup;
    if (STR_EMBED_P(str)) {
        dup = ec_str_alloc_embed(ec, klass, RSTRING_LEN(str) + TERM_LEN(str));
    }
    else {
        dup = ec_str_alloc_heap(ec, klass);
    }

    return str_duplicate_setup(klass, str, dup);
}

static inline VALUE
str_duplicate(VALUE klass, VALUE str)
{
    VALUE dup;
    if (STR_EMBED_P(str)) {
        dup = str_alloc_embed(klass, RSTRING_LEN(str) + TERM_LEN(str));
    }
    else {
        dup = str_alloc_heap(klass);
    }

    return str_duplicate_setup(klass, str, dup);
}

VALUE
rb_str_dup(VALUE str)
{
    return str_duplicate(rb_obj_class(str), str);
}

/* :nodoc: */
VALUE
rb_str_dup_m(VALUE str)
{
    if (LIKELY(BARE_STRING_P(str))) {
        return str_duplicate(rb_obj_class(str), str);
    }
    else {
        return rb_obj_dup(str);
    }
}

VALUE
rb_str_resurrect(VALUE str)
{
    RUBY_DTRACE_CREATE_HOOK(STRING, RSTRING_LEN(str));
    return str_duplicate(rb_cString, str);
}

VALUE
rb_ec_str_resurrect(struct rb_execution_context_struct *ec, VALUE str)
{
    RUBY_DTRACE_CREATE_HOOK(STRING, RSTRING_LEN(str));
    return ec_str_duplicate(ec, rb_cString, str);
}

/*
 *
 *  call-seq:
 *    String.new(string = '', **opts) -> new_string
 *
 *  :include: doc/string/new.rdoc
 *
 */

static VALUE
rb_str_init(int argc, VALUE *argv, VALUE str)
{
    static ID keyword_ids[2];
    VALUE orig, opt, venc, vcapa;
    VALUE kwargs[2];
    rb_encoding *enc = 0;
    int n;

    if (!keyword_ids[0]) {
        keyword_ids[0] = rb_id_encoding();
        CONST_ID(keyword_ids[1], "capacity");
    }

    n = rb_scan_args(argc, argv, "01:", &orig, &opt);
    if (!NIL_P(opt)) {
        rb_get_kwargs(opt, keyword_ids, 0, 2, kwargs);
        venc = kwargs[0];
        vcapa = kwargs[1];
        if (!UNDEF_P(venc) && !NIL_P(venc)) {
            enc = rb_to_encoding(venc);
        }
        if (!UNDEF_P(vcapa) && !NIL_P(vcapa)) {
            long capa = NUM2LONG(vcapa);
            long len = 0;
            int termlen = enc ? rb_enc_mbminlen(enc) : 1;

            if (capa < STR_BUF_MIN_SIZE) {
                capa = STR_BUF_MIN_SIZE;
            }
            if (n == 1) {
                StringValue(orig);
                len = RSTRING_LEN(orig);
                if (capa < len) {
                    capa = len;
                }
                if (orig == str) n = 0;
            }
            str_modifiable(str);
            if (STR_EMBED_P(str)) { /* make noembed always */
#if USE_MMTK
                if (!rb_mmtk_enabled_p()) {
#endif
                char *new_ptr = ALLOC_N(char, (size_t)capa + termlen);
                assert(RSTRING_LEN(str) + 1 <= str_embed_capa(str));
                memcpy(new_ptr, RSTRING(str)->as.embed.ary, RSTRING_LEN(str) + 1);
                RSTRING(str)->as.heap.ptr = new_ptr;
#if USE_MMTK
                } else {
                    assert((size_t)RSTRING_LEN(str) + 1 <= (size_t)capa + termlen);
                    rb_mmtk_str_new_strbuf_copy(
                        str,
                        (size_t)capa + termlen,
                        str,
                        RSTRING(str)->as.embed.ary,
                        RSTRING_LEN(str) + 1);
                }
#endif
            }
            else if (FL_TEST(str, STR_SHARED|STR_NOFREE)) {
                const size_t size = (size_t)capa + termlen;
                const char *const old_ptr = RSTRING_PTR(str);
                const size_t osize = RSTRING_LEN(str) + TERM_LEN(str);
#if USE_MMTK
                if (!rb_mmtk_enabled_p()) {
#endif
                char *new_ptr = ALLOC_N(char, (size_t)capa + termlen);
                memcpy(new_ptr, old_ptr, osize < size ? osize : size);
                RSTRING(str)->as.heap.ptr = new_ptr;
#if USE_MMTK
                } else {
                    rb_mmtk_str_new_strbuf_copy(
                        str,
                        (size_t)capa + termlen,
                        RSTRING_EXT(str)->strbuf,
                        old_ptr,
                        osize < size ? osize : size);
                }
#endif
                FL_UNSET_RAW(str, STR_SHARED|STR_NOFREE);
            }
            else if (STR_HEAP_SIZE(str) != (size_t)capa + termlen) {
#if USE_MMTK
                if (!rb_mmtk_enabled_p()) {
#endif
                SIZED_REALLOC_N(RSTRING(str)->as.heap.ptr, char,
                        (size_t)capa + termlen, STR_HEAP_SIZE(str));
#if USE_MMTK
                } else {
                    rb_mmtk_str_sized_realloc_n(str, (size_t)capa + termlen);
                }
#endif
            }
            STR_SET_LEN(str, len);
            TERM_FILL(&RSTRING(str)->as.heap.ptr[len], termlen);
            if (n == 1) {
                memcpy(RSTRING(str)->as.heap.ptr, RSTRING_PTR(orig), len);
                rb_enc_cr_str_exact_copy(str, orig);
            }
            FL_SET(str, STR_NOEMBED);
            RSTRING(str)->as.heap.aux.capa = capa;
        }
        else if (n == 1) {
            rb_str_replace(str, orig);
        }
        if (enc) {
            rb_enc_associate(str, enc);
            ENC_CODERANGE_CLEAR(str);
        }
    }
    else if (n == 1) {
        rb_str_replace(str, orig);
    }
    return str;
}

/* :nodoc: */
static VALUE
rb_str_s_new(int argc, VALUE *argv, VALUE klass)
{
    if (klass != rb_cString) {
        return rb_class_new_instance_pass_kw(argc, argv, klass);
    }

    static ID keyword_ids[2];
    VALUE orig, opt, encoding = Qnil, capacity = Qnil;
    VALUE kwargs[2];
    rb_encoding *enc = NULL;

    int n = rb_scan_args(argc, argv, "01:", &orig, &opt);
    if (NIL_P(opt)) {
        return rb_class_new_instance_pass_kw(argc, argv, klass);
    }

    keyword_ids[0] = rb_id_encoding();
    CONST_ID(keyword_ids[1], "capacity");
    rb_get_kwargs(opt, keyword_ids, 0, 2, kwargs);
    encoding = kwargs[0];
    capacity = kwargs[1];

    int termlen = 1;

    if (n == 1) {
        orig = StringValue(orig);
    }
    else {
        orig = Qnil;
    }

    if (UNDEF_P(encoding)) {
        if (!NIL_P(orig)) {
            encoding = rb_obj_encoding(orig);
        }
    }

    if (!UNDEF_P(encoding)) {
        enc = rb_to_encoding(encoding);
        termlen = rb_enc_mbminlen(enc);
    }

    // If capacity is nil, we're basically just duping `orig`.
    if (UNDEF_P(capacity)) {
        if (NIL_P(orig)) {
            VALUE empty_str = str_new(klass, "", 0);
            if (enc) {
                rb_enc_associate(empty_str, enc);
            }
            return empty_str;
        }
        VALUE copy = str_duplicate(klass, orig);
        rb_enc_associate(copy, enc);
        ENC_CODERANGE_CLEAR(copy);
        return copy;
    }

    long capa = 0;
    capa = NUM2LONG(capacity);
    if (capa < 0) {
        capa = 0;
    }

    if (!NIL_P(orig)) {
        long orig_capa = rb_str_capacity(orig);
        if (orig_capa > capa) {
            capa = orig_capa;
        }
    }

    long fake_len = capa - termlen;
    if (fake_len < 0) {
        fake_len = 0;
    }

    VALUE str = str_new0(klass, NULL, fake_len, termlen);
    STR_SET_LEN(str, 0);
    TERM_FILL(RSTRING_PTR(str), termlen);

    if (enc) {
        rb_enc_associate(str, enc);
    }

    if (!NIL_P(orig)) {
        rb_str_buf_append(str, orig);
    }

    return str;
}

#ifdef NONASCII_MASK
#define is_utf8_lead_byte(c) (((c)&0xC0) != 0x80)

/*
 * UTF-8 leading bytes have either 0xxxxxxx or 11xxxxxx
 * bit representation. (see https://en.wikipedia.org/wiki/UTF-8)
 * Therefore, the following pseudocode can detect UTF-8 leading bytes.
 *
 * if (!(byte & 0x80))
 *   byte |= 0x40;          // turn on bit6
 * return ((byte>>6) & 1);  // bit6 represent whether this byte is leading or not.
 *
 * This function calculates whether a byte is leading or not for all bytes
 * in the argument word by concurrently using the above logic, and then
 * adds up the number of leading bytes in the word.
 */
static inline uintptr_t
count_utf8_lead_bytes_with_word(const uintptr_t *s)
{
    uintptr_t d = *s;

    /* Transform so that bit0 indicates whether we have a UTF-8 leading byte or not. */
    d = (d>>6) | (~d>>7);
    d &= NONASCII_MASK >> 7;

    /* Gather all bytes. */
#if defined(HAVE_BUILTIN___BUILTIN_POPCOUNT) && defined(__POPCNT__)
    /* use only if it can use POPCNT */
    return rb_popcount_intptr(d);
#else
    d += (d>>8);
    d += (d>>16);
# if SIZEOF_VOIDP == 8
    d += (d>>32);
# endif
    return (d&0xF);
#endif
}
#endif

static inline long
enc_strlen(const char *p, const char *e, rb_encoding *enc, int cr)
{
    long c;
    const char *q;

    if (rb_enc_mbmaxlen(enc) == rb_enc_mbminlen(enc)) {
        long diff = (long)(e - p);
        return diff / rb_enc_mbminlen(enc) + !!(diff % rb_enc_mbminlen(enc));
    }
#ifdef NONASCII_MASK
    else if (cr == ENC_CODERANGE_VALID && enc == rb_utf8_encoding()) {
        uintptr_t len = 0;
        if ((int)sizeof(uintptr_t) * 2 < e - p) {
            const uintptr_t *s, *t;
            const uintptr_t lowbits = sizeof(uintptr_t) - 1;
            s = (const uintptr_t*)(~lowbits & ((uintptr_t)p + lowbits));
            t = (const uintptr_t*)(~lowbits & (uintptr_t)e);
            while (p < (const char *)s) {
                if (is_utf8_lead_byte(*p)) len++;
                p++;
            }
            while (s < t) {
                len += count_utf8_lead_bytes_with_word(s);
                s++;
            }
            p = (const char *)s;
        }
        while (p < e) {
            if (is_utf8_lead_byte(*p)) len++;
            p++;
        }
        return (long)len;
    }
#endif
    else if (rb_enc_asciicompat(enc)) {
        c = 0;
        if (ENC_CODERANGE_CLEAN_P(cr)) {
            while (p < e) {
                if (ISASCII(*p)) {
                    q = search_nonascii(p, e);
                    if (!q)
                        return c + (e - p);
                    c += q - p;
                    p = q;
                }
                p += rb_enc_fast_mbclen(p, e, enc);
                c++;
            }
        }
        else {
            while (p < e) {
                if (ISASCII(*p)) {
                    q = search_nonascii(p, e);
                    if (!q)
                        return c + (e - p);
                    c += q - p;
                    p = q;
                }
                p += rb_enc_mbclen(p, e, enc);
                c++;
            }
        }
        return c;
    }

    for (c=0; p<e; c++) {
        p += rb_enc_mbclen(p, e, enc);
    }
    return c;
}

long
rb_enc_strlen(const char *p, const char *e, rb_encoding *enc)
{
    return enc_strlen(p, e, enc, ENC_CODERANGE_UNKNOWN);
}

/* To get strlen with cr
 * Note that given cr is not used.
 */
long
rb_enc_strlen_cr(const char *p, const char *e, rb_encoding *enc, int *cr)
{
    long c;
    const char *q;
    int ret;

    *cr = 0;
    if (rb_enc_mbmaxlen(enc) == rb_enc_mbminlen(enc)) {
        long diff = (long)(e - p);
        return diff / rb_enc_mbminlen(enc) + !!(diff % rb_enc_mbminlen(enc));
    }
    else if (rb_enc_asciicompat(enc)) {
        c = 0;
        while (p < e) {
            if (ISASCII(*p)) {
                q = search_nonascii(p, e);
                if (!q) {
                    if (!*cr) *cr = ENC_CODERANGE_7BIT;
                    return c + (e - p);
                }
                c += q - p;
                p = q;
            }
            ret = rb_enc_precise_mbclen(p, e, enc);
            if (MBCLEN_CHARFOUND_P(ret)) {
                *cr |= ENC_CODERANGE_VALID;
                p += MBCLEN_CHARFOUND_LEN(ret);
            }
            else {
                *cr = ENC_CODERANGE_BROKEN;
                p++;
            }
            c++;
        }
        if (!*cr) *cr = ENC_CODERANGE_7BIT;
        return c;
    }

    for (c=0; p<e; c++) {
        ret = rb_enc_precise_mbclen(p, e, enc);
        if (MBCLEN_CHARFOUND_P(ret)) {
            *cr |= ENC_CODERANGE_VALID;
            p += MBCLEN_CHARFOUND_LEN(ret);
        }
        else {
            *cr = ENC_CODERANGE_BROKEN;
            if (p + rb_enc_mbminlen(enc) <= e)
                p += rb_enc_mbminlen(enc);
            else
                p = e;
        }
    }
    if (!*cr) *cr = ENC_CODERANGE_7BIT;
    return c;
}

/* enc must be str's enc or rb_enc_check(str, str2) */
static long
str_strlen(VALUE str, rb_encoding *enc)
{
    const char *p, *e;
    int cr;

    if (single_byte_optimizable(str)) return RSTRING_LEN(str);
    if (!enc) enc = STR_ENC_GET(str);
    p = RSTRING_PTR(str);
    e = RSTRING_END(str);
    cr = ENC_CODERANGE(str);

    if (cr == ENC_CODERANGE_UNKNOWN) {
        long n = rb_enc_strlen_cr(p, e, enc, &cr);
        if (cr) ENC_CODERANGE_SET(str, cr);
        return n;
    }
    else {
        return enc_strlen(p, e, enc, cr);
    }
}

long
rb_str_strlen(VALUE str)
{
    return str_strlen(str, NULL);
}

/*
 *  call-seq:
 *    length -> integer
 *
 *  :include: doc/string/length.rdoc
 *
 */

VALUE
rb_str_length(VALUE str)
{
    return LONG2NUM(str_strlen(str, NULL));
}

/*
 *  call-seq:
 *    bytesize -> integer
 *
 *  :include: doc/string/bytesize.rdoc
 *
 */

VALUE
rb_str_bytesize(VALUE str)
{
    return LONG2NUM(RSTRING_LEN(str));
}

/*
 *  call-seq:
 *    empty? -> true or false
 *
 *  Returns +true+ if the length of +self+ is zero, +false+ otherwise:
 *
 *    "hello".empty? # => false
 *    " ".empty? # => false
 *    "".empty? # => true
 *
 */

static VALUE
rb_str_empty(VALUE str)
{
    return RBOOL(RSTRING_LEN(str) == 0);
}

/*
 *  call-seq:
 *    string + other_string -> new_string
 *
 *  Returns a new \String containing +other_string+ concatenated to +self+:
 *
 *    "Hello from " + self.to_s # => "Hello from main"
 *
 */

VALUE
rb_str_plus(VALUE str1, VALUE str2)
{
    VALUE str3;
    rb_encoding *enc;
    char *ptr1, *ptr2, *ptr3;
    long len1, len2;
    int termlen;

    StringValue(str2);
    enc = rb_enc_check_str(str1, str2);
    RSTRING_GETMEM(str1, ptr1, len1);
    RSTRING_GETMEM(str2, ptr2, len2);
    termlen = rb_enc_mbminlen(enc);
    if (len1 > LONG_MAX - len2) {
        rb_raise(rb_eArgError, "string size too big");
    }
    str3 = str_new0(rb_cString, 0, len1+len2, termlen);
    ptr3 = RSTRING_PTR(str3);
    memcpy(ptr3, ptr1, len1);
    memcpy(ptr3+len1, ptr2, len2);
    TERM_FILL(&ptr3[len1+len2], termlen);

    ENCODING_CODERANGE_SET(str3, rb_enc_to_index(enc),
                           ENC_CODERANGE_AND(ENC_CODERANGE(str1), ENC_CODERANGE(str2)));
    RB_GC_GUARD(str1);
    RB_GC_GUARD(str2);
    return str3;
}

/* A variant of rb_str_plus that does not raise but return Qundef instead. */
VALUE
rb_str_opt_plus(VALUE str1, VALUE str2)
{
    assert(RBASIC_CLASS(str1) == rb_cString);
    assert(RBASIC_CLASS(str2) == rb_cString);
    long len1, len2;
    MAYBE_UNUSED(char) *ptr1, *ptr2;
    RSTRING_GETMEM(str1, ptr1, len1);
    RSTRING_GETMEM(str2, ptr2, len2);
    int enc1 = rb_enc_get_index(str1);
    int enc2 = rb_enc_get_index(str2);

    if (enc1 < 0) {
        return Qundef;
    }
    else if (enc2 < 0) {
        return Qundef;
    }
    else if (enc1 != enc2) {
        return Qundef;
    }
    else if (len1 > LONG_MAX - len2) {
        return Qundef;
    }
    else {
        return rb_str_plus(str1, str2);
    }

}

/*
 *  call-seq:
 *    string * integer -> new_string
 *
 *  Returns a new \String containing +integer+ copies of +self+:
 *
 *    "Ho! " * 3 # => "Ho! Ho! Ho! "
 *    "Ho! " * 0 # => ""
 *
 */

VALUE
rb_str_times(VALUE str, VALUE times)
{
    VALUE str2;
    long n, len;
    char *ptr2;
    int termlen;

    if (times == INT2FIX(1)) {
        return str_duplicate(rb_cString, str);
    }
    if (times == INT2FIX(0)) {
        str2 = str_alloc_embed(rb_cString, 0);
        rb_enc_copy(str2, str);
        return str2;
    }
    len = NUM2LONG(times);
    if (len < 0) {
        rb_raise(rb_eArgError, "negative argument");
    }
    if (RSTRING_LEN(str) == 1 && RSTRING_PTR(str)[0] == 0) {
        if (STR_EMBEDDABLE_P(len, 1)) {
            str2 = str_alloc_embed(rb_cString, len + 1);
            memset(RSTRING_PTR(str2), 0, len + 1);
        }
        else {
            str2 = str_alloc_heap(rb_cString);
            RSTRING(str2)->as.heap.aux.capa = len;
#if USE_MMTK
            if (!rb_mmtk_enabled_p()) {
#endif
            RSTRING(str2)->as.heap.ptr = ZALLOC_N(char, (size_t)len + 1);
#if USE_MMTK
            } else {
                rb_mmtk_str_new_strbuf(str2, (size_t)len + 1);
            }
#endif
        }
        STR_SET_LEN(str2, len);
        rb_enc_copy(str2, str);
        return str2;
    }
    if (len && LONG_MAX/len <  RSTRING_LEN(str)) {
        rb_raise(rb_eArgError, "argument too big");
    }

    len *= RSTRING_LEN(str);
    termlen = TERM_LEN(str);
    str2 = str_new0(rb_cString, 0, len, termlen);
    ptr2 = RSTRING_PTR(str2);
    if (len) {
        n = RSTRING_LEN(str);
        memcpy(ptr2, RSTRING_PTR(str), n);
        while (n <= len/2) {
            memcpy(ptr2 + n, ptr2, n);
            n *= 2;
        }
        memcpy(ptr2 + n, ptr2, len-n);
    }
    STR_SET_LEN(str2, len);
    TERM_FILL(&ptr2[len], termlen);
    rb_enc_cr_str_copy_for_substr(str2, str);

    return str2;
}

/*
 *  call-seq:
 *    string % object -> new_string
 *
 *  Returns the result of formatting +object+ into the format specification +self+
 *  (see Kernel#sprintf for formatting details):
 *
 *    "%05d" % 123 # => "00123"
 *
 *  If +self+ contains multiple substitutions, +object+ must be
 *  an Array or Hash containing the values to be substituted:
 *
 *    "%-5s: %016x" % [ "ID", self.object_id ] # => "ID   : 00002b054ec93168"
 *    "foo = %{foo}" % {foo: 'bar'} # => "foo = bar"
 *    "foo = %{foo}, baz = %{baz}" % {foo: 'bar', baz: 'bat'} # => "foo = bar, baz = bat"
 *
 */

static VALUE
rb_str_format_m(VALUE str, VALUE arg)
{
    VALUE tmp = rb_check_array_type(arg);

    if (!NIL_P(tmp)) {
        return rb_str_format(RARRAY_LENINT(tmp), RARRAY_CONST_PTR(tmp), str);
    }
    return rb_str_format(1, &arg, str);
}

static inline void
rb_check_lockedtmp(VALUE str)
{
    if (FL_TEST(str, STR_TMPLOCK)) {
        rb_raise(rb_eRuntimeError, "can't modify string; temporarily locked");
    }
}

static inline void
str_modifiable(VALUE str)
{
    rb_check_lockedtmp(str);
    rb_check_frozen(str);
}

static inline int
str_dependent_p(VALUE str)
{
    if (STR_EMBED_P(str) || !FL_TEST(str, STR_SHARED|STR_NOFREE)) {
        return 0;
    }
    else {
        return 1;
    }
}

static inline int
str_independent(VALUE str)
{
    str_modifiable(str);
    return !str_dependent_p(str);
}

static void
str_make_independent_expand(VALUE str, long len, long expand, const int termlen)
{
    char *ptr;
    char *oldptr;
    long capa = len + expand;

    if (len > capa) len = capa;

    if (!STR_EMBED_P(str) && str_embed_capa(str) >= capa + termlen) {
        ptr = RSTRING(str)->as.heap.ptr;
        STR_SET_EMBED(str);
        memcpy(RSTRING(str)->as.embed.ary, ptr, len);
        TERM_FILL(RSTRING(str)->as.embed.ary + len, termlen);
        STR_SET_LEN(str, len);
        return;
    }

    oldptr = RSTRING_PTR(str);
#if USE_MMTK
    if (!rb_mmtk_enabled_p()) {
#endif
    ptr = ALLOC_N(char, (size_t)capa + termlen);
    if (oldptr) {
        memcpy(ptr, oldptr, len);
    }
    if (FL_TEST_RAW(str, STR_NOEMBED|STR_NOFREE|STR_SHARED) == STR_NOEMBED) {
        xfree(oldptr);
    }
    RSTRING(str)->as.heap.ptr = ptr;
#if USE_MMTK
    } else {
        rb_mmtk_str_new_strbuf_copy(
            str,
            (size_t)capa + termlen,
            rb_mmtk_string_content_holder(str),
            oldptr,
            len);
        ptr = RSTRING(str)->as.heap.ptr;
        // No need to free oldptr because oldptr points to a imemo:mmtk_strbur in the heap
    }
#endif
    STR_SET_NOEMBED(str);
    FL_UNSET(str, STR_SHARED|STR_NOFREE);
    TERM_FILL(ptr + len, termlen);
    STR_SET_LEN(str, len);
    RSTRING(str)->as.heap.aux.capa = capa;
}

void
rb_str_modify(VALUE str)
{
    if (!str_independent(str))
        str_make_independent(str);
    ENC_CODERANGE_CLEAR(str);
}

void
rb_str_modify_expand(VALUE str, long expand)
{
    int termlen = TERM_LEN(str);
    long len = RSTRING_LEN(str);

    if (expand < 0) {
        rb_raise(rb_eArgError, "negative expanding string size");
    }
    if (expand >= LONG_MAX - len) {
        rb_raise(rb_eArgError, "string size too big");
    }

    if (!str_independent(str)) {
        str_make_independent_expand(str, len, expand, termlen);
    }
    else if (expand > 0) {
        RESIZE_CAPA_TERM(str, len + expand, termlen);
    }
    ENC_CODERANGE_CLEAR(str);
}

/* As rb_str_modify(), but don't clear coderange */
static void
str_modify_keep_cr(VALUE str)
{
    if (!str_independent(str))
        str_make_independent(str);
    if (ENC_CODERANGE(str) == ENC_CODERANGE_BROKEN)
        /* Force re-scan later */
        ENC_CODERANGE_CLEAR(str);
}

static inline void
str_discard(VALUE str)
{
    str_modifiable(str);
    if (!STR_EMBED_P(str) && !FL_TEST(str, STR_SHARED|STR_NOFREE)) {
#if USE_MMTK
        if (!rb_mmtk_enabled_p()) {
#endif
        ruby_sized_xfree(STR_HEAP_PTR(str), STR_HEAP_SIZE(str));
#if USE_MMTK
        } else {
            // Note: Is this necessary? If strbuf points to the heap,
            // GC can collect unused objects.  We should not need to explicitly clear it.
            rb_mmtk_str_set_strbuf(str, 0);
        }
#endif
        RSTRING(str)->as.heap.ptr = 0;
        STR_SET_LEN(str, 0);
    }
}

void
rb_must_asciicompat(VALUE str)
{
    rb_encoding *enc = rb_enc_get(str);
    if (!enc) {
        rb_raise(rb_eTypeError, "not encoding capable object");
    }
    if (!rb_enc_asciicompat(enc)) {
        rb_raise(rb_eEncCompatError, "ASCII incompatible encoding: %s", rb_enc_name(enc));
    }
}

VALUE
rb_string_value(volatile VALUE *ptr)
{
    VALUE s = *ptr;
    if (!RB_TYPE_P(s, T_STRING)) {
        s = rb_str_to_str(s);
        *ptr = s;
    }
    return s;
}

char *
rb_string_value_ptr(volatile VALUE *ptr)
{
    VALUE str = rb_string_value(ptr);
    return RSTRING_PTR(str);
}

static int
zero_filled(const char *s, int n)
{
    for (; n > 0; --n) {
        if (*s++) return 0;
    }
    return 1;
}

static const char *
str_null_char(const char *s, long len, const int minlen, rb_encoding *enc)
{
    const char *e = s + len;

    for (; s + minlen <= e; s += rb_enc_mbclen(s, e, enc)) {
        if (zero_filled(s, minlen)) return s;
    }
    return 0;
}

static char *
str_fill_term(VALUE str, char *s, long len, int termlen)
{
    /* This function assumes that (capa + termlen) bytes of memory
     * is allocated, like many other functions in this file.
     */
    if (str_dependent_p(str)) {
        if (!zero_filled(s + len, termlen))
            str_make_independent_expand(str, len, 0L, termlen);
    }
    else {
        TERM_FILL(s + len, termlen);
        return s;
    }
    return RSTRING_PTR(str);
}

void
rb_str_change_terminator_length(VALUE str, const int oldtermlen, const int termlen)
{
    long capa = str_capacity(str, oldtermlen) + oldtermlen;
    long len = RSTRING_LEN(str);

    assert(capa >= len);
    if (capa - len < termlen) {
        rb_check_lockedtmp(str);
        str_make_independent_expand(str, len, 0L, termlen);
    }
    else if (str_dependent_p(str)) {
        if (termlen > oldtermlen)
            str_make_independent_expand(str, len, 0L, termlen);
    }
    else {
        if (!STR_EMBED_P(str)) {
            /* modify capa instead of realloc */
            assert(!FL_TEST((str), STR_SHARED));
            RSTRING(str)->as.heap.aux.capa = capa - termlen;
        }
        if (termlen > oldtermlen) {
            TERM_FILL(RSTRING_PTR(str) + len, termlen);
        }
    }

    return;
}

static char *
str_null_check(VALUE str, int *w)
{
    char *s = RSTRING_PTR(str);
    long len = RSTRING_LEN(str);
    rb_encoding *enc = rb_enc_get(str);
    const int minlen = rb_enc_mbminlen(enc);

    if (minlen > 1) {
        *w = 1;
        if (str_null_char(s, len, minlen, enc)) {
            return NULL;
        }
        return str_fill_term(str, s, len, minlen);
    }
    *w = 0;
    if (!s || memchr(s, 0, len)) {
        return NULL;
    }
    if (s[len]) {
        s = str_fill_term(str, s, len, minlen);
    }
    return s;
}

char *
rb_str_to_cstr(VALUE str)
{
    int w;
    return str_null_check(str, &w);
}

char *
rb_string_value_cstr(volatile VALUE *ptr)
{
    VALUE str = rb_string_value(ptr);
    int w;
    char *s = str_null_check(str, &w);
    if (!s) {
        if (w) {
            rb_raise(rb_eArgError, "string contains null char");
        }
        rb_raise(rb_eArgError, "string contains null byte");
    }
    return s;
}

char *
rb_str_fill_terminator(VALUE str, const int newminlen)
{
    char *s = RSTRING_PTR(str);
    long len = RSTRING_LEN(str);
    return str_fill_term(str, s, len, newminlen);
}

VALUE
rb_check_string_type(VALUE str)
{
    str = rb_check_convert_type_with_id(str, T_STRING, "String", idTo_str);
    return str;
}

/*
 *  call-seq:
 *    String.try_convert(object) -> object, new_string, or nil
 *
 *  If +object+ is a \String object, returns +object+.
 *
 *  Otherwise if +object+ responds to <tt>:to_str</tt>,
 *  calls <tt>object.to_str</tt> and returns the result.
 *
 *  Returns +nil+ if +object+ does not respond to <tt>:to_str</tt>.
 *
 *  Raises an exception unless <tt>object.to_str</tt> returns a \String object.
 */
static VALUE
rb_str_s_try_convert(VALUE dummy, VALUE str)
{
    return rb_check_string_type(str);
}

static char*
str_nth_len(const char *p, const char *e, long *nthp, rb_encoding *enc)
{
    long nth = *nthp;
    if (rb_enc_mbmaxlen(enc) == 1) {
        p += nth;
    }
    else if (rb_enc_mbmaxlen(enc) == rb_enc_mbminlen(enc)) {
        p += nth * rb_enc_mbmaxlen(enc);
    }
    else if (rb_enc_asciicompat(enc)) {
        const char *p2, *e2;
        int n;

        while (p < e && 0 < nth) {
            e2 = p + nth;
            if (e < e2) {
                *nthp = nth;
                return (char *)e;
            }
            if (ISASCII(*p)) {
                p2 = search_nonascii(p, e2);
                if (!p2) {
                    nth -= e2 - p;
                    *nthp = nth;
                    return (char *)e2;
                }
                nth -= p2 - p;
                p = p2;
            }
            n = rb_enc_mbclen(p, e, enc);
            p += n;
            nth--;
        }
        *nthp = nth;
        if (nth != 0) {
            return (char *)e;
        }
        return (char *)p;
    }
    else {
        while (p < e && nth--) {
            p += rb_enc_mbclen(p, e, enc);
        }
    }
    if (p > e) p = e;
    *nthp = nth;
    return (char*)p;
}

char*
rb_enc_nth(const char *p, const char *e, long nth, rb_encoding *enc)
{
    return str_nth_len(p, e, &nth, enc);
}

static char*
str_nth(const char *p, const char *e, long nth, rb_encoding *enc, int singlebyte)
{
    if (singlebyte)
        p += nth;
    else {
        p = str_nth_len(p, e, &nth, enc);
    }
    if (!p) return 0;
    if (p > e) p = e;
    return (char *)p;
}

/* char offset to byte offset */
static long
str_offset(const char *p, const char *e, long nth, rb_encoding *enc, int singlebyte)
{
    const char *pp = str_nth(p, e, nth, enc, singlebyte);
    if (!pp) return e - p;
    return pp - p;
}

long
rb_str_offset(VALUE str, long pos)
{
    return str_offset(RSTRING_PTR(str), RSTRING_END(str), pos,
                      STR_ENC_GET(str), single_byte_optimizable(str));
}

#ifdef NONASCII_MASK
static char *
str_utf8_nth(const char *p, const char *e, long *nthp)
{
    long nth = *nthp;
    if ((int)SIZEOF_VOIDP * 2 < e - p && (int)SIZEOF_VOIDP * 2 < nth) {
        const uintptr_t *s, *t;
        const uintptr_t lowbits = SIZEOF_VOIDP - 1;
        s = (const uintptr_t*)(~lowbits & ((uintptr_t)p + lowbits));
        t = (const uintptr_t*)(~lowbits & (uintptr_t)e);
        while (p < (const char *)s) {
            if (is_utf8_lead_byte(*p)) nth--;
            p++;
        }
        do {
            nth -= count_utf8_lead_bytes_with_word(s);
            s++;
        } while (s < t && (int)SIZEOF_VOIDP <= nth);
        p = (char *)s;
    }
    while (p < e) {
        if (is_utf8_lead_byte(*p)) {
            if (nth == 0) break;
            nth--;
        }
        p++;
    }
    *nthp = nth;
    return (char *)p;
}

static long
str_utf8_offset(const char *p, const char *e, long nth)
{
    const char *pp = str_utf8_nth(p, e, &nth);
    return pp - p;
}
#endif

/* byte offset to char offset */
long
rb_str_sublen(VALUE str, long pos)
{
    if (single_byte_optimizable(str) || pos < 0)
        return pos;
    else {
        char *p = RSTRING_PTR(str);
        return enc_strlen(p, p + pos, STR_ENC_GET(str), ENC_CODERANGE(str));
    }
}

static VALUE
str_subseq(VALUE str, long beg, long len)
{
    VALUE str2;

    assert(beg >= 0);
    assert(len >= 0);
    assert(beg+len <= RSTRING_LEN(str));

    const int termlen = TERM_LEN(str);
    if (!SHARABLE_SUBSTRING_P(beg, len, RSTRING_LEN(str))) {
        str2 = rb_str_new(RSTRING_PTR(str) + beg, len);
        RB_GC_GUARD(str);
        return str2;
    }

    str2 = str_alloc_heap(rb_cString);
    if (str_embed_capa(str2) >= len + termlen) {
        char *ptr2 = RSTRING(str2)->as.embed.ary;
        STR_SET_EMBED(str2);
        memcpy(ptr2, RSTRING_PTR(str) + beg, len);
        TERM_FILL(ptr2+len, termlen);

        STR_SET_LEN(str2, len);
        RB_GC_GUARD(str);
    }
    else {
        str_replace_shared(str2, str);
        assert(!STR_EMBED_P(str2));
        ENC_CODERANGE_CLEAR(str2);
        RSTRING(str2)->as.heap.ptr += beg;
        if (RSTRING_LEN(str2) > len) {
            STR_SET_LEN(str2, len);
        }
    }

    return str2;
}

VALUE
rb_str_subseq(VALUE str, long beg, long len)
{
    VALUE str2 = str_subseq(str, beg, len);
    rb_enc_cr_str_copy_for_substr(str2, str);
    return str2;
}

char *
rb_str_subpos(VALUE str, long beg, long *lenp)
{
    long len = *lenp;
    long slen = -1L;
    long blen = RSTRING_LEN(str);
    rb_encoding *enc = STR_ENC_GET(str);
    char *p, *s = RSTRING_PTR(str), *e = s + blen;

    if (len < 0) return 0;
    if (!blen) {
        len = 0;
    }
    if (single_byte_optimizable(str)) {
        if (beg > blen) return 0;
        if (beg < 0) {
            beg += blen;
            if (beg < 0) return 0;
        }
        if (len > blen - beg)
            len = blen - beg;
        if (len < 0) return 0;
        p = s + beg;
        goto end;
    }
    if (beg < 0) {
        if (len > -beg) len = -beg;
        if (-beg * rb_enc_mbmaxlen(enc) < RSTRING_LEN(str) / 8) {
            beg = -beg;
            while (beg-- > len && (e = rb_enc_prev_char(s, e, e, enc)) != 0);
            p = e;
            if (!p) return 0;
            while (len-- > 0 && (p = rb_enc_prev_char(s, p, e, enc)) != 0);
            if (!p) return 0;
            len = e - p;
            goto end;
        }
        else {
            slen = str_strlen(str, enc);
            beg += slen;
            if (beg < 0) return 0;
            p = s + beg;
            if (len == 0) goto end;
        }
    }
    else if (beg > 0 && beg > RSTRING_LEN(str)) {
        return 0;
    }
    if (len == 0) {
        if (beg > str_strlen(str, enc)) return 0; /* str's enc */
        p = s + beg;
    }
#ifdef NONASCII_MASK
    else if (ENC_CODERANGE(str) == ENC_CODERANGE_VALID &&
        enc == rb_utf8_encoding()) {
        p = str_utf8_nth(s, e, &beg);
        if (beg > 0) return 0;
        len = str_utf8_offset(p, e, len);
    }
#endif
    else if (rb_enc_mbmaxlen(enc) == rb_enc_mbminlen(enc)) {
        int char_sz = rb_enc_mbmaxlen(enc);

        p = s + beg * char_sz;
        if (p > e) {
            return 0;
        }
        else if (len * char_sz > e - p)
            len = e - p;
        else
            len *= char_sz;
    }
    else if ((p = str_nth_len(s, e, &beg, enc)) == e) {
        if (beg > 0) return 0;
        len = 0;
    }
    else {
        len = str_offset(p, e, len, enc, 0);
    }
  end:
    *lenp = len;
    RB_GC_GUARD(str);
    return p;
}

static VALUE str_substr(VALUE str, long beg, long len, int empty);

VALUE
rb_str_substr(VALUE str, long beg, long len)
{
    return str_substr(str, beg, len, TRUE);
}

static VALUE
str_substr(VALUE str, long beg, long len, int empty)
{
    char *p = rb_str_subpos(str, beg, &len);

    if (!p) return Qnil;
    if (!len && !empty) return Qnil;

    beg = p - RSTRING_PTR(str);

    VALUE str2 = str_subseq(str, beg, len);
    rb_enc_cr_str_copy_for_substr(str2, str);
    return str2;
}

/* :nodoc: */
VALUE
rb_str_freeze(VALUE str)
{
    if (OBJ_FROZEN(str)) return str;
    rb_str_resize(str, RSTRING_LEN(str));
    return rb_obj_freeze(str);
}


/*
 * call-seq:
 *   +string -> new_string or self
 *
 * Returns +self+ if +self+ is not frozen.
 *
 * Otherwise returns <tt>self.dup</tt>, which is not frozen.
 */
static VALUE
str_uplus(VALUE str)
{
    if (OBJ_FROZEN(str)) {
        return rb_str_dup(str);
    }
    else {
        return str;
    }
}

/*
 * call-seq:
 *   -string -> frozen_string
 *   dedup -> frozen_string
 *
 * Returns a frozen, possibly pre-existing copy of the string.
 *
 * The returned \String will be deduplicated as long as it does not have
 * any instance variables set on it and is not a String subclass.
 *
 * Note that <tt>-string</tt> variant is more convenient for defining
 * constants:
 *
 *    FILENAME = -'config/database.yml'
 *
 * while +dedup+ is better suitable for using the method in chains
 * of calculations:
 *
 *    @url_list.concat(urls.map(&:dedup))
 *
 */
static VALUE
str_uminus(VALUE str)
{
    if (!BARE_STRING_P(str) && !rb_obj_frozen_p(str)) {
        str = rb_str_dup(str);
    }
    return rb_fstring(str);
}

RUBY_ALIAS_FUNCTION(rb_str_dup_frozen(VALUE str), rb_str_new_frozen, (str))
#define rb_str_dup_frozen rb_str_new_frozen

VALUE
rb_str_locktmp(VALUE str)
{
    if (FL_TEST(str, STR_TMPLOCK)) {
        rb_raise(rb_eRuntimeError, "temporal locking already locked string");
    }
    FL_SET(str, STR_TMPLOCK);
    return str;
}

VALUE
rb_str_unlocktmp(VALUE str)
{
    if (!FL_TEST(str, STR_TMPLOCK)) {
        rb_raise(rb_eRuntimeError, "temporal unlocking already unlocked string");
    }
    FL_UNSET(str, STR_TMPLOCK);
    return str;
}

RUBY_FUNC_EXPORTED VALUE
rb_str_locktmp_ensure(VALUE str, VALUE (*func)(VALUE), VALUE arg)
{
    rb_str_locktmp(str);
    return rb_ensure(func, arg, rb_str_unlocktmp, str);
}

void
rb_str_set_len(VALUE str, long len)
{
    long capa;
    const int termlen = TERM_LEN(str);

    str_modifiable(str);
    if (STR_SHARED_P(str)) {
        rb_raise(rb_eRuntimeError, "can't set length of shared string");
    }
    if (len > (capa = (long)str_capacity(str, termlen)) || len < 0) {
        rb_bug("probable buffer overflow: %ld for %ld", len, capa);
    }

    int cr = ENC_CODERANGE(str);
    if (cr == ENC_CODERANGE_UNKNOWN) {
        /* Leave unknown. */
    }
    else if (len > RSTRING_LEN(str)) {
        if (ENC_CODERANGE_CLEAN_P(cr)) {
            /* Update the coderange regarding the extended part. */
            const char *const prev_end = RSTRING_END(str);
            const char *const new_end = RSTRING_PTR(str) + len;
            rb_encoding *enc = rb_enc_get(str);
            rb_str_coderange_scan_restartable(prev_end, new_end, enc, &cr);
            ENC_CODERANGE_SET(str, cr);
        }
        else if (cr == ENC_CODERANGE_BROKEN) {
            /* May be valid now, by appended part. */
            ENC_CODERANGE_SET(str, ENC_CODERANGE_UNKNOWN);
        }
    }
    else if (len < RSTRING_LEN(str)) {
        if (cr != ENC_CODERANGE_7BIT) {
            /* ASCII-only string is keeping after truncated.  Valid
             * and broken may be invalid or valid, leave unknown. */
            ENC_CODERANGE_SET(str, ENC_CODERANGE_UNKNOWN);
        }
    }

    STR_SET_LEN(str, len);
    TERM_FILL(&RSTRING_PTR(str)[len], termlen);
}

VALUE
rb_str_resize(VALUE str, long len)
{
    if (len < 0) {
        rb_raise(rb_eArgError, "negative string size (or size too big)");
    }

    int independent = str_independent(str);
    long slen = RSTRING_LEN(str);

    if (slen > len && ENC_CODERANGE(str) != ENC_CODERANGE_7BIT) {
        ENC_CODERANGE_CLEAR(str);
    }

    {
        long capa;
        const int termlen = TERM_LEN(str);
        if (STR_EMBED_P(str)) {
            if (len == slen) return str;
            if (str_embed_capa(str) >= len + termlen) {
                STR_SET_LEN(str, len);
                TERM_FILL(RSTRING(str)->as.embed.ary + len, termlen);
                return str;
            }
            str_make_independent_expand(str, slen, len - slen, termlen);
        }
        else if (str_embed_capa(str) >= len + termlen) {
            char *ptr = STR_HEAP_PTR(str);
            STR_SET_EMBED(str);
            if (slen > len) slen = len;
            if (slen > 0) MEMCPY(RSTRING(str)->as.embed.ary, ptr, char, slen);
            TERM_FILL(RSTRING(str)->as.embed.ary + len, termlen);
            STR_SET_LEN(str, len);
#if USE_MMTK
            if (!rb_mmtk_enabled_p()) {
#endif
            if (independent) ruby_xfree(ptr);
#if USE_MMTK
            }
#endif
            return str;
        }
        else if (!independent) {
            if (len == slen) return str;
            str_make_independent_expand(str, slen, len - slen, termlen);
        }
        else if ((capa = RSTRING(str)->as.heap.aux.capa) < len ||
                 (capa - len) > (len < 1024 ? len : 1024)) {
#if USE_MMTK
            if (!rb_mmtk_enabled_p()) {
#endif
            SIZED_REALLOC_N(RSTRING(str)->as.heap.ptr, char,
                            (size_t)len + termlen, STR_HEAP_SIZE(str));
#if USE_MMTK
            } else {
                rb_mmtk_str_sized_realloc_n(str, (size_t)len + termlen);
            }
#endif
            RSTRING(str)->as.heap.aux.capa = len;
        }
        else if (len == slen) return str;
        STR_SET_LEN(str, len);
        TERM_FILL(RSTRING(str)->as.heap.ptr + len, termlen); /* sentinel */
    }
    return str;
}

static VALUE
str_buf_cat4(VALUE str, const char *ptr, long len, bool keep_cr)
{
    if (keep_cr) {
        str_modify_keep_cr(str);
    }
    else {
        rb_str_modify(str);
    }
    if (len == 0) return 0;

    long total, olen, off = -1;
    char *sptr;
    const int termlen = TERM_LEN(str);

    RSTRING_GETMEM(str, sptr, olen);
    if (ptr >= sptr && ptr <= sptr + olen) {
        off = ptr - sptr;
    }

    long capa = str_capacity(str, termlen);

    if (olen > LONG_MAX - len) {
        rb_raise(rb_eArgError, "string sizes too big");
    }
    total = olen + len;
    if (capa < total) {
        if (total >= LONG_MAX / 2) {
            capa = total;
        }
        while (total > capa) {
            capa = 2 * capa + termlen; /* == 2*(capa+termlen)-termlen */
        }
        RESIZE_CAPA_TERM(str, capa, termlen);
        sptr = RSTRING_PTR(str);
    }
    if (off != -1) {
        ptr = sptr + off;
    }
    memcpy(sptr + olen, ptr, len);
    STR_SET_LEN(str, total);
    TERM_FILL(sptr + total, termlen); /* sentinel */

    return str;
}

#define str_buf_cat(str, ptr, len) str_buf_cat4((str), (ptr), len, false)
#define str_buf_cat2(str, ptr) str_buf_cat4((str), (ptr), rb_strlen_lit(ptr), false)

VALUE
rb_str_cat(VALUE str, const char *ptr, long len)
{
    if (len == 0) return str;
    if (len < 0) {
        rb_raise(rb_eArgError, "negative string size (or size too big)");
    }
    return str_buf_cat(str, ptr, len);
}

VALUE
rb_str_cat_cstr(VALUE str, const char *ptr)
{
    must_not_null(ptr);
    return rb_str_buf_cat(str, ptr, strlen(ptr));
}

RUBY_ALIAS_FUNCTION(rb_str_buf_cat(VALUE str, const char *ptr, long len), rb_str_cat, (str, ptr, len))
RUBY_ALIAS_FUNCTION(rb_str_buf_cat2(VALUE str, const char *ptr), rb_str_cat_cstr, (str, ptr))
RUBY_ALIAS_FUNCTION(rb_str_cat2(VALUE str, const char *ptr), rb_str_cat_cstr, (str, ptr))

static VALUE
rb_enc_cr_str_buf_cat(VALUE str, const char *ptr, long len,
    int ptr_encindex, int ptr_cr, int *ptr_cr_ret)
{
    int str_encindex = ENCODING_GET(str);
    int res_encindex;
    int str_cr, res_cr;
    rb_encoding *str_enc, *ptr_enc;

    str_cr = RSTRING_LEN(str) ? ENC_CODERANGE(str) : ENC_CODERANGE_7BIT;

    if (str_encindex == ptr_encindex) {
        if (str_cr != ENC_CODERANGE_UNKNOWN && ptr_cr == ENC_CODERANGE_UNKNOWN) {
            ptr_cr = coderange_scan(ptr, len, rb_enc_from_index(ptr_encindex));
        }
    }
    else {
        str_enc = rb_enc_from_index(str_encindex);
        ptr_enc = rb_enc_from_index(ptr_encindex);
        if (!rb_enc_asciicompat(str_enc) || !rb_enc_asciicompat(ptr_enc)) {
            if (len == 0)
                return str;
            if (RSTRING_LEN(str) == 0) {
                rb_str_buf_cat(str, ptr, len);
                ENCODING_CODERANGE_SET(str, ptr_encindex, ptr_cr);
                rb_str_change_terminator_length(str, rb_enc_mbminlen(str_enc), rb_enc_mbminlen(ptr_enc));
                return str;
            }
            goto incompatible;
        }
        if (ptr_cr == ENC_CODERANGE_UNKNOWN) {
            ptr_cr = coderange_scan(ptr, len, ptr_enc);
        }
        if (str_cr == ENC_CODERANGE_UNKNOWN) {
            if (ENCODING_IS_ASCII8BIT(str) || ptr_cr != ENC_CODERANGE_7BIT) {
                str_cr = rb_enc_str_coderange(str);
            }
        }
    }
    if (ptr_cr_ret)
        *ptr_cr_ret = ptr_cr;

    if (str_encindex != ptr_encindex &&
        str_cr != ENC_CODERANGE_7BIT &&
        ptr_cr != ENC_CODERANGE_7BIT) {
        str_enc = rb_enc_from_index(str_encindex);
        ptr_enc = rb_enc_from_index(ptr_encindex);
        goto incompatible;
    }

    if (str_cr == ENC_CODERANGE_UNKNOWN) {
        res_encindex = str_encindex;
        res_cr = ENC_CODERANGE_UNKNOWN;
    }
    else if (str_cr == ENC_CODERANGE_7BIT) {
        if (ptr_cr == ENC_CODERANGE_7BIT) {
            res_encindex = str_encindex;
            res_cr = ENC_CODERANGE_7BIT;
        }
        else {
            res_encindex = ptr_encindex;
            res_cr = ptr_cr;
        }
    }
    else if (str_cr == ENC_CODERANGE_VALID) {
        res_encindex = str_encindex;
        if (ENC_CODERANGE_CLEAN_P(ptr_cr))
            res_cr = str_cr;
        else
            res_cr = ptr_cr;
    }
    else { /* str_cr == ENC_CODERANGE_BROKEN */
        res_encindex = str_encindex;
        res_cr = str_cr;
        if (0 < len) res_cr = ENC_CODERANGE_UNKNOWN;
    }

    if (len < 0) {
        rb_raise(rb_eArgError, "negative string size (or size too big)");
    }
    str_buf_cat(str, ptr, len);
    ENCODING_CODERANGE_SET(str, res_encindex, res_cr);
    return str;

  incompatible:
    rb_raise(rb_eEncCompatError, "incompatible character encodings: %s and %s",
             rb_enc_name(str_enc), rb_enc_name(ptr_enc));
    UNREACHABLE_RETURN(Qundef);
}

VALUE
rb_enc_str_buf_cat(VALUE str, const char *ptr, long len, rb_encoding *ptr_enc)
{
    return rb_enc_cr_str_buf_cat(str, ptr, len,
        rb_enc_to_index(ptr_enc), ENC_CODERANGE_UNKNOWN, NULL);
}

VALUE
rb_str_buf_cat_ascii(VALUE str, const char *ptr)
{
    /* ptr must reference NUL terminated ASCII string. */
    int encindex = ENCODING_GET(str);
    rb_encoding *enc = rb_enc_from_index(encindex);
    if (rb_enc_asciicompat(enc)) {
        return rb_enc_cr_str_buf_cat(str, ptr, strlen(ptr),
            encindex, ENC_CODERANGE_7BIT, 0);
    }
    else {
        char *buf = ALLOCA_N(char, rb_enc_mbmaxlen(enc));
        while (*ptr) {
            unsigned int c = (unsigned char)*ptr;
            int len = rb_enc_codelen(c, enc);
            rb_enc_mbcput(c, buf, enc);
            rb_enc_cr_str_buf_cat(str, buf, len,
                encindex, ENC_CODERANGE_VALID, 0);
            ptr++;
        }
        return str;
    }
}

VALUE
rb_str_buf_append(VALUE str, VALUE str2)
{
    int str2_cr = rb_enc_str_coderange(str2);

    if (str_enc_fastpath(str)) {
        switch (str2_cr) {
          case ENC_CODERANGE_7BIT:
            // If RHS is 7bit we can do simple concatenation
            str_buf_cat4(str, RSTRING_PTR(str2), RSTRING_LEN(str2), true);
            RB_GC_GUARD(str2);
            return str;
          case ENC_CODERANGE_VALID:
            // If RHS is valid, we can do simple concatenation if encodings are the same
            if (ENCODING_GET_INLINED(str) == ENCODING_GET_INLINED(str2)) {
                str_buf_cat4(str, RSTRING_PTR(str2), RSTRING_LEN(str2), true);
                int str_cr = ENC_CODERANGE(str);
                if (UNLIKELY(str_cr != ENC_CODERANGE_VALID)) {
                    ENC_CODERANGE_SET(str, RB_ENC_CODERANGE_AND(str_cr, str2_cr));
                }
                RB_GC_GUARD(str2);
                return str;
            }
        }
    }

    rb_enc_cr_str_buf_cat(str, RSTRING_PTR(str2), RSTRING_LEN(str2),
        ENCODING_GET(str2), str2_cr, &str2_cr);

    ENC_CODERANGE_SET(str2, str2_cr);

    return str;
}

VALUE
rb_str_append(VALUE str, VALUE str2)
{
    StringValue(str2);
    return rb_str_buf_append(str, str2);
}

VALUE
rb_str_concat_literals(size_t num, const VALUE *strary)
{
    VALUE str;
    size_t i, s = 0;
    unsigned long len = 1;

    if (UNLIKELY(!num)) return rb_str_new(0, 0);
    if (UNLIKELY(num == 1)) return rb_str_resurrect(strary[0]);

    for (i = 0; i < num; ++i) { len += RSTRING_LEN(strary[i]); }
    str = rb_str_buf_new(len);
    str_enc_copy_direct(str, strary[0]);

    for (i = s; i < num; ++i) {
        const VALUE v = strary[i];
        int encidx = ENCODING_GET(v);

        rb_str_buf_append(str, v);
        if (encidx != ENCINDEX_US_ASCII) {
            if (ENCODING_GET_INLINED(str) == ENCINDEX_US_ASCII)
                rb_enc_set_index(str, encidx);
        }
    }
    return str;
}

/*
 *  call-seq:
 *     concat(*objects) -> string
 *
 *  Concatenates each object in +objects+ to +self+ and returns +self+:
 *
 *    s = 'foo'
 *    s.concat('bar', 'baz') # => "foobarbaz"
 *    s                      # => "foobarbaz"
 *
 *  For each given object +object+ that is an Integer,
 *  the value is considered a codepoint and converted to a character before concatenation:
 *
 *    s = 'foo'
 *    s.concat(32, 'bar', 32, 'baz') # => "foo bar baz"
 *
 *  Related: String#<<, which takes a single argument.
 */
static VALUE
rb_str_concat_multi(int argc, VALUE *argv, VALUE str)
{
    str_modifiable(str);

    if (argc == 1) {
        return rb_str_concat(str, argv[0]);
    }
    else if (argc > 1) {
        int i;
        VALUE arg_str = rb_str_tmp_new(0);
        rb_enc_copy(arg_str, str);
        for (i = 0; i < argc; i++) {
            rb_str_concat(arg_str, argv[i]);
        }
        rb_str_buf_append(str, arg_str);
    }

    return str;
}

/*
 *  call-seq:
 *    string << object -> string
 *
 *  Concatenates +object+ to +self+ and returns +self+:
 *
 *    s = 'foo'
 *    s << 'bar' # => "foobar"
 *    s          # => "foobar"
 *
 *  If +object+ is an Integer,
 *  the value is considered a codepoint and converted to a character before concatenation:
 *
 *    s = 'foo'
 *    s << 33 # => "foo!"
 *
 *  Related: String#concat, which takes multiple arguments.
 */
VALUE
rb_str_concat(VALUE str1, VALUE str2)
{
    unsigned int code;
    rb_encoding *enc = STR_ENC_GET(str1);
    int encidx;

    if (RB_INTEGER_TYPE_P(str2)) {
        if (rb_num_to_uint(str2, &code) == 0) {
        }
        else if (FIXNUM_P(str2)) {
            rb_raise(rb_eRangeError, "%ld out of char range", FIX2LONG(str2));
        }
        else {
            rb_raise(rb_eRangeError, "bignum out of char range");
        }
    }
    else {
        return rb_str_append(str1, str2);
    }

    encidx = rb_ascii8bit_appendable_encoding_index(enc, code);
    if (encidx >= 0) {
        char buf[1];
        buf[0] = (char)code;
        rb_str_cat(str1, buf, 1);
        if (encidx != rb_enc_to_index(enc)) {
            rb_enc_associate_index(str1, encidx);
            ENC_CODERANGE_SET(str1, ENC_CODERANGE_VALID);
        }
    }
    else {
        long pos = RSTRING_LEN(str1);
        int cr = ENC_CODERANGE(str1);
        int len;
        char *buf;

        switch (len = rb_enc_codelen(code, enc)) {
          case ONIGERR_INVALID_CODE_POINT_VALUE:
            rb_raise(rb_eRangeError, "invalid codepoint 0x%X in %s", code, rb_enc_name(enc));
            break;
          case ONIGERR_TOO_BIG_WIDE_CHAR_VALUE:
          case 0:
            rb_raise(rb_eRangeError, "%u out of char range", code);
            break;
        }
        buf = ALLOCA_N(char, len + 1);
        rb_enc_mbcput(code, buf, enc);
        if (rb_enc_precise_mbclen(buf, buf + len + 1, enc) != len) {
            rb_raise(rb_eRangeError, "invalid codepoint 0x%X in %s", code, rb_enc_name(enc));
        }
        rb_str_resize(str1, pos+len);
        memcpy(RSTRING_PTR(str1) + pos, buf, len);
        if (cr == ENC_CODERANGE_7BIT && code > 127)
            cr = ENC_CODERANGE_VALID;
        ENC_CODERANGE_SET(str1, cr);
    }
    return str1;
}

int
rb_ascii8bit_appendable_encoding_index(rb_encoding *enc, unsigned int code)
{
    int encidx = rb_enc_to_index(enc);

    if (encidx == ENCINDEX_ASCII_8BIT || encidx == ENCINDEX_US_ASCII) {
        /* US-ASCII automatically extended to ASCII-8BIT */
        if (code > 0xFF) {
            rb_raise(rb_eRangeError, "%u out of char range", code);
        }
        if (encidx == ENCINDEX_US_ASCII && code > 127) {
            return ENCINDEX_ASCII_8BIT;
        }
        return encidx;
    }
    else {
        return -1;
    }
}

/*
 *  call-seq:
 *    prepend(*other_strings)  -> string
 *
 *  Prepends each string in +other_strings+ to +self+ and returns +self+:
 *
 *    s = 'foo'
 *    s.prepend('bar', 'baz') # => "barbazfoo"
 *    s                       # => "barbazfoo"
 *
 *  Related: String#concat.
 */

static VALUE
rb_str_prepend_multi(int argc, VALUE *argv, VALUE str)
{
    str_modifiable(str);

    if (argc == 1) {
        rb_str_update(str, 0L, 0L, argv[0]);
    }
    else if (argc > 1) {
        int i;
        VALUE arg_str = rb_str_tmp_new(0);
        rb_enc_copy(arg_str, str);
        for (i = 0; i < argc; i++) {
            rb_str_append(arg_str, argv[i]);
        }
        rb_str_update(str, 0L, 0L, arg_str);
    }

    return str;
}

st_index_t
rb_str_hash(VALUE str)
{
    int e = ENCODING_GET(str);
    if (e && is_ascii_string(str)) {
        e = 0;
    }
    return rb_memhash((const void *)RSTRING_PTR(str), RSTRING_LEN(str)) ^ e;
}

int
rb_str_hash_cmp(VALUE str1, VALUE str2)
{
    long len1, len2;
    const char *ptr1, *ptr2;
    RSTRING_GETMEM(str1, ptr1, len1);
    RSTRING_GETMEM(str2, ptr2, len2);
    return (len1 != len2 ||
            !rb_str_comparable(str1, str2) ||
            memcmp(ptr1, ptr2, len1) != 0);
}

/*
 * call-seq:
 *   hash -> integer
 *
 * Returns the integer hash value for +self+.
 * The value is based on the length, content and encoding of +self+.
 *
 * Related: Object#hash.
 */

static VALUE
rb_str_hash_m(VALUE str)
{
    st_index_t hval = rb_str_hash(str);
    return ST2FIX(hval);
}

#define lesser(a,b) (((a)>(b))?(b):(a))

int
rb_str_comparable(VALUE str1, VALUE str2)
{
    int idx1, idx2;
    int rc1, rc2;

    if (RSTRING_LEN(str1) == 0) return TRUE;
    if (RSTRING_LEN(str2) == 0) return TRUE;
    idx1 = ENCODING_GET(str1);
    idx2 = ENCODING_GET(str2);
    if (idx1 == idx2) return TRUE;
    rc1 = rb_enc_str_coderange(str1);
    rc2 = rb_enc_str_coderange(str2);
    if (rc1 == ENC_CODERANGE_7BIT) {
        if (rc2 == ENC_CODERANGE_7BIT) return TRUE;
        if (rb_enc_asciicompat(rb_enc_from_index(idx2)))
            return TRUE;
    }
    if (rc2 == ENC_CODERANGE_7BIT) {
        if (rb_enc_asciicompat(rb_enc_from_index(idx1)))
            return TRUE;
    }
    return FALSE;
}

int
rb_str_cmp(VALUE str1, VALUE str2)
{
    long len1, len2;
    const char *ptr1, *ptr2;
    int retval;

    if (str1 == str2) return 0;
    RSTRING_GETMEM(str1, ptr1, len1);
    RSTRING_GETMEM(str2, ptr2, len2);
    if (ptr1 == ptr2 || (retval = memcmp(ptr1, ptr2, lesser(len1, len2))) == 0) {
        if (len1 == len2) {
            if (!rb_str_comparable(str1, str2)) {
                if (ENCODING_GET(str1) > ENCODING_GET(str2))
                    return 1;
                return -1;
            }
            return 0;
        }
        if (len1 > len2) return 1;
        return -1;
    }
    if (retval > 0) return 1;
    return -1;
}

/*
 *  call-seq:
 *    string == object -> true or false
 *    string === object -> true or false
 *
 *  Returns +true+ if +object+ has the same length and content;
 *  as +self+; +false+ otherwise:
 *
 *    s = 'foo'
 *    s == 'foo' # => true
 *    s == 'food' # => false
 *    s == 'FOO' # => false
 *
 *  Returns +false+ if the two strings' encodings are not compatible:
 *    "\u{e4 f6 fc}".encode("ISO-8859-1") == ("\u{c4 d6 dc}") # => false
 *
 *  If +object+ is not an instance of \String but responds to +to_str+, then the
 *  two strings are compared using <code>object.==</code>.
 */

VALUE
rb_str_equal(VALUE str1, VALUE str2)
{
    if (str1 == str2) return Qtrue;
    if (!RB_TYPE_P(str2, T_STRING)) {
        if (!rb_respond_to(str2, idTo_str)) {
            return Qfalse;
        }
        return rb_equal(str2, str1);
    }
    return rb_str_eql_internal(str1, str2);
}

/*
 * call-seq:
 *   eql?(object) -> true or false
 *
 *  Returns +true+ if +object+ has the same length and content;
 *  as +self+; +false+ otherwise:
 *
 *    s = 'foo'
 *    s.eql?('foo') # => true
 *    s.eql?('food') # => false
 *    s.eql?('FOO') # => false
 *
 *  Returns +false+ if the two strings' encodings are not compatible:
 *
 *    "\u{e4 f6 fc}".encode("ISO-8859-1").eql?("\u{c4 d6 dc}") # => false
 *
 */

VALUE
rb_str_eql(VALUE str1, VALUE str2)
{
    if (str1 == str2) return Qtrue;
    if (!RB_TYPE_P(str2, T_STRING)) return Qfalse;
    return rb_str_eql_internal(str1, str2);
}

/*
 *  call-seq:
 *    string <=> other_string -> -1, 0, 1, or nil
 *
 *  Compares +self+ and +other_string+, returning:
 *
 *  - -1 if +other_string+ is larger.
 *  - 0 if the two are equal.
 *  - 1 if +other_string+ is smaller.
 *  - +nil+ if the two are incomparable.
 *
 *  Examples:
 *
 *    'foo' <=> 'foo' # => 0
 *    'foo' <=> 'food' # => -1
 *    'food' <=> 'foo' # => 1
 *    'FOO' <=> 'foo' # => -1
 *    'foo' <=> 'FOO' # => 1
 *    'foo' <=> 1 # => nil
 *
 */

static VALUE
rb_str_cmp_m(VALUE str1, VALUE str2)
{
    int result;
    VALUE s = rb_check_string_type(str2);
    if (NIL_P(s)) {
        return rb_invcmp(str1, str2);
    }
    result = rb_str_cmp(str1, s);
    return INT2FIX(result);
}

static VALUE str_casecmp(VALUE str1, VALUE str2);
static VALUE str_casecmp_p(VALUE str1, VALUE str2);

/*
 *  call-seq:
 *    casecmp(other_string) -> -1, 0, 1, or nil
 *
 *  Compares <tt>self.downcase</tt> and <tt>other_string.downcase</tt>; returns:
 *
 *  - -1 if <tt>other_string.downcase</tt> is larger.
 *  - 0 if the two are equal.
 *  - 1 if <tt>other_string.downcase</tt> is smaller.
 *  - +nil+ if the two are incomparable.
 *
 *  Examples:
 *
 *    'foo'.casecmp('foo') # => 0
 *    'foo'.casecmp('food') # => -1
 *    'food'.casecmp('foo') # => 1
 *    'FOO'.casecmp('foo') # => 0
 *    'foo'.casecmp('FOO') # => 0
 *    'foo'.casecmp(1) # => nil
 *
 *  See {Case Mapping}[rdoc-ref:case_mapping.rdoc].
 *
 *  Related: String#casecmp?.
 *
 */

static VALUE
rb_str_casecmp(VALUE str1, VALUE str2)
{
    VALUE s = rb_check_string_type(str2);
    if (NIL_P(s)) {
        return Qnil;
    }
    return str_casecmp(str1, s);
}

static VALUE
str_casecmp(VALUE str1, VALUE str2)
{
    long len;
    rb_encoding *enc;
    const char *p1, *p1end, *p2, *p2end;

    enc = rb_enc_compatible(str1, str2);
    if (!enc) {
        return Qnil;
    }

    p1 = RSTRING_PTR(str1); p1end = RSTRING_END(str1);
    p2 = RSTRING_PTR(str2); p2end = RSTRING_END(str2);
    if (single_byte_optimizable(str1) && single_byte_optimizable(str2)) {
        while (p1 < p1end && p2 < p2end) {
            if (*p1 != *p2) {
                unsigned int c1 = TOLOWER(*p1 & 0xff);
                unsigned int c2 = TOLOWER(*p2 & 0xff);
                if (c1 != c2)
                    return INT2FIX(c1 < c2 ? -1 : 1);
            }
            p1++;
            p2++;
        }
    }
    else {
        while (p1 < p1end && p2 < p2end) {
            int l1, c1 = rb_enc_ascget(p1, p1end, &l1, enc);
            int l2, c2 = rb_enc_ascget(p2, p2end, &l2, enc);

            if (0 <= c1 && 0 <= c2) {
                c1 = TOLOWER(c1);
                c2 = TOLOWER(c2);
                if (c1 != c2)
                    return INT2FIX(c1 < c2 ? -1 : 1);
            }
            else {
                int r;
                l1 = rb_enc_mbclen(p1, p1end, enc);
                l2 = rb_enc_mbclen(p2, p2end, enc);
                len = l1 < l2 ? l1 : l2;
                r = memcmp(p1, p2, len);
                if (r != 0)
                    return INT2FIX(r < 0 ? -1 : 1);
                if (l1 != l2)
                    return INT2FIX(l1 < l2 ? -1 : 1);
            }
            p1 += l1;
            p2 += l2;
        }
    }
    if (RSTRING_LEN(str1) == RSTRING_LEN(str2)) return INT2FIX(0);
    if (RSTRING_LEN(str1) > RSTRING_LEN(str2)) return INT2FIX(1);
    return INT2FIX(-1);
}

/*
 *  call-seq:
 *    casecmp?(other_string) -> true, false, or nil
 *
 *  Returns +true+ if +self+ and +other_string+ are equal after
 *  Unicode case folding, otherwise +false+:
 *
 *    'foo'.casecmp?('foo') # => true
 *    'foo'.casecmp?('food') # => false
 *    'food'.casecmp?('foo') # => false
 *    'FOO'.casecmp?('foo') # => true
 *    'foo'.casecmp?('FOO') # => true
 *
 *  Returns +nil+ if the two values are incomparable:
 *
 *    'foo'.casecmp?(1) # => nil
 *
 *  See {Case Mapping}[rdoc-ref:case_mapping.rdoc].
 *
 *  Related: String#casecmp.
 *
 */

static VALUE
rb_str_casecmp_p(VALUE str1, VALUE str2)
{
    VALUE s = rb_check_string_type(str2);
    if (NIL_P(s)) {
        return Qnil;
    }
    return str_casecmp_p(str1, s);
}

static VALUE
str_casecmp_p(VALUE str1, VALUE str2)
{
    rb_encoding *enc;
    VALUE folded_str1, folded_str2;
    VALUE fold_opt = sym_fold;

    enc = rb_enc_compatible(str1, str2);
    if (!enc) {
        return Qnil;
    }

    folded_str1 = rb_str_downcase(1, &fold_opt, str1);
    folded_str2 = rb_str_downcase(1, &fold_opt, str2);

    return rb_str_eql(folded_str1, folded_str2);
}

static long
strseq_core(const char *str_ptr, const char *str_ptr_end, long str_len,
            const char *sub_ptr, long sub_len, long offset, rb_encoding *enc)
{
    const char *search_start = str_ptr;
    long pos, search_len = str_len - offset;

    for (;;) {
        const char *t;
        pos = rb_memsearch(sub_ptr, sub_len, search_start, search_len, enc);
        if (pos < 0) return pos;
        t = rb_enc_right_char_head(search_start, search_start+pos, str_ptr_end, enc);
        if (t == search_start + pos) break;
        search_len -= t - search_start;
        if (search_len <= 0) return -1;
        offset += t - search_start;
        search_start = t;
    }
    return pos + offset;
}

/* found index in byte */
#define rb_str_index(str, sub, offset) rb_strseq_index(str, sub, offset, 0)
#define rb_str_byteindex(str, sub, offset) rb_strseq_index(str, sub, offset, 1)

static long
rb_strseq_index(VALUE str, VALUE sub, long offset, int in_byte)
{
    const char *str_ptr, *str_ptr_end, *sub_ptr;
    long str_len, sub_len;
    rb_encoding *enc;

    enc = rb_enc_check(str, sub);
    if (is_broken_string(sub)) return -1;

    str_ptr = RSTRING_PTR(str);
    str_ptr_end = RSTRING_END(str);
    str_len = RSTRING_LEN(str);
    sub_ptr = RSTRING_PTR(sub);
    sub_len = RSTRING_LEN(sub);

    if (str_len < sub_len) return -1;

    if (offset != 0) {
        long str_len_char, sub_len_char;
        int single_byte = single_byte_optimizable(str);
        str_len_char = (in_byte || single_byte) ? str_len : str_strlen(str, enc);
        sub_len_char = in_byte ? sub_len : str_strlen(sub, enc);
        if (offset < 0) {
            offset += str_len_char;
            if (offset < 0) return -1;
        }
        if (str_len_char - offset < sub_len_char) return -1;
        if (!in_byte) offset = str_offset(str_ptr, str_ptr_end, offset, enc, single_byte);
        str_ptr += offset;
    }
    if (sub_len == 0) return offset;

    /* need proceed one character at a time */
    return strseq_core(str_ptr, str_ptr_end, str_len, sub_ptr, sub_len, offset, enc);
}


/*
 *  call-seq:
 *    index(substring, offset = 0) -> integer or nil
 *    index(regexp, offset = 0) -> integer or nil
 *
 *  :include: doc/string/index.rdoc
 *
 */

static VALUE
rb_str_index_m(int argc, VALUE *argv, VALUE str)
{
    VALUE sub;
    VALUE initpos;
    rb_encoding *enc = STR_ENC_GET(str);
    long pos;

    if (rb_scan_args(argc, argv, "11", &sub, &initpos) == 2) {
        long slen = str_strlen(str, enc); /* str's enc */
        pos = NUM2LONG(initpos);
        if (pos < 0 ? (pos += slen) < 0 : pos > slen) {
            if (RB_TYPE_P(sub, T_REGEXP)) {
                rb_backref_set(Qnil);
            }
            return Qnil;
        }
    }
    else {
        pos = 0;
    }

    if (RB_TYPE_P(sub, T_REGEXP)) {
        pos = str_offset(RSTRING_PTR(str), RSTRING_END(str), pos,
                         enc, single_byte_optimizable(str));

        if (rb_reg_search(sub, str, pos, 0) >= 0) {
            VALUE match = rb_backref_get();
            struct re_registers *regs = RMATCH_REGS(match);
            pos = rb_str_sublen(str, BEG(0));
            return LONG2NUM(pos);
        }
    }
    else {
        StringValue(sub);
        pos = rb_str_index(str, sub, pos);
        if (pos >= 0) {
            pos = rb_str_sublen(str, pos);
            return LONG2NUM(pos);
        }
    }
    return Qnil;
}

/* Ensure that the given pos is a valid character boundary.
 * Note that in this function, "character" means a code point
 * (Unicode scalar value), not a grapheme cluster.
 */
static void
str_ensure_byte_pos(VALUE str, long pos)
{
    const char *s = RSTRING_PTR(str);
    const char *e = RSTRING_END(str);
    const char *p = s + pos;
    if (!at_char_boundary(s, p, e, rb_enc_get(str))) {
        rb_raise(rb_eIndexError,
                 "offset %ld does not land on character boundary", pos);
    }
}

/*
 *  call-seq:
 *    byteindex(substring, offset = 0) -> integer or nil
 *    byteindex(regexp, offset = 0) -> integer or nil
 *
 *  Returns the Integer byte-based index of the first occurrence of the given +substring+,
 *  or +nil+ if none found:
 *
 *    'foo'.byteindex('f') # => 0
 *    'foo'.byteindex('o') # => 1
 *    'foo'.byteindex('oo') # => 1
 *    'foo'.byteindex('ooo') # => nil
 *
 *  Returns the Integer byte-based index of the first match for the given Regexp +regexp+,
 *  or +nil+ if none found:
 *
 *    'foo'.byteindex(/f/) # => 0
 *    'foo'.byteindex(/o/) # => 1
 *    'foo'.byteindex(/oo/) # => 1
 *    'foo'.byteindex(/ooo/) # => nil
 *
 *  Integer argument +offset+, if given, specifies the byte-based position in the
 *  string to begin the search:
 *
 *    'foo'.byteindex('o', 1) # => 1
 *    'foo'.byteindex('o', 2) # => 2
 *    'foo'.byteindex('o', 3) # => nil
 *
 *  If +offset+ is negative, counts backward from the end of +self+:
 *
 *    'foo'.byteindex('o', -1) # => 2
 *    'foo'.byteindex('o', -2) # => 1
 *    'foo'.byteindex('o', -3) # => 1
 *    'foo'.byteindex('o', -4) # => nil
 *
 *  If +offset+ does not land on character (codepoint) boundary, +IndexError+ is
 *  raised.
 *
 *  Related: String#index, String#byterindex.
 */

static VALUE
rb_str_byteindex_m(int argc, VALUE *argv, VALUE str)
{
    VALUE sub;
    VALUE initpos;
    long pos;

    if (rb_scan_args(argc, argv, "11", &sub, &initpos) == 2) {
        long slen = RSTRING_LEN(str);
        pos = NUM2LONG(initpos);
        if (pos < 0 ? (pos += slen) < 0 : pos > slen) {
            if (RB_TYPE_P(sub, T_REGEXP)) {
                rb_backref_set(Qnil);
            }
            return Qnil;
        }
    }
    else {
        pos = 0;
    }

    str_ensure_byte_pos(str, pos);

    if (RB_TYPE_P(sub, T_REGEXP)) {
        if (rb_reg_search(sub, str, pos, 0) >= 0) {
            VALUE match = rb_backref_get();
            struct re_registers *regs = RMATCH_REGS(match);
            pos = BEG(0);
            return LONG2NUM(pos);
        }
    }
    else {
        StringValue(sub);
        pos = rb_str_byteindex(str, sub, pos);
        if (pos >= 0) return LONG2NUM(pos);
    }
    return Qnil;
}

#ifdef HAVE_MEMRCHR
static long
str_rindex(VALUE str, VALUE sub, const char *s, rb_encoding *enc)
{
    char *hit, *adjusted;
    int c;
    long slen, searchlen;
    char *sbeg, *e, *t;

    sbeg = RSTRING_PTR(str);
    slen = RSTRING_LEN(sub);
    if (slen == 0) return s - sbeg;
    e = RSTRING_END(str);
    t = RSTRING_PTR(sub);
    c = *t & 0xff;
    searchlen = s - sbeg + 1;

    do {
        hit = memrchr(sbeg, c, searchlen);
        if (!hit) break;
        adjusted = rb_enc_left_char_head(sbeg, hit, e, enc);
        if (hit != adjusted) {
            searchlen = adjusted - sbeg;
            continue;
        }
        if (memcmp(hit, t, slen) == 0)
            return hit - sbeg;
        searchlen = adjusted - sbeg;
    } while (searchlen > 0);

    return -1;
}
#else
static long
str_rindex(VALUE str, VALUE sub, const char *s, rb_encoding *enc)
{
    long slen;
    char *sbeg, *e, *t;

    sbeg = RSTRING_PTR(str);
    e = RSTRING_END(str);
    t = RSTRING_PTR(sub);
    slen = RSTRING_LEN(sub);

    while (s) {
        if (memcmp(s, t, slen) == 0) {
            return s - sbeg;
        }
        if (s <= sbeg) break;
        s = rb_enc_prev_char(sbeg, s, e, enc);
    }

    return -1;
}
#endif

/* found index in byte */
static long
rb_str_rindex(VALUE str, VALUE sub, long pos)
{
    long len, slen;
    char *sbeg, *s;
    rb_encoding *enc;
    int singlebyte;

    enc = rb_enc_check(str, sub);
    if (is_broken_string(sub)) return -1;
    singlebyte = single_byte_optimizable(str);
    len = singlebyte ? RSTRING_LEN(str) : str_strlen(str, enc); /* rb_enc_check */
    slen = str_strlen(sub, enc); /* rb_enc_check */

    /* substring longer than string */
    if (len < slen) return -1;
    if (len - pos < slen) pos = len - slen;
    if (len == 0) return pos;

    sbeg = RSTRING_PTR(str);

    if (pos == 0) {
        if (memcmp(sbeg, RSTRING_PTR(sub), RSTRING_LEN(sub)) == 0)
            return 0;
        else
            return -1;
    }

    s = str_nth(sbeg, RSTRING_END(str), pos, enc, singlebyte);
    return str_rindex(str, sub, s, enc);
}

/*
 *  call-seq:
 *    rindex(substring, offset = self.length) -> integer or nil
 *    rindex(regexp, offset = self.length) -> integer or nil
 *
 *  Returns the Integer index of the _last_ occurrence of the given +substring+,
 *  or +nil+ if none found:
 *
 *    'foo'.rindex('f') # => 0
 *    'foo'.rindex('o') # => 2
 *    'foo'.rindex('oo') # => 1
 *    'foo'.rindex('ooo') # => nil
 *
 *  Returns the Integer index of the _last_ match for the given Regexp +regexp+,
 *  or +nil+ if none found:
 *
 *    'foo'.rindex(/f/) # => 0
 *    'foo'.rindex(/o/) # => 2
 *    'foo'.rindex(/oo/) # => 1
 *    'foo'.rindex(/ooo/) # => nil
 *
 *  The _last_ match means starting at the possible last position, not
 *  the last of longest matches.
 *
 *    'foo'.rindex(/o+/) # => 2
 *    $~ #=> #<MatchData "o">
 *
 *  To get the last longest match, needs to combine with negative
 *  lookbehind.
 *
 *    'foo'.rindex(/(?<!o)o+/) # => 1
 *    $~ #=> #<MatchData "oo">
 *
 *  Or String#index with negative lookforward.
 *
 *    'foo'.index(/o+(?!.*o)/) # => 1
 *    $~ #=> #<MatchData "oo">
 *
 *  Integer argument +offset+, if given and non-negative, specifies the maximum starting position in the
 *   string to _end_ the search:
 *
 *    'foo'.rindex('o', 0) # => nil
 *    'foo'.rindex('o', 1) # => 1
 *    'foo'.rindex('o', 2) # => 2
 *    'foo'.rindex('o', 3) # => 2
 *
 *  If +offset+ is a negative Integer, the maximum starting position in the
 *  string to _end_ the search is the sum of the string's length and +offset+:
 *
 *    'foo'.rindex('o', -1) # => 2
 *    'foo'.rindex('o', -2) # => 1
 *    'foo'.rindex('o', -3) # => nil
 *    'foo'.rindex('o', -4) # => nil
 *
 *  Related: String#index.
 */

static VALUE
rb_str_rindex_m(int argc, VALUE *argv, VALUE str)
{
    VALUE sub;
    VALUE initpos;
    rb_encoding *enc = STR_ENC_GET(str);
    long pos, len = str_strlen(str, enc); /* str's enc */

    if (rb_scan_args(argc, argv, "11", &sub, &initpos) == 2) {
        pos = NUM2LONG(initpos);
        if (pos < 0 && (pos += len) < 0) {
            if (RB_TYPE_P(sub, T_REGEXP)) {
                rb_backref_set(Qnil);
            }
            return Qnil;
        }
        if (pos > len) pos = len;
    }
    else {
        pos = len;
    }

    if (RB_TYPE_P(sub, T_REGEXP)) {
        /* enc = rb_enc_check(str, sub); */
        pos = str_offset(RSTRING_PTR(str), RSTRING_END(str), pos,
                         enc, single_byte_optimizable(str));

        if (rb_reg_search(sub, str, pos, 1) >= 0) {
            VALUE match = rb_backref_get();
            struct re_registers *regs = RMATCH_REGS(match);
            pos = rb_str_sublen(str, BEG(0));
            return LONG2NUM(pos);
        }
    }
    else {
        StringValue(sub);
        pos = rb_str_rindex(str, sub, pos);
        if (pos >= 0) {
            pos = rb_str_sublen(str, pos);
            return LONG2NUM(pos);
        }
    }
    return Qnil;
}

static long
rb_str_byterindex(VALUE str, VALUE sub, long pos)
{
    long len, slen;
    char *sbeg, *s;
    rb_encoding *enc;

    enc = rb_enc_check(str, sub);
    if (is_broken_string(sub)) return -1;
    len = RSTRING_LEN(str);
    slen = RSTRING_LEN(sub);

    /* substring longer than string */
    if (len < slen) return -1;
    if (len - pos < slen) pos = len - slen;
    if (len == 0) return pos;

    sbeg = RSTRING_PTR(str);

    if (pos == 0) {
        if (memcmp(sbeg, RSTRING_PTR(sub), RSTRING_LEN(sub)) == 0)
            return 0;
        else
            return -1;
    }

    s = sbeg + pos;
    return str_rindex(str, sub, s, enc);
}


/*
 *  call-seq:
 *    byterindex(substring, offset = self.bytesize) -> integer or nil
 *    byterindex(regexp, offset = self.bytesize) -> integer or nil
 *
 *  Returns the Integer byte-based index of the _last_ occurrence of the given +substring+,
 *  or +nil+ if none found:
 *
 *    'foo'.byterindex('f') # => 0
 *    'foo'.byterindex('o') # => 2
 *    'foo'.byterindex('oo') # => 1
 *    'foo'.byterindex('ooo') # => nil
 *
 *  Returns the Integer byte-based index of the _last_ match for the given Regexp +regexp+,
 *  or +nil+ if none found:
 *
 *    'foo'.byterindex(/f/) # => 0
 *    'foo'.byterindex(/o/) # => 2
 *    'foo'.byterindex(/oo/) # => 1
 *    'foo'.byterindex(/ooo/) # => nil
 *
 *  The _last_ match means starting at the possible last position, not
 *  the last of longest matches.
 *
 *    'foo'.byterindex(/o+/) # => 2
 *    $~ #=> #<MatchData "o">
 *
 *  To get the last longest match, needs to combine with negative
 *  lookbehind.
 *
 *    'foo'.byterindex(/(?<!o)o+/) # => 1
 *    $~ #=> #<MatchData "oo">
 *
 *  Or String#byteindex with negative lookforward.
 *
 *    'foo'.byteindex(/o+(?!.*o)/) # => 1
 *    $~ #=> #<MatchData "oo">
 *
 *  Integer argument +offset+, if given and non-negative, specifies the maximum starting byte-based position in the
 *   string to _end_ the search:
 *
 *    'foo'.byterindex('o', 0) # => nil
 *    'foo'.byterindex('o', 1) # => 1
 *    'foo'.byterindex('o', 2) # => 2
 *    'foo'.byterindex('o', 3) # => 2
 *
 *  If +offset+ is a negative Integer, the maximum starting position in the
 *  string to _end_ the search is the sum of the string's length and +offset+:
 *
 *    'foo'.byterindex('o', -1) # => 2
 *    'foo'.byterindex('o', -2) # => 1
 *    'foo'.byterindex('o', -3) # => nil
 *    'foo'.byterindex('o', -4) # => nil
 *
 *  If +offset+ does not land on character (codepoint) boundary, +IndexError+ is
 *  raised.
 *
 *  Related: String#byteindex.
 */

static VALUE
rb_str_byterindex_m(int argc, VALUE *argv, VALUE str)
{
    VALUE sub;
    VALUE initpos;
    long pos, len = RSTRING_LEN(str);

    if (rb_scan_args(argc, argv, "11", &sub, &initpos) == 2) {
        pos = NUM2LONG(initpos);
        if (pos < 0 && (pos += len) < 0) {
            if (RB_TYPE_P(sub, T_REGEXP)) {
                rb_backref_set(Qnil);
            }
            return Qnil;
        }
        if (pos > len) pos = len;
    }
    else {
        pos = len;
    }

    str_ensure_byte_pos(str, pos);

    if (RB_TYPE_P(sub, T_REGEXP)) {
        if (rb_reg_search(sub, str, pos, 1) >= 0) {
            VALUE match = rb_backref_get();
            struct re_registers *regs = RMATCH_REGS(match);
            pos = BEG(0);
            return LONG2NUM(pos);
        }
    }
    else {
        StringValue(sub);
        pos = rb_str_byterindex(str, sub, pos);
        if (pos >= 0) return LONG2NUM(pos);
    }
    return Qnil;
}

/*
 *  call-seq:
 *    string =~ regexp -> integer or nil
 *    string =~ object -> integer or nil
 *
 *  Returns the Integer index of the first substring that matches
 *  the given +regexp+, or +nil+ if no match found:
 *
 *    'foo' =~ /f/ # => 0
 *    'foo' =~ /o/ # => 1
 *    'foo' =~ /x/ # => nil
 *
 *  Note: also updates Regexp@Global+Variables.
 *
 *  If the given +object+ is not a Regexp, returns the value
 *  returned by <tt>object =~ self</tt>.
 *
 *  Note that <tt>string =~ regexp</tt> is different from <tt>regexp =~ string</tt>
 *  (see Regexp#=~):
 *
 *    number= nil
 *    "no. 9" =~ /(?<number>\d+)/
 *    number # => nil (not assigned)
 *    /(?<number>\d+)/ =~ "no. 9"
 *    number #=> "9"
 *
 */

static VALUE
rb_str_match(VALUE x, VALUE y)
{
    switch (OBJ_BUILTIN_TYPE(y)) {
      case T_STRING:
        rb_raise(rb_eTypeError, "type mismatch: String given");

      case T_REGEXP:
        return rb_reg_match(y, x);

      default:
        return rb_funcall(y, idEqTilde, 1, x);
    }
}


static VALUE get_pat(VALUE);


/*
 *  call-seq:
 *    match(pattern, offset = 0) -> matchdata or nil
 *    match(pattern, offset = 0) {|matchdata| ... } -> object
 *
 *  Returns a MatchData object (or +nil+) based on +self+ and the given +pattern+.
 *
 *  Note: also updates Regexp@Global+Variables.
 *
 *  - Computes +regexp+ by converting +pattern+ (if not already a Regexp).
 *      regexp = Regexp.new(pattern)
 *  - Computes +matchdata+, which will be either a MatchData object or +nil+
 *    (see Regexp#match):
 *      matchdata = <tt>regexp.match(self)
 *
 *  With no block given, returns the computed +matchdata+:
 *
 *    'foo'.match('f') # => #<MatchData "f">
 *    'foo'.match('o') # => #<MatchData "o">
 *    'foo'.match('x') # => nil
 *
 *  If Integer argument +offset+ is given, the search begins at index +offset+:
 *
 *    'foo'.match('f', 1) # => nil
 *    'foo'.match('o', 1) # => #<MatchData "o">
 *
 *  With a block given, calls the block with the computed +matchdata+
 *  and returns the block's return value:
 *
 *    'foo'.match(/o/) {|matchdata| matchdata } # => #<MatchData "o">
 *    'foo'.match(/x/) {|matchdata| matchdata } # => nil
 *    'foo'.match(/f/, 1) {|matchdata| matchdata } # => nil
 *
 */

static VALUE
rb_str_match_m(int argc, VALUE *argv, VALUE str)
{
    VALUE re, result;
    if (argc < 1)
        rb_check_arity(argc, 1, 2);
    re = argv[0];
    argv[0] = str;
    result = rb_funcallv(get_pat(re), rb_intern("match"), argc, argv);
    if (!NIL_P(result) && rb_block_given_p()) {
        return rb_yield(result);
    }
    return result;
}

/*
 *  call-seq:
 *    match?(pattern, offset = 0) -> true or false
 *
 *  Returns +true+ or +false+ based on whether a match is found for +self+ and +pattern+.
 *
 *  Note: does not update Regexp@Global+Variables.
 *
 *  Computes +regexp+ by converting +pattern+ (if not already a Regexp).
 *    regexp = Regexp.new(pattern)
 *
 *  Returns +true+ if <tt>self+.match(regexp)</tt> returns a MatchData object,
 *  +false+ otherwise:
 *
 *    'foo'.match?(/o/) # => true
 *    'foo'.match?('o') # => true
 *    'foo'.match?(/x/) # => false
 *
 *  If Integer argument +offset+ is given, the search begins at index +offset+:
 *    'foo'.match?('f', 1) # => false
 *    'foo'.match?('o', 1) # => true
 *
 */

static VALUE
rb_str_match_m_p(int argc, VALUE *argv, VALUE str)
{
    VALUE re;
    rb_check_arity(argc, 1, 2);
    re = get_pat(argv[0]);
    return rb_reg_match_p(re, str, argc > 1 ? NUM2LONG(argv[1]) : 0);
}

enum neighbor_char {
    NEIGHBOR_NOT_CHAR,
    NEIGHBOR_FOUND,
    NEIGHBOR_WRAPPED
};

static enum neighbor_char
enc_succ_char(char *p, long len, rb_encoding *enc)
{
    long i;
    int l;

    if (rb_enc_mbminlen(enc) > 1) {
        /* wchar, trivial case */
        int r = rb_enc_precise_mbclen(p, p + len, enc), c;
        if (!MBCLEN_CHARFOUND_P(r)) {
            return NEIGHBOR_NOT_CHAR;
        }
        c = rb_enc_mbc_to_codepoint(p, p + len, enc) + 1;
        l = rb_enc_code_to_mbclen(c, enc);
        if (!l) return NEIGHBOR_NOT_CHAR;
        if (l != len) return NEIGHBOR_WRAPPED;
        rb_enc_mbcput(c, p, enc);
        r = rb_enc_precise_mbclen(p, p + len, enc);
        if (!MBCLEN_CHARFOUND_P(r)) {
            return NEIGHBOR_NOT_CHAR;
        }
        return NEIGHBOR_FOUND;
    }
    while (1) {
        for (i = len-1; 0 <= i && (unsigned char)p[i] == 0xff; i--)
            p[i] = '\0';
        if (i < 0)
            return NEIGHBOR_WRAPPED;
        ++((unsigned char*)p)[i];
        l = rb_enc_precise_mbclen(p, p+len, enc);
        if (MBCLEN_CHARFOUND_P(l)) {
            l = MBCLEN_CHARFOUND_LEN(l);
            if (l == len) {
                return NEIGHBOR_FOUND;
            }
            else {
                memset(p+l, 0xff, len-l);
            }
        }
        if (MBCLEN_INVALID_P(l) && i < len-1) {
            long len2;
            int l2;
            for (len2 = len-1; 0 < len2; len2--) {
                l2 = rb_enc_precise_mbclen(p, p+len2, enc);
                if (!MBCLEN_INVALID_P(l2))
                    break;
            }
            memset(p+len2+1, 0xff, len-(len2+1));
        }
    }
}

static enum neighbor_char
enc_pred_char(char *p, long len, rb_encoding *enc)
{
    long i;
    int l;
    if (rb_enc_mbminlen(enc) > 1) {
        /* wchar, trivial case */
        int r = rb_enc_precise_mbclen(p, p + len, enc), c;
        if (!MBCLEN_CHARFOUND_P(r)) {
            return NEIGHBOR_NOT_CHAR;
        }
        c = rb_enc_mbc_to_codepoint(p, p + len, enc);
        if (!c) return NEIGHBOR_NOT_CHAR;
        --c;
        l = rb_enc_code_to_mbclen(c, enc);
        if (!l) return NEIGHBOR_NOT_CHAR;
        if (l != len) return NEIGHBOR_WRAPPED;
        rb_enc_mbcput(c, p, enc);
        r = rb_enc_precise_mbclen(p, p + len, enc);
        if (!MBCLEN_CHARFOUND_P(r)) {
            return NEIGHBOR_NOT_CHAR;
        }
        return NEIGHBOR_FOUND;
    }
    while (1) {
        for (i = len-1; 0 <= i && (unsigned char)p[i] == 0; i--)
            p[i] = '\xff';
        if (i < 0)
            return NEIGHBOR_WRAPPED;
        --((unsigned char*)p)[i];
        l = rb_enc_precise_mbclen(p, p+len, enc);
        if (MBCLEN_CHARFOUND_P(l)) {
            l = MBCLEN_CHARFOUND_LEN(l);
            if (l == len) {
                return NEIGHBOR_FOUND;
            }
            else {
                memset(p+l, 0, len-l);
            }
        }
        if (MBCLEN_INVALID_P(l) && i < len-1) {
            long len2;
            int l2;
            for (len2 = len-1; 0 < len2; len2--) {
                l2 = rb_enc_precise_mbclen(p, p+len2, enc);
                if (!MBCLEN_INVALID_P(l2))
                    break;
            }
            memset(p+len2+1, 0, len-(len2+1));
        }
    }
}

/*
  overwrite +p+ by succeeding letter in +enc+ and returns
  NEIGHBOR_FOUND or NEIGHBOR_WRAPPED.
  When NEIGHBOR_WRAPPED, carried-out letter is stored into carry.
  assuming each ranges are successive, and mbclen
  never change in each ranges.
  NEIGHBOR_NOT_CHAR is returned if invalid character or the range has only one
  character.
 */
static enum neighbor_char
enc_succ_alnum_char(char *p, long len, rb_encoding *enc, char *carry)
{
    enum neighbor_char ret;
    unsigned int c;
    int ctype;
    int range;
    char save[ONIGENC_CODE_TO_MBC_MAXLEN];

    /* skip 03A2, invalid char between GREEK CAPITAL LETTERS */
    int try;
    const int max_gaps = 1;

    c = rb_enc_mbc_to_codepoint(p, p+len, enc);
    if (rb_enc_isctype(c, ONIGENC_CTYPE_DIGIT, enc))
        ctype = ONIGENC_CTYPE_DIGIT;
    else if (rb_enc_isctype(c, ONIGENC_CTYPE_ALPHA, enc))
        ctype = ONIGENC_CTYPE_ALPHA;
    else
        return NEIGHBOR_NOT_CHAR;

    MEMCPY(save, p, char, len);
    for (try = 0; try <= max_gaps; ++try) {
        ret = enc_succ_char(p, len, enc);
        if (ret == NEIGHBOR_FOUND) {
            c = rb_enc_mbc_to_codepoint(p, p+len, enc);
            if (rb_enc_isctype(c, ctype, enc))
                return NEIGHBOR_FOUND;
        }
    }
    MEMCPY(p, save, char, len);
    range = 1;
    while (1) {
        MEMCPY(save, p, char, len);
        ret = enc_pred_char(p, len, enc);
        if (ret == NEIGHBOR_FOUND) {
            c = rb_enc_mbc_to_codepoint(p, p+len, enc);
            if (!rb_enc_isctype(c, ctype, enc)) {
                MEMCPY(p, save, char, len);
                break;
            }
        }
        else {
            MEMCPY(p, save, char, len);
            break;
        }
        range++;
    }
    if (range == 1) {
        return NEIGHBOR_NOT_CHAR;
    }

    if (ctype != ONIGENC_CTYPE_DIGIT) {
        MEMCPY(carry, p, char, len);
        return NEIGHBOR_WRAPPED;
    }

    MEMCPY(carry, p, char, len);
    enc_succ_char(carry, len, enc);
    return NEIGHBOR_WRAPPED;
}


static VALUE str_succ(VALUE str);

/*
 *  call-seq:
 *    succ -> new_str
 *
 *  Returns the successor to +self+. The successor is calculated by
 *  incrementing characters.
 *
 *  The first character to be incremented is the rightmost alphanumeric:
 *  or, if no alphanumerics, the rightmost character:
 *
 *    'THX1138'.succ # => "THX1139"
 *    '<<koala>>'.succ # => "<<koalb>>"
 *    '***'.succ # => '**+'
 *
 *  The successor to a digit is another digit, "carrying" to the next-left
 *  character for a "rollover" from 9 to 0, and prepending another digit
 *  if necessary:
 *
 *    '00'.succ # => "01"
 *    '09'.succ # => "10"
 *    '99'.succ # => "100"
 *
 *  The successor to a letter is another letter of the same case,
 *  carrying to the next-left character for a rollover,
 *  and prepending another same-case letter if necessary:
 *
 *    'aa'.succ # => "ab"
 *    'az'.succ # => "ba"
 *    'zz'.succ # => "aaa"
 *    'AA'.succ # => "AB"
 *    'AZ'.succ # => "BA"
 *    'ZZ'.succ # => "AAA"
 *
 *  The successor to a non-alphanumeric character is the next character
 *  in the underlying character set's collating sequence,
 *  carrying to the next-left character for a rollover,
 *  and prepending another character if necessary:
 *
 *    s = 0.chr * 3
 *    s # => "\x00\x00\x00"
 *    s.succ # => "\x00\x00\x01"
 *    s = 255.chr * 3
 *    s # => "\xFF\xFF\xFF"
 *    s.succ # => "\x01\x00\x00\x00"
 *
 *  Carrying can occur between and among mixtures of alphanumeric characters:
 *
 *    s = 'zz99zz99'
 *    s.succ # => "aaa00aa00"
 *    s = '99zz99zz'
 *    s.succ # => "100aa00aa"
 *
 *  The successor to an empty \String is a new empty \String:
 *
 *    ''.succ # => ""
 *
 */

VALUE
rb_str_succ(VALUE orig)
{
    VALUE str;
    str = rb_str_new(RSTRING_PTR(orig), RSTRING_LEN(orig));
    rb_enc_cr_str_copy_for_substr(str, orig);
    return str_succ(str);
}

static VALUE
str_succ(VALUE str)
{
    rb_encoding *enc;
    char *sbeg, *s, *e, *last_alnum = 0;
    int found_alnum = 0;
    long l, slen;
    char carry[ONIGENC_CODE_TO_MBC_MAXLEN] = "\1";
    long carry_pos = 0, carry_len = 1;
    enum neighbor_char neighbor = NEIGHBOR_FOUND;

    slen = RSTRING_LEN(str);
    if (slen == 0) return str;

    enc = STR_ENC_GET(str);
    sbeg = RSTRING_PTR(str);
    s = e = sbeg + slen;

    while ((s = rb_enc_prev_char(sbeg, s, e, enc)) != 0) {
        if (neighbor == NEIGHBOR_NOT_CHAR && last_alnum) {
            if (ISALPHA(*last_alnum) ? ISDIGIT(*s) :
                ISDIGIT(*last_alnum) ? ISALPHA(*s) : 0) {
                break;
            }
        }
        l = rb_enc_precise_mbclen(s, e, enc);
        if (!ONIGENC_MBCLEN_CHARFOUND_P(l)) continue;
        l = ONIGENC_MBCLEN_CHARFOUND_LEN(l);
        neighbor = enc_succ_alnum_char(s, l, enc, carry);
        switch (neighbor) {
          case NEIGHBOR_NOT_CHAR:
            continue;
          case NEIGHBOR_FOUND:
            return str;
          case NEIGHBOR_WRAPPED:
            last_alnum = s;
            break;
        }
        found_alnum = 1;
        carry_pos = s - sbeg;
        carry_len = l;
    }
    if (!found_alnum) {		/* str contains no alnum */
        s = e;
        while ((s = rb_enc_prev_char(sbeg, s, e, enc)) != 0) {
            enum neighbor_char neighbor;
            char tmp[ONIGENC_CODE_TO_MBC_MAXLEN];
            l = rb_enc_precise_mbclen(s, e, enc);
            if (!ONIGENC_MBCLEN_CHARFOUND_P(l)) continue;
            l = ONIGENC_MBCLEN_CHARFOUND_LEN(l);
            MEMCPY(tmp, s, char, l);
            neighbor = enc_succ_char(tmp, l, enc);
            switch (neighbor) {
              case NEIGHBOR_FOUND:
                MEMCPY(s, tmp, char, l);
                return str;
                break;
              case NEIGHBOR_WRAPPED:
                MEMCPY(s, tmp, char, l);
                break;
              case NEIGHBOR_NOT_CHAR:
                break;
            }
            if (rb_enc_precise_mbclen(s, s+l, enc) != l) {
                /* wrapped to \0...\0.  search next valid char. */
                enc_succ_char(s, l, enc);
            }
            if (!rb_enc_asciicompat(enc)) {
                MEMCPY(carry, s, char, l);
                carry_len = l;
            }
            carry_pos = s - sbeg;
        }
        ENC_CODERANGE_SET(str, ENC_CODERANGE_UNKNOWN);
    }
    RESIZE_CAPA(str, slen + carry_len);
    sbeg = RSTRING_PTR(str);
    s = sbeg + carry_pos;
    memmove(s + carry_len, s, slen - carry_pos);
    memmove(s, carry, carry_len);
    slen += carry_len;
    STR_SET_LEN(str, slen);
    TERM_FILL(&sbeg[slen], rb_enc_mbminlen(enc));
    rb_enc_str_coderange(str);
    return str;
}


/*
 *  call-seq:
 *    succ! -> self
 *
 *  Equivalent to String#succ, but modifies +self+ in place; returns +self+.
 */

static VALUE
rb_str_succ_bang(VALUE str)
{
    rb_str_modify(str);
    str_succ(str);
    return str;
}

static int
all_digits_p(const char *s, long len)
{
    while (len-- > 0) {
        if (!ISDIGIT(*s)) return 0;
        s++;
    }
    return 1;
}

static int
str_upto_i(VALUE str, VALUE arg)
{
    rb_yield(str);
    return 0;
}

/*
 *  call-seq:
 *    upto(other_string, exclusive = false) {|string| ... } -> self
 *    upto(other_string, exclusive = false) -> new_enumerator
 *
 *  With a block given, calls the block with each \String value
 *  returned by successive calls to String#succ;
 *  the first value is +self+, the next is <tt>self.succ</tt>, and so on;
 *  the sequence terminates when value +other_string+ is reached;
 *  returns +self+:
 *
 *    'a8'.upto('b6') {|s| print s, ' ' } # => "a8"
 *  Output:
 *
 *    a8 a9 b0 b1 b2 b3 b4 b5 b6
 *
 *  If argument +exclusive+ is given as a truthy object, the last value is omitted:
 *
 *    'a8'.upto('b6', true) {|s| print s, ' ' } # => "a8"
 *
 *  Output:
 *
 *    a8 a9 b0 b1 b2 b3 b4 b5
 *
 *  If +other_string+ would not be reached, does not call the block:
 *
 *    '25'.upto('5') {|s| fail s }
 *    'aa'.upto('a') {|s| fail s }
 *
 *  With no block given, returns a new Enumerator:
 *
 *    'a8'.upto('b6') # => #<Enumerator: "a8":upto("b6")>
 *
 */

static VALUE
rb_str_upto(int argc, VALUE *argv, VALUE beg)
{
    VALUE end, exclusive;

    rb_scan_args(argc, argv, "11", &end, &exclusive);
    RETURN_ENUMERATOR(beg, argc, argv);
    return rb_str_upto_each(beg, end, RTEST(exclusive), str_upto_i, Qnil);
}

VALUE
rb_str_upto_each(VALUE beg, VALUE end, int excl, int (*each)(VALUE, VALUE), VALUE arg)
{
    VALUE current, after_end;
    ID succ;
    int n, ascii;
    rb_encoding *enc;

    CONST_ID(succ, "succ");
    StringValue(end);
    enc = rb_enc_check(beg, end);
    ascii = (is_ascii_string(beg) && is_ascii_string(end));
    /* single character */
    if (RSTRING_LEN(beg) == 1 && RSTRING_LEN(end) == 1 && ascii) {
        char c = RSTRING_PTR(beg)[0];
        char e = RSTRING_PTR(end)[0];

        if (c > e || (excl && c == e)) return beg;
        for (;;) {
            if ((*each)(rb_enc_str_new(&c, 1, enc), arg)) break;
            if (!excl && c == e) break;
            c++;
            if (excl && c == e) break;
        }
        return beg;
    }
    /* both edges are all digits */
    if (ascii && ISDIGIT(RSTRING_PTR(beg)[0]) && ISDIGIT(RSTRING_PTR(end)[0]) &&
        all_digits_p(RSTRING_PTR(beg), RSTRING_LEN(beg)) &&
        all_digits_p(RSTRING_PTR(end), RSTRING_LEN(end))) {
        VALUE b, e;
        int width;

        width = RSTRING_LENINT(beg);
        b = rb_str_to_inum(beg, 10, FALSE);
        e = rb_str_to_inum(end, 10, FALSE);
        if (FIXNUM_P(b) && FIXNUM_P(e)) {
            long bi = FIX2LONG(b);
            long ei = FIX2LONG(e);
            rb_encoding *usascii = rb_usascii_encoding();

            while (bi <= ei) {
                if (excl && bi == ei) break;
                if ((*each)(rb_enc_sprintf(usascii, "%.*ld", width, bi), arg)) break;
                bi++;
            }
        }
        else {
            ID op = excl ? '<' : idLE;
            VALUE args[2], fmt = rb_fstring_lit("%.*d");

            args[0] = INT2FIX(width);
            while (rb_funcall(b, op, 1, e)) {
                args[1] = b;
                if ((*each)(rb_str_format(numberof(args), args, fmt), arg)) break;
                b = rb_funcallv(b, succ, 0, 0);
            }
        }
        return beg;
    }
    /* normal case */
    n = rb_str_cmp(beg, end);
    if (n > 0 || (excl && n == 0)) return beg;

    after_end = rb_funcallv(end, succ, 0, 0);
    current = str_duplicate(rb_cString, beg);
    while (!rb_str_equal(current, after_end)) {
        VALUE next = Qnil;
        if (excl || !rb_str_equal(current, end))
            next = rb_funcallv(current, succ, 0, 0);
        if ((*each)(current, arg)) break;
        if (NIL_P(next)) break;
        current = next;
        StringValue(current);
        if (excl && rb_str_equal(current, end)) break;
        if (RSTRING_LEN(current) > RSTRING_LEN(end) || RSTRING_LEN(current) == 0)
            break;
    }

    return beg;
}

VALUE
rb_str_upto_endless_each(VALUE beg, int (*each)(VALUE, VALUE), VALUE arg)
{
    VALUE current;
    ID succ;

    CONST_ID(succ, "succ");
    /* both edges are all digits */
    if (is_ascii_string(beg) && ISDIGIT(RSTRING_PTR(beg)[0]) &&
        all_digits_p(RSTRING_PTR(beg), RSTRING_LEN(beg))) {
        VALUE b, args[2], fmt = rb_fstring_lit("%.*d");
        int width = RSTRING_LENINT(beg);
        b = rb_str_to_inum(beg, 10, FALSE);
        if (FIXNUM_P(b)) {
            long bi = FIX2LONG(b);
            rb_encoding *usascii = rb_usascii_encoding();

            while (FIXABLE(bi)) {
                if ((*each)(rb_enc_sprintf(usascii, "%.*ld", width, bi), arg)) break;
                bi++;
            }
            b = LONG2NUM(bi);
        }
        args[0] = INT2FIX(width);
        while (1) {
            args[1] = b;
            if ((*each)(rb_str_format(numberof(args), args, fmt), arg)) break;
            b = rb_funcallv(b, succ, 0, 0);
        }
    }
    /* normal case */
    current = str_duplicate(rb_cString, beg);
    while (1) {
        VALUE next = rb_funcallv(current, succ, 0, 0);
        if ((*each)(current, arg)) break;
        current = next;
        StringValue(current);
        if (RSTRING_LEN(current) == 0)
            break;
    }

    return beg;
}

static int
include_range_i(VALUE str, VALUE arg)
{
    VALUE *argp = (VALUE *)arg;
    if (!rb_equal(str, *argp)) return 0;
    *argp = Qnil;
    return 1;
}

VALUE
rb_str_include_range_p(VALUE beg, VALUE end, VALUE val, VALUE exclusive)
{
    beg = rb_str_new_frozen(beg);
    StringValue(end);
    end = rb_str_new_frozen(end);
    if (NIL_P(val)) return Qfalse;
    val = rb_check_string_type(val);
    if (NIL_P(val)) return Qfalse;
    if (rb_enc_asciicompat(STR_ENC_GET(beg)) &&
        rb_enc_asciicompat(STR_ENC_GET(end)) &&
        rb_enc_asciicompat(STR_ENC_GET(val))) {
        const char *bp = RSTRING_PTR(beg);
        const char *ep = RSTRING_PTR(end);
        const char *vp = RSTRING_PTR(val);
        if (RSTRING_LEN(beg) == 1 && RSTRING_LEN(end) == 1) {
            if (RSTRING_LEN(val) == 0 || RSTRING_LEN(val) > 1)
                return Qfalse;
            else {
                char b = *bp;
                char e = *ep;
                char v = *vp;

                if (ISASCII(b) && ISASCII(e) && ISASCII(v)) {
                    if (b <= v && v < e) return Qtrue;
                    return RBOOL(!RTEST(exclusive) && v == e);
                }
            }
        }
#if 0
        /* both edges are all digits */
        if (ISDIGIT(*bp) && ISDIGIT(*ep) &&
            all_digits_p(bp, RSTRING_LEN(beg)) &&
            all_digits_p(ep, RSTRING_LEN(end))) {
            /* TODO */
        }
#endif
    }
    rb_str_upto_each(beg, end, RTEST(exclusive), include_range_i, (VALUE)&val);

    return RBOOL(NIL_P(val));
}

static VALUE
rb_str_subpat(VALUE str, VALUE re, VALUE backref)
{
    if (rb_reg_search(re, str, 0, 0) >= 0) {
        VALUE match = rb_backref_get();
        int nth = rb_reg_backref_number(match, backref);
        return rb_reg_nth_match(nth, match);
    }
    return Qnil;
}

static VALUE
rb_str_aref(VALUE str, VALUE indx)
{
    long idx;

    if (FIXNUM_P(indx)) {
        idx = FIX2LONG(indx);
    }
    else if (RB_TYPE_P(indx, T_REGEXP)) {
        return rb_str_subpat(str, indx, INT2FIX(0));
    }
    else if (RB_TYPE_P(indx, T_STRING)) {
        if (rb_str_index(str, indx, 0) != -1)
            return str_duplicate(rb_cString, indx);
        return Qnil;
    }
    else {
        /* check if indx is Range */
        long beg, len = str_strlen(str, NULL);
        switch (rb_range_beg_len(indx, &beg, &len, len, 0)) {
          case Qfalse:
            break;
          case Qnil:
            return Qnil;
          default:
            return rb_str_substr(str, beg, len);
        }
        idx = NUM2LONG(indx);
    }

    return str_substr(str, idx, 1, FALSE);
}


/*
 *  call-seq:
 *    string[index] -> new_string or nil
 *    string[start, length] -> new_string or nil
 *    string[range] -> new_string or nil
 *    string[regexp, capture = 0] -> new_string or nil
 *    string[substring] -> new_string or nil
 *
 *  Returns the substring of +self+ specified by the arguments.
 *  See examples at {String Slices}[rdoc-ref:String@String+Slices].
 *
 *
 */

static VALUE
rb_str_aref_m(int argc, VALUE *argv, VALUE str)
{
    if (argc == 2) {
        if (RB_TYPE_P(argv[0], T_REGEXP)) {
            return rb_str_subpat(str, argv[0], argv[1]);
        }
        else {
            long beg = NUM2LONG(argv[0]);
            long len = NUM2LONG(argv[1]);
            return rb_str_substr(str, beg, len);
        }
    }
    rb_check_arity(argc, 1, 2);
    return rb_str_aref(str, argv[0]);
}

VALUE
rb_str_drop_bytes(VALUE str, long len)
{
    char *ptr = RSTRING_PTR(str);
    long olen = RSTRING_LEN(str), nlen;

    str_modifiable(str);
    if (len > olen) len = olen;
    nlen = olen - len;
    if (str_embed_capa(str) >= nlen + TERM_LEN(str)) {
        char *oldptr = ptr;
        int fl = (int)(RBASIC(str)->flags & (STR_NOEMBED|STR_SHARED|STR_NOFREE));
        STR_SET_EMBED(str);
        ptr = RSTRING(str)->as.embed.ary;
        memmove(ptr, oldptr + len, nlen);
#if USE_MMTK
        if (!rb_mmtk_enabled_p()) {
#endif
        if (fl == STR_NOEMBED) xfree(oldptr);
#if USE_MMTK
        }
#endif
    }
    else {
        if (!STR_SHARED_P(str)) {
           VALUE shared = heap_str_make_shared(rb_obj_class(str), str);
            rb_enc_cr_str_exact_copy(shared, str);
            OBJ_FREEZE(shared);
        }
        // MMTk: `heap_str_make_shared` already takes care of the `RSTRING_EXT(str)->strbuf` field.
        // Here we only move the `as.heap.ptr` pointer forward.
        ptr = RSTRING(str)->as.heap.ptr += len;
    }
    STR_SET_LEN(str, nlen);

    if (!SHARABLE_MIDDLE_SUBSTRING) {
        TERM_FILL(ptr + nlen, TERM_LEN(str));
    }
    ENC_CODERANGE_CLEAR(str);
    return str;
}

static void
rb_str_update_1(VALUE str, long beg, long len, VALUE val, long vbeg, long vlen)
{
    char *sptr;
    long slen;
    int cr;

    if (beg == 0 && vlen == 0) {
        rb_str_drop_bytes(str, len);
        return;
    }

    str_modify_keep_cr(str);
    RSTRING_GETMEM(str, sptr, slen);
    if (len < vlen) {
        /* expand string */
        RESIZE_CAPA(str, slen + vlen - len);
        sptr = RSTRING_PTR(str);
    }

    if (ENC_CODERANGE(str) == ENC_CODERANGE_7BIT)
        cr = rb_enc_str_coderange(val);
    else
        cr = ENC_CODERANGE_UNKNOWN;

    if (vlen != len) {
        memmove(sptr + beg + vlen,
                sptr + beg + len,
                slen - (beg + len));
    }
    if (vlen < beg && len < 0) {
        MEMZERO(sptr + slen, char, -len);
    }
    if (vlen > 0) {
        memmove(sptr + beg, RSTRING_PTR(val) + vbeg, vlen);
    }
    slen += vlen - len;
    STR_SET_LEN(str, slen);
    TERM_FILL(&sptr[slen], TERM_LEN(str));
    ENC_CODERANGE_SET(str, cr);
}

static inline void
rb_str_update_0(VALUE str, long beg, long len, VALUE val)
{
    rb_str_update_1(str, beg, len, val, 0, RSTRING_LEN(val));
}

void
rb_str_update(VALUE str, long beg, long len, VALUE val)
{
    long slen;
    char *p, *e;
    rb_encoding *enc;
    int singlebyte = single_byte_optimizable(str);
    int cr;

    if (len < 0) rb_raise(rb_eIndexError, "negative length %ld", len);

    StringValue(val);
    enc = rb_enc_check(str, val);
    slen = str_strlen(str, enc); /* rb_enc_check */

    if ((slen < beg) || ((beg < 0) && (beg + slen < 0))) {
        rb_raise(rb_eIndexError, "index %ld out of string", beg);
    }
    if (beg < 0) {
        beg += slen;
    }
    assert(beg >= 0);
    assert(beg <= slen);
    if (len > slen - beg) {
        len = slen - beg;
    }
    p = str_nth(RSTRING_PTR(str), RSTRING_END(str), beg, enc, singlebyte);
    if (!p) p = RSTRING_END(str);
    e = str_nth(p, RSTRING_END(str), len, enc, singlebyte);
    if (!e) e = RSTRING_END(str);
    /* error check */
    beg = p - RSTRING_PTR(str);	/* physical position */
    len = e - p;		/* physical length */
    rb_str_update_0(str, beg, len, val);
    rb_enc_associate(str, enc);
    cr = ENC_CODERANGE_AND(ENC_CODERANGE(str), ENC_CODERANGE(val));
    if (cr != ENC_CODERANGE_BROKEN)
        ENC_CODERANGE_SET(str, cr);
}

static void
rb_str_subpat_set(VALUE str, VALUE re, VALUE backref, VALUE val)
{
    int nth;
    VALUE match;
    long start, end, len;
    rb_encoding *enc;
    struct re_registers *regs;

    if (rb_reg_search(re, str, 0, 0) < 0) {
        rb_raise(rb_eIndexError, "regexp not matched");
    }
    match = rb_backref_get();
    nth = rb_reg_backref_number(match, backref);
    regs = RMATCH_REGS(match);
    if ((nth >= regs->num_regs) || ((nth < 0) && (-nth >= regs->num_regs))) {
        rb_raise(rb_eIndexError, "index %d out of regexp", nth);
    }
    if (nth < 0) {
        nth += regs->num_regs;
    }

    start = BEG(nth);
    if (start == -1) {
        rb_raise(rb_eIndexError, "regexp group %d not matched", nth);
    }
    end = END(nth);
    len = end - start;
    StringValue(val);
    enc = rb_enc_check_str(str, val);
    rb_str_update_0(str, start, len, val);
    rb_enc_associate(str, enc);
}

static VALUE
rb_str_aset(VALUE str, VALUE indx, VALUE val)
{
    long idx, beg;

    switch (TYPE(indx)) {
      case T_REGEXP:
        rb_str_subpat_set(str, indx, INT2FIX(0), val);
        return val;

      case T_STRING:
        beg = rb_str_index(str, indx, 0);
        if (beg < 0) {
            rb_raise(rb_eIndexError, "string not matched");
        }
        beg = rb_str_sublen(str, beg);
        rb_str_update(str, beg, str_strlen(indx, NULL), val);
        return val;

      default:
        /* check if indx is Range */
        {
            long beg, len;
            if (rb_range_beg_len(indx, &beg, &len, str_strlen(str, NULL), 2)) {
                rb_str_update(str, beg, len, val);
                return val;
            }
        }
        /* FALLTHROUGH */

      case T_FIXNUM:
        idx = NUM2LONG(indx);
        rb_str_update(str, idx, 1, val);
        return val;
    }
}

/*
 *  call-seq:
 *    string[index] = new_string
 *    string[start, length] = new_string
 *    string[range] = new_string
 *    string[regexp, capture = 0] = new_string
 *    string[substring] = new_string
 *
 *  Replaces all, some, or none of the contents of +self+; returns +new_string+.
 *  See {String Slices}[rdoc-ref:String@String+Slices].
 *
 *  A few examples:
 *
 *    s = 'foo'
 *    s[2] = 'rtune'     # => "rtune"
 *    s                  # => "fortune"
 *    s[1, 5] = 'init'   # => "init"
 *    s                  # => "finite"
 *    s[3..4] = 'al'     # => "al"
 *    s                  # => "finale"
 *    s[/e$/] = 'ly'     # => "ly"
 *    s                  # => "finally"
 *    s['lly'] = 'ncial' # => "ncial"
 *    s                  # => "financial"
 *
 */

static VALUE
rb_str_aset_m(int argc, VALUE *argv, VALUE str)
{
    if (argc == 3) {
        if (RB_TYPE_P(argv[0], T_REGEXP)) {
            rb_str_subpat_set(str, argv[0], argv[1], argv[2]);
        }
        else {
            rb_str_update(str, NUM2LONG(argv[0]), NUM2LONG(argv[1]), argv[2]);
        }
        return argv[2];
    }
    rb_check_arity(argc, 2, 3);
    return rb_str_aset(str, argv[0], argv[1]);
}

/*
 *  call-seq:
 *    insert(index, other_string) -> self
 *
 *  Inserts the given +other_string+ into +self+; returns +self+.
 *
 *  If the Integer +index+ is positive, inserts +other_string+ at offset +index+:
 *
 *    'foo'.insert(1, 'bar') # => "fbaroo"
 *
 *  If the Integer +index+ is negative, counts backward from the end of +self+
 *  and inserts +other_string+ at offset <tt>index+1</tt>
 *  (that is, _after_ <tt>self[index]</tt>):
 *
 *    'foo'.insert(-2, 'bar') # => "fobaro"
 *
 */

static VALUE
rb_str_insert(VALUE str, VALUE idx, VALUE str2)
{
    long pos = NUM2LONG(idx);

    if (pos == -1) {
        return rb_str_append(str, str2);
    }
    else if (pos < 0) {
        pos++;
    }
    rb_str_update(str, pos, 0, str2);
    return str;
}


/*
 *  call-seq:
 *    slice!(index)               -> new_string or nil
 *    slice!(start, length)       -> new_string or nil
 *    slice!(range)               -> new_string or nil
 *    slice!(regexp, capture = 0) -> new_string or nil
 *    slice!(substring)           -> new_string or nil
 *
 *  Removes and returns the substring of +self+ specified by the arguments.
 *  See {String Slices}[rdoc-ref:String@String+Slices].
 *
 *  A few examples:
 *
 *     string = "This is a string"
 *     string.slice!(2)        #=> "i"
 *     string.slice!(3..6)     #=> " is "
 *     string.slice!(/s.*t/)   #=> "sa st"
 *     string.slice!("r")      #=> "r"
 *     string                  #=> "Thing"
 *
 */

static VALUE
rb_str_slice_bang(int argc, VALUE *argv, VALUE str)
{
    VALUE result = Qnil;
    VALUE indx;
    long beg, len = 1;
    char *p;

    rb_check_arity(argc, 1, 2);
    str_modify_keep_cr(str);
    indx = argv[0];
    if (RB_TYPE_P(indx, T_REGEXP)) {
        if (rb_reg_search(indx, str, 0, 0) < 0) return Qnil;
        VALUE match = rb_backref_get();
        struct re_registers *regs = RMATCH_REGS(match);
        int nth = 0;
        if (argc > 1 && (nth = rb_reg_backref_number(match, argv[1])) < 0) {
            if ((nth += regs->num_regs) <= 0) return Qnil;
        }
        else if (nth >= regs->num_regs) return Qnil;
        beg = BEG(nth);
        len = END(nth) - beg;
        goto subseq;
    }
    else if (argc == 2) {
        beg = NUM2LONG(indx);
        len = NUM2LONG(argv[1]);
        goto num_index;
    }
    else if (FIXNUM_P(indx)) {
        beg = FIX2LONG(indx);
        if (!(p = rb_str_subpos(str, beg, &len))) return Qnil;
        if (!len) return Qnil;
        beg = p - RSTRING_PTR(str);
        goto subseq;
    }
    else if (RB_TYPE_P(indx, T_STRING)) {
        beg = rb_str_index(str, indx, 0);
        if (beg == -1) return Qnil;
        len = RSTRING_LEN(indx);
        result = str_duplicate(rb_cString, indx);
        goto squash;
    }
    else {
        switch (rb_range_beg_len(indx, &beg, &len, str_strlen(str, NULL), 0)) {
          case Qnil:
            return Qnil;
          case Qfalse:
            beg = NUM2LONG(indx);
            if (!(p = rb_str_subpos(str, beg, &len))) return Qnil;
            if (!len) return Qnil;
            beg = p - RSTRING_PTR(str);
            goto subseq;
          default:
            goto num_index;
        }
    }

  num_index:
    if (!(p = rb_str_subpos(str, beg, &len))) return Qnil;
    beg = p - RSTRING_PTR(str);

  subseq:
    result = rb_str_new(RSTRING_PTR(str)+beg, len);
    rb_enc_cr_str_copy_for_substr(result, str);

  squash:
    if (len > 0) {
        if (beg == 0) {
            rb_str_drop_bytes(str, len);
        }
        else {
            char *sptr = RSTRING_PTR(str);
            long slen = RSTRING_LEN(str);
            if (beg + len > slen) /* pathological check */
                len = slen - beg;
            memmove(sptr + beg,
                    sptr + beg + len,
                    slen - (beg + len));
            slen -= len;
            STR_SET_LEN(str, slen);
            TERM_FILL(&sptr[slen], TERM_LEN(str));
        }
    }
    return result;
}

static VALUE
get_pat(VALUE pat)
{
    VALUE val;

    switch (OBJ_BUILTIN_TYPE(pat)) {
      case T_REGEXP:
        return pat;

      case T_STRING:
        break;

      default:
        val = rb_check_string_type(pat);
        if (NIL_P(val)) {
            Check_Type(pat, T_REGEXP);
        }
        pat = val;
    }

    return rb_reg_regcomp(pat);
}

static VALUE
get_pat_quoted(VALUE pat, int check)
{
    VALUE val;

    switch (OBJ_BUILTIN_TYPE(pat)) {
      case T_REGEXP:
        return pat;

      case T_STRING:
        break;

      default:
        val = rb_check_string_type(pat);
        if (NIL_P(val)) {
            Check_Type(pat, T_REGEXP);
        }
        pat = val;
    }
    if (check && is_broken_string(pat)) {
        rb_exc_raise(rb_reg_check_preprocess(pat));
    }
    return pat;
}

static long
rb_pat_search(VALUE pat, VALUE str, long pos, int set_backref_str)
{
    if (BUILTIN_TYPE(pat) == T_STRING) {
        pos = rb_str_byteindex(str, pat, pos);
        if (set_backref_str) {
            if (pos >= 0) {
                str = rb_str_new_frozen_String(str);
                rb_backref_set_string(str, pos, RSTRING_LEN(pat));
            }
            else {
                rb_backref_set(Qnil);
            }
        }
        return pos;
    }
    else {
        return rb_reg_search0(pat, str, pos, 0, set_backref_str);
    }
}


/*
 *  call-seq:
 *    sub!(pattern, replacement)   -> self or nil
 *    sub!(pattern) {|match| ... } -> self or nil
 *
 *  Returns +self+ with only the first occurrence
 *  (not all occurrences) of the given +pattern+ replaced.
 *
 *  See {Substitution Methods}[rdoc-ref:String@Substitution+Methods].
 *
 *  Related: String#sub, String#gsub, String#gsub!.
 *
 */

static VALUE
rb_str_sub_bang(int argc, VALUE *argv, VALUE str)
{
    VALUE pat, repl, hash = Qnil;
    int iter = 0;
    long plen;
    int min_arity = rb_block_given_p() ? 1 : 2;
    long beg;

    rb_check_arity(argc, min_arity, 2);
    if (argc == 1) {
        iter = 1;
    }
    else {
        repl = argv[1];
        hash = rb_check_hash_type(argv[1]);
        if (NIL_P(hash)) {
            StringValue(repl);
        }
    }

    pat = get_pat_quoted(argv[0], 1);

    str_modifiable(str);
    beg = rb_pat_search(pat, str, 0, 1);
    if (beg >= 0) {
        rb_encoding *enc;
        int cr = ENC_CODERANGE(str);
        long beg0, end0;
        VALUE match, match0 = Qnil;
        struct re_registers *regs;
        char *p, *rp;
        long len, rlen;

        match = rb_backref_get();
        regs = RMATCH_REGS(match);
        if (RB_TYPE_P(pat, T_STRING)) {
            beg0 = beg;
            end0 = beg0 + RSTRING_LEN(pat);
            match0 = pat;
        }
        else {
            beg0 = BEG(0);
            end0 = END(0);
            if (iter) match0 = rb_reg_nth_match(0, match);
        }

        if (iter || !NIL_P(hash)) {
            p = RSTRING_PTR(str); len = RSTRING_LEN(str);

            if (iter) {
                repl = rb_obj_as_string(rb_yield(match0));
            }
            else {
                repl = rb_hash_aref(hash, rb_str_subseq(str, beg0, end0 - beg0));
                repl = rb_obj_as_string(repl);
            }
            str_mod_check(str, p, len);
            rb_check_frozen(str);
        }
        else {
            repl = rb_reg_regsub(repl, str, regs, RB_TYPE_P(pat, T_STRING) ? Qnil : pat);
        }

        enc = rb_enc_compatible(str, repl);
        if (!enc) {
            rb_encoding *str_enc = STR_ENC_GET(str);
            p = RSTRING_PTR(str); len = RSTRING_LEN(str);
            if (coderange_scan(p, beg0, str_enc) != ENC_CODERANGE_7BIT ||
                coderange_scan(p+end0, len-end0, str_enc) != ENC_CODERANGE_7BIT) {
                rb_raise(rb_eEncCompatError, "incompatible character encodings: %s and %s",
                         rb_enc_name(str_enc),
                         rb_enc_name(STR_ENC_GET(repl)));
            }
            enc = STR_ENC_GET(repl);
        }
        rb_str_modify(str);
        rb_enc_associate(str, enc);
        if (ENC_CODERANGE_UNKNOWN < cr && cr < ENC_CODERANGE_BROKEN) {
            int cr2 = ENC_CODERANGE(repl);
            if (cr2 == ENC_CODERANGE_BROKEN ||
                (cr == ENC_CODERANGE_VALID && cr2 == ENC_CODERANGE_7BIT))
                cr = ENC_CODERANGE_UNKNOWN;
            else
                cr = cr2;
        }
        plen = end0 - beg0;
        rlen = RSTRING_LEN(repl);
        len = RSTRING_LEN(str);
        if (rlen > plen) {
            RESIZE_CAPA(str, len + rlen - plen);
        }
        p = RSTRING_PTR(str);
        if (rlen != plen) {
            memmove(p + beg0 + rlen, p + beg0 + plen, len - beg0 - plen);
        }
        rp = RSTRING_PTR(repl);
        memmove(p + beg0, rp, rlen);
        len += rlen - plen;
        STR_SET_LEN(str, len);
        TERM_FILL(&RSTRING_PTR(str)[len], TERM_LEN(str));
        ENC_CODERANGE_SET(str, cr);

        return str;
    }
    return Qnil;
}


/*
 *  call-seq:
 *    sub(pattern, replacement)   -> new_string
 *    sub(pattern) {|match| ... } -> new_string
 *
 *  Returns a copy of +self+ with only the first occurrence
 *  (not all occurrences) of the given +pattern+ replaced.
 *
 *  See {Substitution Methods}[rdoc-ref:String@Substitution+Methods].
 *
 *  Related: String#sub!, String#gsub, String#gsub!.
 *
 */

static VALUE
rb_str_sub(int argc, VALUE *argv, VALUE str)
{
    str = str_duplicate(rb_cString, str);
    rb_str_sub_bang(argc, argv, str);
    return str;
}

static VALUE
str_gsub(int argc, VALUE *argv, VALUE str, int bang)
{
    VALUE pat, val = Qnil, repl, match0 = Qnil, dest, hash = Qnil;
    long beg, beg0, end0;
    long offset, blen, slen, len, last;
    enum {STR, ITER, MAP} mode = STR;
    char *sp, *cp;
    int need_backref = -1;
    rb_encoding *str_enc;

    switch (argc) {
      case 1:
        RETURN_ENUMERATOR(str, argc, argv);
        mode = ITER;
        break;
      case 2:
        repl = argv[1];
        hash = rb_check_hash_type(argv[1]);
        if (NIL_P(hash)) {
            StringValue(repl);
        }
        else {
            mode = MAP;
        }
        break;
      default:
        rb_error_arity(argc, 1, 2);
    }

    pat = get_pat_quoted(argv[0], 1);
    beg = rb_pat_search(pat, str, 0, need_backref);
    if (beg < 0) {
        if (bang) return Qnil;	/* no match, no substitution */
        return str_duplicate(rb_cString, str);
    }

    offset = 0;
    blen = RSTRING_LEN(str) + 30; /* len + margin */
    dest = rb_str_buf_new(blen);
    sp = RSTRING_PTR(str);
    slen = RSTRING_LEN(str);
    cp = sp;
    str_enc = STR_ENC_GET(str);
    rb_enc_associate(dest, str_enc);
    ENC_CODERANGE_SET(dest, rb_enc_asciicompat(str_enc) ? ENC_CODERANGE_7BIT : ENC_CODERANGE_VALID);

    do {
        VALUE match = rb_backref_get();
        struct re_registers *regs = RMATCH_REGS(match);
        if (RB_TYPE_P(pat, T_STRING)) {
            beg0 = beg;
            end0 = beg0 + RSTRING_LEN(pat);
            match0 = pat;
        }
        else {
            beg0 = BEG(0);
            end0 = END(0);
            if (mode == ITER) match0 = rb_reg_nth_match(0, match);
        }

        if (mode) {
            if (mode == ITER) {
                val = rb_obj_as_string(rb_yield(match0));
            }
            else {
                val = rb_hash_aref(hash, rb_str_subseq(str, beg0, end0 - beg0));
                val = rb_obj_as_string(val);
            }
            str_mod_check(str, sp, slen);
            if (val == dest) { 	/* paranoid check [ruby-dev:24827] */
                rb_raise(rb_eRuntimeError, "block should not cheat");
            }
        }
        else if (need_backref) {
            val = rb_reg_regsub(repl, str, regs, RB_TYPE_P(pat, T_STRING) ? Qnil : pat);
            if (need_backref < 0) {
                need_backref = val != repl;
            }
        }
        else {
            val = repl;
        }

        len = beg0 - offset;	/* copy pre-match substr */
        if (len) {
            rb_enc_str_buf_cat(dest, cp, len, str_enc);
        }

        rb_str_buf_append(dest, val);

        last = offset;
        offset = end0;
        if (beg0 == end0) {
            /*
             * Always consume at least one character of the input string
             * in order to prevent infinite loops.
             */
            if (RSTRING_LEN(str) <= end0) break;
            len = rb_enc_fast_mbclen(RSTRING_PTR(str)+end0, RSTRING_END(str), str_enc);
            rb_enc_str_buf_cat(dest, RSTRING_PTR(str)+end0, len, str_enc);
            offset = end0 + len;
        }
        cp = RSTRING_PTR(str) + offset;
        if (offset > RSTRING_LEN(str)) break;
        beg = rb_pat_search(pat, str, offset, need_backref);

        RB_GC_GUARD(match);
    } while (beg >= 0);
    if (RSTRING_LEN(str) > offset) {
        rb_enc_str_buf_cat(dest, cp, RSTRING_LEN(str) - offset, str_enc);
    }
    rb_pat_search(pat, str, last, 1);
    if (bang) {
        str_shared_replace(str, dest);
    }
    else {
        str = dest;
    }

    return str;
}


/*
 *  call-seq:
 *     gsub!(pattern, replacement)   -> self or nil
 *     gsub!(pattern) {|match| ... } -> self or nil
 *     gsub!(pattern)                -> an_enumerator
 *
 *  Performs the specified substring replacement(s) on +self+;
 *  returns +self+ if any replacement occurred, +nil+ otherwise.
 *
 *  See {Substitution Methods}[rdoc-ref:String@Substitution+Methods].
 *
 *  Returns an Enumerator if no +replacement+ and no block given.
 *
 *  Related: String#sub, String#gsub, String#sub!.
 *
 */

static VALUE
rb_str_gsub_bang(int argc, VALUE *argv, VALUE str)
{
    str_modify_keep_cr(str);
    return str_gsub(argc, argv, str, 1);
}


/*
 *  call-seq:
 *     gsub(pattern, replacement)   -> new_string
 *     gsub(pattern) {|match| ... } -> new_string
 *     gsub(pattern)                -> enumerator
 *
 *  Returns a copy of +self+ with all occurrences of the given +pattern+ replaced.
 *
 *  See {Substitution Methods}[rdoc-ref:String@Substitution+Methods].
 *
 *  Returns an Enumerator if no +replacement+ and no block given.
 *
 *  Related: String#sub, String#sub!, String#gsub!.
 *
 */

static VALUE
rb_str_gsub(int argc, VALUE *argv, VALUE str)
{
    return str_gsub(argc, argv, str, 0);
}


/*
 *  call-seq:
 *    replace(other_string) -> self
 *
 *  Replaces the contents of +self+ with the contents of +other_string+:
 *
 *    s = 'foo'        # => "foo"
 *    s.replace('bar') # => "bar"
 *
 */

VALUE
rb_str_replace(VALUE str, VALUE str2)
{
    str_modifiable(str);
    if (str == str2) return str;

    StringValue(str2);
    str_discard(str);
    return str_replace(str, str2);
}

/*
 *  call-seq:
 *    clear -> self
 *
 *  Removes the contents of +self+:
 *
 *    s = 'foo' # => "foo"
 *    s.clear   # => ""
 *
 */

static VALUE
rb_str_clear(VALUE str)
{
    str_discard(str);
    STR_SET_EMBED(str);
    STR_SET_LEN(str, 0);
    RSTRING_PTR(str)[0] = 0;
    if (rb_enc_asciicompat(STR_ENC_GET(str)))
        ENC_CODERANGE_SET(str, ENC_CODERANGE_7BIT);
    else
        ENC_CODERANGE_SET(str, ENC_CODERANGE_VALID);
    return str;
}

/*
 *  call-seq:
 *    chr -> string
 *
 *  Returns a string containing the first character of +self+:
 *
 *    s = 'foo' # => "foo"
 *    s.chr     # => "f"
 *
 */

static VALUE
rb_str_chr(VALUE str)
{
    return rb_str_substr(str, 0, 1);
}

/*
 *  call-seq:
 *    getbyte(index) -> integer or nil
 *
 *  Returns the byte at zero-based +index+ as an integer, or +nil+ if +index+ is out of range:
 *
 *    s = 'abcde'   # => "abcde"
 *    s.getbyte(0)  # => 97
 *    s.getbyte(-1) # => 101
 *    s.getbyte(5)  # => nil
 *
 *  Related: String#setbyte.
 */
VALUE
rb_str_getbyte(VALUE str, VALUE index)
{
    long pos = NUM2LONG(index);

    if (pos < 0)
        pos += RSTRING_LEN(str);
    if (pos < 0 ||  RSTRING_LEN(str) <= pos)
        return Qnil;

    return INT2FIX((unsigned char)RSTRING_PTR(str)[pos]);
}

/*
 *  call-seq:
 *    setbyte(index, integer) -> integer
 *
 *  Sets the byte at zero-based +index+ to +integer+; returns +integer+:
 *
 *    s = 'abcde'      # => "abcde"
 *    s.setbyte(0, 98) # => 98
 *    s                # => "bbcde"
 *
 *  Related: String#getbyte.
 */
static VALUE
rb_str_setbyte(VALUE str, VALUE index, VALUE value)
{
    long pos = NUM2LONG(index);
    long len = RSTRING_LEN(str);
    char *ptr, *head, *left = 0;
    rb_encoding *enc;
    int cr = ENC_CODERANGE_UNKNOWN, width, nlen;

    if (pos < -len || len <= pos)
        rb_raise(rb_eIndexError, "index %ld out of string", pos);
    if (pos < 0)
        pos += len;

    VALUE v = rb_to_int(value);
    VALUE w = rb_int_and(v, INT2FIX(0xff));
    char byte = (char)(NUM2INT(w) & 0xFF);

    if (!str_independent(str))
        str_make_independent(str);
    enc = STR_ENC_GET(str);
    head = RSTRING_PTR(str);
    ptr = &head[pos];
    if (!STR_EMBED_P(str)) {
        cr = ENC_CODERANGE(str);
        switch (cr) {
          case ENC_CODERANGE_7BIT:
            left = ptr;
            *ptr = byte;
            if (ISASCII(byte)) goto end;
            nlen = rb_enc_precise_mbclen(left, head+len, enc);
            if (!MBCLEN_CHARFOUND_P(nlen))
                ENC_CODERANGE_SET(str, ENC_CODERANGE_BROKEN);
            else
                ENC_CODERANGE_SET(str, ENC_CODERANGE_VALID);
            goto end;
          case ENC_CODERANGE_VALID:
            left = rb_enc_left_char_head(head, ptr, head+len, enc);
            width = rb_enc_precise_mbclen(left, head+len, enc);
            *ptr = byte;
            nlen = rb_enc_precise_mbclen(left, head+len, enc);
            if (!MBCLEN_CHARFOUND_P(nlen))
                ENC_CODERANGE_SET(str, ENC_CODERANGE_BROKEN);
            else if (MBCLEN_CHARFOUND_LEN(nlen) != width || ISASCII(byte))
                ENC_CODERANGE_CLEAR(str);
            goto end;
        }
    }
    ENC_CODERANGE_CLEAR(str);
    *ptr = byte;

  end:
    return value;
}

static VALUE
str_byte_substr(VALUE str, long beg, long len, int empty)
{
    long n = RSTRING_LEN(str);

    if (beg > n || len < 0) return Qnil;
    if (beg < 0) {
        beg += n;
        if (beg < 0) return Qnil;
    }
    if (len > n - beg)
        len = n - beg;
    if (len <= 0) {
        if (!empty) return Qnil;
        len = 0;
    }

    VALUE str2 = str_subseq(str, beg, len);

    str_enc_copy_direct(str2, str);

    if (RSTRING_LEN(str2) == 0) {
        if (!rb_enc_asciicompat(STR_ENC_GET(str)))
            ENC_CODERANGE_SET(str2, ENC_CODERANGE_VALID);
        else
            ENC_CODERANGE_SET(str2, ENC_CODERANGE_7BIT);
    }
    else {
        switch (ENC_CODERANGE(str)) {
          case ENC_CODERANGE_7BIT:
            ENC_CODERANGE_SET(str2, ENC_CODERANGE_7BIT);
            break;
          default:
            ENC_CODERANGE_SET(str2, ENC_CODERANGE_UNKNOWN);
            break;
        }
    }

    return str2;
}

static VALUE
str_byte_aref(VALUE str, VALUE indx)
{
    long idx;
    if (FIXNUM_P(indx)) {
        idx = FIX2LONG(indx);
    }
    else {
        /* check if indx is Range */
        long beg, len = RSTRING_LEN(str);

        switch (rb_range_beg_len(indx, &beg, &len, len, 0)) {
          case Qfalse:
            break;
          case Qnil:
            return Qnil;
          default:
            return str_byte_substr(str, beg, len, TRUE);
        }

        idx = NUM2LONG(indx);
    }
    return str_byte_substr(str, idx, 1, FALSE);
}

/*
 *  call-seq:
 *    byteslice(index, length = 1) -> string or nil
 *    byteslice(range)             -> string or nil
 *
 *  Returns a substring of +self+, or +nil+ if the substring cannot be constructed.
 *
 *  With integer arguments +index+ and +length+ given,
 *  returns the substring beginning at the given +index+
 *  of the given +length+ (if possible),
 *  or +nil+ if +length+ is negative or +index+ falls outside of +self+:
 *
 *    s = '0123456789' # => "0123456789"
 *    s.byteslice(2)   # => "2"
 *    s.byteslice(200) # => nil
 *    s.byteslice(4, 3)  # => "456"
 *    s.byteslice(4, 30) # => "456789"
 *    s.byteslice(4, -1) # => nil
 *    s.byteslice(40, 2) # => nil
 *
 *  In either case above, counts backwards from the end of +self+
 *  if +index+ is negative:
 *
 *    s = '0123456789'   # => "0123456789"
 *    s.byteslice(-4)    # => "6"
 *    s.byteslice(-4, 3) # => "678"
 *
 *  With Range argument +range+ given, returns
 *  <tt>byteslice(range.begin, range.size)</tt>:
 *
 *    s = '0123456789'    # => "0123456789"
 *    s.byteslice(4..6)   # => "456"
 *    s.byteslice(-6..-4) # => "456"
 *    s.byteslice(5..2)   # => "" # range.size is zero.
 *    s.byteslice(40..42) # => nil
 *
 *  In all cases, a returned string has the same encoding as +self+:
 *
 *    s.encoding              # => #<Encoding:UTF-8>
 *    s.byteslice(4).encoding # => #<Encoding:UTF-8>
 *
 */

static VALUE
rb_str_byteslice(int argc, VALUE *argv, VALUE str)
{
    if (argc == 2) {
        long beg = NUM2LONG(argv[0]);
        long len = NUM2LONG(argv[1]);
        return str_byte_substr(str, beg, len, TRUE);
    }
    rb_check_arity(argc, 1, 2);
    return str_byte_aref(str, argv[0]);
}

static void
str_check_beg_len(VALUE str, long *beg, long *len)
{
    long end, slen = RSTRING_LEN(str);

    if (*len < 0) rb_raise(rb_eIndexError, "negative length %ld", *len);
    if ((slen < *beg) || ((*beg < 0) && (*beg + slen < 0))) {
        rb_raise(rb_eIndexError, "index %ld out of string", *beg);
    }
    if (*beg < 0) {
        *beg += slen;
    }
    assert(*beg >= 0);
    assert(*beg <= slen);
    if (*len > slen - *beg) {
        *len = slen - *beg;
    }
    end = *beg + *len;
    str_ensure_byte_pos(str, *beg);
    str_ensure_byte_pos(str, end);
}

/*
 *  call-seq:
 *    bytesplice(index, length, str) -> string
 *    bytesplice(index, length, str, str_index, str_length) -> string
 *    bytesplice(range, str) -> string
 *    bytesplice(range, str, str_range) -> string
 *
 *  Replaces some or all of the content of +self+ with +str+, and returns +self+.
 *  The portion of the string affected is determined using
 *  the same criteria as String#byteslice, except that +length+ cannot be omitted.
 *  If the replacement string is not the same length as the text it is replacing,
 *  the string will be adjusted accordingly.
 *
 *  If +str_index+ and +str_length+, or +str_range+ are given, the content of +self+ is replaced by str.byteslice(str_index, str_length) or str.byteslice(str_range); however the substring of +str+ is not allocated as a new string.
 *
 *  The form that take an Integer will raise an IndexError if the value is out
 *  of range; the Range form will raise a RangeError.
 *  If the beginning or ending offset does not land on character (codepoint)
 *  boundary, an IndexError will be raised.
 */

static VALUE
rb_str_bytesplice(int argc, VALUE *argv, VALUE str)
{
    long beg, len, vbeg, vlen;
    VALUE val;
    rb_encoding *enc;
    int cr;

    rb_check_arity(argc, 2, 5);
    if (!(argc == 2 || argc == 3 || argc == 5)) {
        rb_raise(rb_eArgError, "wrong number of arguments (given %d, expected 2, 3, or 5)", argc);
    }
    if (argc == 2 || (argc == 3 && !RB_INTEGER_TYPE_P(argv[0]))) {
        if (!rb_range_beg_len(argv[0], &beg, &len, RSTRING_LEN(str), 2)) {
            rb_raise(rb_eTypeError, "wrong argument type %s (expected Range)",
                     rb_builtin_class_name(argv[0]));
        }
        val = argv[1];
        StringValue(val);
        if (argc == 2) {
            /* bytesplice(range, str) */
            vbeg = 0;
            vlen = RSTRING_LEN(val);
        }
        else {
            /* bytesplice(range, str, str_range) */
            if (!rb_range_beg_len(argv[2], &vbeg, &vlen, RSTRING_LEN(val), 2)) {
                rb_raise(rb_eTypeError, "wrong argument type %s (expected Range)",
                         rb_builtin_class_name(argv[2]));
            }
        }
    }
    else {
        beg = NUM2LONG(argv[0]);
        len = NUM2LONG(argv[1]);
        val = argv[2];
        StringValue(val);
        if (argc == 3) {
            /* bytesplice(index, length, str) */
            vbeg = 0;
            vlen = RSTRING_LEN(val);
        }
        else {
            /* bytesplice(index, length, str, str_index, str_length) */
            vbeg = NUM2LONG(argv[3]);
            vlen = NUM2LONG(argv[4]);
        }
    }
    str_check_beg_len(str, &beg, &len);
    str_check_beg_len(val, &vbeg, &vlen);
    enc = rb_enc_check(str, val);
    str_modify_keep_cr(str);
    rb_str_update_1(str, beg, len, val, vbeg, vlen);
    rb_enc_associate(str, enc);
    cr = ENC_CODERANGE_AND(ENC_CODERANGE(str), ENC_CODERANGE(val));
    if (cr != ENC_CODERANGE_BROKEN)
        ENC_CODERANGE_SET(str, cr);
    return str;
}

/*
 *  call-seq:
 *    reverse -> string
 *
 *  Returns a new string with the characters from +self+ in reverse order.
 *
 *    'stressed'.reverse # => "desserts"
 *
 */

static VALUE
rb_str_reverse(VALUE str)
{
    rb_encoding *enc;
    VALUE rev;
    char *s, *e, *p;
    int cr;

    if (RSTRING_LEN(str) <= 1) return str_duplicate(rb_cString, str);
    enc = STR_ENC_GET(str);
    rev = rb_str_new(0, RSTRING_LEN(str));
    s = RSTRING_PTR(str); e = RSTRING_END(str);
    p = RSTRING_END(rev);
    cr = ENC_CODERANGE(str);

    if (RSTRING_LEN(str) > 1) {
        if (single_byte_optimizable(str)) {
            while (s < e) {
                *--p = *s++;
            }
        }
        else if (cr == ENC_CODERANGE_VALID) {
            while (s < e) {
                int clen = rb_enc_fast_mbclen(s, e, enc);

                p -= clen;
                memcpy(p, s, clen);
                s += clen;
            }
        }
        else {
            cr = rb_enc_asciicompat(enc) ?
                ENC_CODERANGE_7BIT : ENC_CODERANGE_VALID;
            while (s < e) {
                int clen = rb_enc_mbclen(s, e, enc);

                if (clen > 1 || (*s & 0x80)) cr = ENC_CODERANGE_UNKNOWN;
                p -= clen;
                memcpy(p, s, clen);
                s += clen;
            }
        }
    }
    STR_SET_LEN(rev, RSTRING_LEN(str));
    str_enc_copy_direct(rev, str);
    ENC_CODERANGE_SET(rev, cr);

    return rev;
}


/*
 *  call-seq:
 *    reverse! -> self
 *
 *  Returns +self+ with its characters reversed:
 *
 *    s = 'stressed'
 *    s.reverse! # => "desserts"
 *    s          # => "desserts"
 *
 */

static VALUE
rb_str_reverse_bang(VALUE str)
{
    if (RSTRING_LEN(str) > 1) {
        if (single_byte_optimizable(str)) {
            char *s, *e, c;

            str_modify_keep_cr(str);
            s = RSTRING_PTR(str);
            e = RSTRING_END(str) - 1;
            while (s < e) {
                c = *s;
                *s++ = *e;
                *e-- = c;
            }
        }
        else {
            str_shared_replace(str, rb_str_reverse(str));
        }
    }
    else {
        str_modify_keep_cr(str);
    }
    return str;
}


/*
 *  call-seq:
 *    include? other_string -> true or false
 *
 *  Returns +true+ if +self+ contains +other_string+, +false+ otherwise:
 *
 *    s = 'foo'
 *    s.include?('f')    # => true
 *    s.include?('fo')   # => true
 *    s.include?('food') # => false
 *
 */

VALUE
rb_str_include(VALUE str, VALUE arg)
{
    long i;

    StringValue(arg);
    i = rb_str_index(str, arg, 0);

    return RBOOL(i != -1);
}


/*
 *  call-seq:
 *    to_i(base = 10) -> integer
 *
 *  Returns the result of interpreting leading characters in +self+
 *  as an integer in the given +base+ (which must be in (0, 2..36)):
 *
 *    '123456'.to_i     # => 123456
 *    '123def'.to_i(16) # => 1195503
 *
 *  With +base+ zero, string +object+ may contain leading characters
 *  to specify the actual base:
 *
 *    '123def'.to_i(0)   # => 123
 *    '0123def'.to_i(0)  # => 83
 *    '0b123def'.to_i(0) # => 1
 *    '0o123def'.to_i(0) # => 83
 *    '0d123def'.to_i(0) # => 123
 *    '0x123def'.to_i(0) # => 1195503
 *
 *  Characters past a leading valid number (in the given +base+) are ignored:
 *
 *    '12.345'.to_i   # => 12
 *    '12345'.to_i(2) # => 1
 *
 *  Returns zero if there is no leading valid number:
 *
 *    'abcdef'.to_i # => 0
 *    '2'.to_i(2)   # => 0
 *
 */

static VALUE
rb_str_to_i(int argc, VALUE *argv, VALUE str)
{
    int base = 10;

    if (rb_check_arity(argc, 0, 1) && (base = NUM2INT(argv[0])) < 0) {
        rb_raise(rb_eArgError, "invalid radix %d", base);
    }
    return rb_str_to_inum(str, base, FALSE);
}


/*
 *  call-seq:
 *    to_f -> float
 *
 *  Returns the result of interpreting leading characters in +self+ as a Float:
 *
 *    '3.14159'.to_f  # => 3.14159
 *    '1.234e-2'.to_f # => 0.01234
 *
 *  Characters past a leading valid number (in the given +base+) are ignored:
 *
 *    '3.14 (pi to two places)'.to_f # => 3.14
 *
 *  Returns zero if there is no leading valid number:
 *
 *    'abcdef'.to_f # => 0.0
 *
 */

static VALUE
rb_str_to_f(VALUE str)
{
    return DBL2NUM(rb_str_to_dbl(str, FALSE));
}


/*
 *  call-seq:
 *    to_s -> self or string
 *
 *  Returns +self+ if +self+ is a \String,
 *  or +self+ converted to a \String if +self+ is a subclass of \String.
 */

static VALUE
rb_str_to_s(VALUE str)
{
    if (rb_obj_class(str) != rb_cString) {
        return str_duplicate(rb_cString, str);
    }
    return str;
}

#if 0
static void
str_cat_char(VALUE str, unsigned int c, rb_encoding *enc)
{
    char s[RUBY_MAX_CHAR_LEN];
    int n = rb_enc_codelen(c, enc);

    rb_enc_mbcput(c, s, enc);
    rb_enc_str_buf_cat(str, s, n, enc);
}
#endif

#define CHAR_ESC_LEN 13 /* sizeof(\x{ hex of 32bit unsigned int } \0) */

int
rb_str_buf_cat_escaped_char(VALUE result, unsigned int c, int unicode_p)
{
    char buf[CHAR_ESC_LEN + 1];
    int l;

#if SIZEOF_INT > 4
    c &= 0xffffffff;
#endif
    if (unicode_p) {
        if (c < 0x7F && ISPRINT(c)) {
            snprintf(buf, CHAR_ESC_LEN, "%c", c);
        }
        else if (c < 0x10000) {
            snprintf(buf, CHAR_ESC_LEN, "\\u%04X", c);
        }
        else {
            snprintf(buf, CHAR_ESC_LEN, "\\u{%X}", c);
        }
    }
    else {
        if (c < 0x100) {
            snprintf(buf, CHAR_ESC_LEN, "\\x%02X", c);
        }
        else {
            snprintf(buf, CHAR_ESC_LEN, "\\x{%X}", c);
        }
    }
    l = (int)strlen(buf);	/* CHAR_ESC_LEN cannot exceed INT_MAX */
    rb_str_buf_cat(result, buf, l);
    return l;
}

const char *
ruby_escaped_char(int c)
{
    switch (c) {
      case '\0': return "\\0";
      case '\n': return "\\n";
      case '\r': return "\\r";
      case '\t': return "\\t";
      case '\f': return "\\f";
      case '\013': return "\\v";
      case '\010': return "\\b";
      case '\007': return "\\a";
      case '\033': return "\\e";
      case '\x7f': return "\\c?";
    }
    return NULL;
}

VALUE
rb_str_escape(VALUE str)
{
    int encidx = ENCODING_GET(str);
    rb_encoding *enc = rb_enc_from_index(encidx);
    const char *p = RSTRING_PTR(str);
    const char *pend = RSTRING_END(str);
    const char *prev = p;
    char buf[CHAR_ESC_LEN + 1];
    VALUE result = rb_str_buf_new(0);
    int unicode_p = rb_enc_unicode_p(enc);
    int asciicompat = rb_enc_asciicompat(enc);

    while (p < pend) {
        unsigned int c;
        const char *cc;
        int n = rb_enc_precise_mbclen(p, pend, enc);
        if (!MBCLEN_CHARFOUND_P(n)) {
            if (p > prev) str_buf_cat(result, prev, p - prev);
            n = rb_enc_mbminlen(enc);
            if (pend < p + n)
                n = (int)(pend - p);
            while (n--) {
                snprintf(buf, CHAR_ESC_LEN, "\\x%02X", *p & 0377);
                str_buf_cat(result, buf, strlen(buf));
                prev = ++p;
            }
            continue;
        }
        n = MBCLEN_CHARFOUND_LEN(n);
        c = rb_enc_mbc_to_codepoint(p, pend, enc);
        p += n;
        cc = ruby_escaped_char(c);
        if (cc) {
            if (p - n > prev) str_buf_cat(result, prev, p - n - prev);
            str_buf_cat(result, cc, strlen(cc));
            prev = p;
        }
        else if (asciicompat && rb_enc_isascii(c, enc) && ISPRINT(c)) {
        }
        else {
            if (p - n > prev) str_buf_cat(result, prev, p - n - prev);
            rb_str_buf_cat_escaped_char(result, c, unicode_p);
            prev = p;
        }
    }
    if (p > prev) str_buf_cat(result, prev, p - prev);
    ENCODING_CODERANGE_SET(result, rb_usascii_encindex(), ENC_CODERANGE_7BIT);

    return result;
}

/*
 *  call-seq:
 *    inspect -> string
 *
 *  Returns a printable version of +self+, enclosed in double-quotes,
 *  and with special characters escaped:
 *
 *    s = "foo\tbar\tbaz\n"
 *    s.inspect
 *    # => "\"foo\\tbar\\tbaz\\n\""
 *
 */

VALUE
rb_str_inspect(VALUE str)
{
    int encidx = ENCODING_GET(str);
    rb_encoding *enc = rb_enc_from_index(encidx);
    const char *p, *pend, *prev;
    char buf[CHAR_ESC_LEN + 1];
    VALUE result = rb_str_buf_new(0);
    rb_encoding *resenc = rb_default_internal_encoding();
    int unicode_p = rb_enc_unicode_p(enc);
    int asciicompat = rb_enc_asciicompat(enc);

    if (resenc == NULL) resenc = rb_default_external_encoding();
    if (!rb_enc_asciicompat(resenc)) resenc = rb_usascii_encoding();
    rb_enc_associate(result, resenc);
    str_buf_cat2(result, "\"");

    p = RSTRING_PTR(str); pend = RSTRING_END(str);
    prev = p;
    while (p < pend) {
        unsigned int c, cc;
        int n;

        n = rb_enc_precise_mbclen(p, pend, enc);
        if (!MBCLEN_CHARFOUND_P(n)) {
            if (p > prev) str_buf_cat(result, prev, p - prev);
            n = rb_enc_mbminlen(enc);
            if (pend < p + n)
                n = (int)(pend - p);
            while (n--) {
                snprintf(buf, CHAR_ESC_LEN, "\\x%02X", *p & 0377);
                str_buf_cat(result, buf, strlen(buf));
                prev = ++p;
            }
            continue;
        }
        n = MBCLEN_CHARFOUND_LEN(n);
        c = rb_enc_mbc_to_codepoint(p, pend, enc);
        p += n;
        if ((asciicompat || unicode_p) &&
          (c == '"'|| c == '\\' ||
            (c == '#' &&
             p < pend &&
             MBCLEN_CHARFOUND_P(rb_enc_precise_mbclen(p,pend,enc)) &&
             (cc = rb_enc_codepoint(p,pend,enc),
              (cc == '$' || cc == '@' || cc == '{'))))) {
            if (p - n > prev) str_buf_cat(result, prev, p - n - prev);
            str_buf_cat2(result, "\\");
            if (asciicompat || enc == resenc) {
                prev = p - n;
                continue;
            }
        }
        switch (c) {
          case '\n': cc = 'n'; break;
          case '\r': cc = 'r'; break;
          case '\t': cc = 't'; break;
          case '\f': cc = 'f'; break;
          case '\013': cc = 'v'; break;
          case '\010': cc = 'b'; break;
          case '\007': cc = 'a'; break;
          case 033: cc = 'e'; break;
          default: cc = 0; break;
        }
        if (cc) {
            if (p - n > prev) str_buf_cat(result, prev, p - n - prev);
            buf[0] = '\\';
            buf[1] = (char)cc;
            str_buf_cat(result, buf, 2);
            prev = p;
            continue;
        }
        /* The special casing of 0x85 (NEXT_LINE) here is because
         * Oniguruma historically treats it as printable, but it
         * doesn't match the print POSIX bracket class or character
         * property in regexps.
         *
         * See Ruby Bug #16842 for details:
         * https://bugs.ruby-lang.org/issues/16842
         */
        if ((enc == resenc && rb_enc_isprint(c, enc) && c != 0x85) ||
            (asciicompat && rb_enc_isascii(c, enc) && ISPRINT(c))) {
            continue;
        }
        else {
            if (p - n > prev) str_buf_cat(result, prev, p - n - prev);
            rb_str_buf_cat_escaped_char(result, c, unicode_p);
            prev = p;
            continue;
        }
    }
    if (p > prev) str_buf_cat(result, prev, p - prev);
    str_buf_cat2(result, "\"");

    return result;
}

#define IS_EVSTR(p,e) ((p) < (e) && (*(p) == '$' || *(p) == '@' || *(p) == '{'))

/*
 *  call-seq:
 *    dump -> string
 *
 *  Returns a printable version of +self+, enclosed in double-quotes,
 *  with special characters escaped, and with non-printing characters
 *  replaced by hexadecimal notation:
 *
 *    "hello \n ''".dump    # => "\"hello \\n ''\""
 *    "\f\x00\xff\\\"".dump # => "\"\\f\\x00\\xFF\\\\\\\"\""
 *
 *  Related: String#undump (inverse of String#dump).
 *
 */

VALUE
rb_str_dump(VALUE str)
{
    int encidx = rb_enc_get_index(str);
    rb_encoding *enc = rb_enc_from_index(encidx);
    long len;
    const char *p, *pend;
    char *q, *qend;
    VALUE result;
    int u8 = (encidx == rb_utf8_encindex());
    static const char nonascii_suffix[] = ".dup.force_encoding(\"%s\")";

    len = 2;			/* "" */
    if (!rb_enc_asciicompat(enc)) {
        len += strlen(nonascii_suffix) - rb_strlen_lit("%s");
        len += strlen(enc->name);
    }

    p = RSTRING_PTR(str); pend = p + RSTRING_LEN(str);
    while (p < pend) {
        int clen;
        unsigned char c = *p++;

        switch (c) {
          case '"':  case '\\':
          case '\n': case '\r':
          case '\t': case '\f':
          case '\013': case '\010': case '\007': case '\033':
            clen = 2;
            break;

          case '#':
            clen = IS_EVSTR(p, pend) ? 2 : 1;
            break;

          default:
            if (ISPRINT(c)) {
                clen = 1;
            }
            else {
                if (u8 && c > 0x7F) {	/* \u notation */
                    int n = rb_enc_precise_mbclen(p-1, pend, enc);
                    if (MBCLEN_CHARFOUND_P(n)) {
                        unsigned int cc = rb_enc_mbc_to_codepoint(p-1, pend, enc);
                        if (cc <= 0xFFFF)
                            clen = 6;  /* \uXXXX */
                        else if (cc <= 0xFFFFF)
                            clen = 9;  /* \u{XXXXX} */
                        else
                            clen = 10; /* \u{XXXXXX} */
                        p += MBCLEN_CHARFOUND_LEN(n)-1;
                        break;
                    }
                }
                clen = 4;	/* \xNN */
            }
            break;
        }

        if (clen > LONG_MAX - len) {
            rb_raise(rb_eRuntimeError, "string size too big");
        }
        len += clen;
    }

    result = rb_str_new(0, len);
    p = RSTRING_PTR(str); pend = p + RSTRING_LEN(str);
    q = RSTRING_PTR(result); qend = q + len + 1;

    *q++ = '"';
    while (p < pend) {
        unsigned char c = *p++;

        if (c == '"' || c == '\\') {
            *q++ = '\\';
            *q++ = c;
        }
        else if (c == '#') {
            if (IS_EVSTR(p, pend)) *q++ = '\\';
            *q++ = '#';
        }
        else if (c == '\n') {
            *q++ = '\\';
            *q++ = 'n';
        }
        else if (c == '\r') {
            *q++ = '\\';
            *q++ = 'r';
        }
        else if (c == '\t') {
            *q++ = '\\';
            *q++ = 't';
        }
        else if (c == '\f') {
            *q++ = '\\';
            *q++ = 'f';
        }
        else if (c == '\013') {
            *q++ = '\\';
            *q++ = 'v';
        }
        else if (c == '\010') {
            *q++ = '\\';
            *q++ = 'b';
        }
        else if (c == '\007') {
            *q++ = '\\';
            *q++ = 'a';
        }
        else if (c == '\033') {
            *q++ = '\\';
            *q++ = 'e';
        }
        else if (ISPRINT(c)) {
            *q++ = c;
        }
        else {
            *q++ = '\\';
            if (u8) {
                int n = rb_enc_precise_mbclen(p-1, pend, enc) - 1;
                if (MBCLEN_CHARFOUND_P(n)) {
                    int cc = rb_enc_mbc_to_codepoint(p-1, pend, enc);
                    p += n;
                    if (cc <= 0xFFFF)
                        snprintf(q, qend-q, "u%04X", cc);    /* \uXXXX */
                    else
                        snprintf(q, qend-q, "u{%X}", cc);  /* \u{XXXXX} or \u{XXXXXX} */
                    q += strlen(q);
                    continue;
                }
            }
            snprintf(q, qend-q, "x%02X", c);
            q += 3;
        }
    }
    *q++ = '"';
    *q = '\0';
    if (!rb_enc_asciicompat(enc)) {
        snprintf(q, qend-q, nonascii_suffix, enc->name);
        encidx = rb_ascii8bit_encindex();
    }
    /* result from dump is ASCII */
    rb_enc_associate_index(result, encidx);
    ENC_CODERANGE_SET(result, ENC_CODERANGE_7BIT);
    return result;
}

static int
unescape_ascii(unsigned int c)
{
    switch (c) {
      case 'n':
        return '\n';
      case 'r':
        return '\r';
      case 't':
        return '\t';
      case 'f':
        return '\f';
      case 'v':
        return '\13';
      case 'b':
        return '\010';
      case 'a':
        return '\007';
      case 'e':
        return 033;
    }
    UNREACHABLE_RETURN(-1);
}

static void
undump_after_backslash(VALUE undumped, const char **ss, const char *s_end, rb_encoding **penc, bool *utf8, bool *binary)
{
    const char *s = *ss;
    unsigned int c;
    int codelen;
    size_t hexlen;
    unsigned char buf[6];
    static rb_encoding *enc_utf8 = NULL;

    switch (*s) {
      case '\\':
      case '"':
      case '#':
        rb_str_cat(undumped, s, 1); /* cat itself */
        s++;
        break;
      case 'n':
      case 'r':
      case 't':
      case 'f':
      case 'v':
      case 'b':
      case 'a':
      case 'e':
        *buf = unescape_ascii(*s);
        rb_str_cat(undumped, (char *)buf, 1);
        s++;
        break;
      case 'u':
        if (*binary) {
            rb_raise(rb_eRuntimeError, "hex escape and Unicode escape are mixed");
        }
        *utf8 = true;
        if (++s >= s_end) {
            rb_raise(rb_eRuntimeError, "invalid Unicode escape");
        }
        if (enc_utf8 == NULL) enc_utf8 = rb_utf8_encoding();
        if (*penc != enc_utf8) {
            *penc = enc_utf8;
            rb_enc_associate(undumped, enc_utf8);
        }
        if (*s == '{') { /* handle \u{...} form */
            s++;
            for (;;) {
                if (s >= s_end) {
                    rb_raise(rb_eRuntimeError, "unterminated Unicode escape");
                }
                if (*s == '}') {
                    s++;
                    break;
                }
                if (ISSPACE(*s)) {
                    s++;
                    continue;
                }
                c = scan_hex(s, s_end-s, &hexlen);
                if (hexlen == 0 || hexlen > 6) {
                    rb_raise(rb_eRuntimeError, "invalid Unicode escape");
                }
                if (c > 0x10ffff) {
                    rb_raise(rb_eRuntimeError, "invalid Unicode codepoint (too large)");
                }
                if (0xd800 <= c && c <= 0xdfff) {
                    rb_raise(rb_eRuntimeError, "invalid Unicode codepoint");
                }
                codelen = rb_enc_mbcput(c, (char *)buf, *penc);
                rb_str_cat(undumped, (char *)buf, codelen);
                s += hexlen;
            }
        }
        else { /* handle \uXXXX form */
            c = scan_hex(s, 4, &hexlen);
            if (hexlen != 4) {
                rb_raise(rb_eRuntimeError, "invalid Unicode escape");
            }
            if (0xd800 <= c && c <= 0xdfff) {
                rb_raise(rb_eRuntimeError, "invalid Unicode codepoint");
            }
            codelen = rb_enc_mbcput(c, (char *)buf, *penc);
            rb_str_cat(undumped, (char *)buf, codelen);
            s += hexlen;
        }
        break;
      case 'x':
        if (*utf8) {
            rb_raise(rb_eRuntimeError, "hex escape and Unicode escape are mixed");
        }
        *binary = true;
        if (++s >= s_end) {
            rb_raise(rb_eRuntimeError, "invalid hex escape");
        }
        *buf = scan_hex(s, 2, &hexlen);
        if (hexlen != 2) {
            rb_raise(rb_eRuntimeError, "invalid hex escape");
        }
        rb_str_cat(undumped, (char *)buf, 1);
        s += hexlen;
        break;
      default:
        rb_str_cat(undumped, s-1, 2);
        s++;
    }

    *ss = s;
}

static VALUE rb_str_is_ascii_only_p(VALUE str);

/*
 *  call-seq:
 *    undump -> string
 *
 *  Returns an unescaped version of +self+:
 *
 *    s_orig = "\f\x00\xff\\\""    # => "\f\u0000\xFF\\\""
 *    s_dumped = s_orig.dump       # => "\"\\f\\x00\\xFF\\\\\\\"\""
 *    s_undumped = s_dumped.undump # => "\f\u0000\xFF\\\""
 *    s_undumped == s_orig         # => true
 *
 *  Related: String#dump (inverse of String#undump).
 *
 */

static VALUE
str_undump(VALUE str)
{
    const char *s = RSTRING_PTR(str);
    const char *s_end = RSTRING_END(str);
    rb_encoding *enc = rb_enc_get(str);
    VALUE undumped = rb_enc_str_new(s, 0L, enc);
    bool utf8 = false;
    bool binary = false;
    int w;

    rb_must_asciicompat(str);
    if (rb_str_is_ascii_only_p(str) == Qfalse) {
        rb_raise(rb_eRuntimeError, "non-ASCII character detected");
    }
    if (!str_null_check(str, &w)) {
        rb_raise(rb_eRuntimeError, "string contains null byte");
    }
    if (RSTRING_LEN(str) < 2) goto invalid_format;
    if (*s != '"') goto invalid_format;

    /* strip '"' at the start */
    s++;

    for (;;) {
        if (s >= s_end) {
            rb_raise(rb_eRuntimeError, "unterminated dumped string");
        }

        if (*s == '"') {
            /* epilogue */
            s++;
            if (s == s_end) {
                /* ascii compatible dumped string */
                break;
            }
            else {
                static const char force_encoding_suffix[] = ".force_encoding(\""; /* "\")" */
                static const char dup_suffix[] = ".dup";
                const char *encname;
                int encidx;
                ptrdiff_t size;

                /* check separately for strings dumped by older versions */
                size = sizeof(dup_suffix) - 1;
                if (s_end - s > size && memcmp(s, dup_suffix, size) == 0) s += size;

                size = sizeof(force_encoding_suffix) - 1;
                if (s_end - s <= size) goto invalid_format;
                if (memcmp(s, force_encoding_suffix, size) != 0) goto invalid_format;
                s += size;

                if (utf8) {
                    rb_raise(rb_eRuntimeError, "dumped string contained Unicode escape but used force_encoding");
                }

                encname = s;
                s = memchr(s, '"', s_end-s);
                size = s - encname;
                if (!s) goto invalid_format;
                if (s_end - s != 2) goto invalid_format;
                if (s[0] != '"' || s[1] != ')') goto invalid_format;

                encidx = rb_enc_find_index2(encname, (long)size);
                if (encidx < 0) {
                    rb_raise(rb_eRuntimeError, "dumped string has unknown encoding name");
                }
                rb_enc_associate_index(undumped, encidx);
            }
            break;
        }

        if (*s == '\\') {
            s++;
            if (s >= s_end) {
                rb_raise(rb_eRuntimeError, "invalid escape");
            }
            undump_after_backslash(undumped, &s, s_end, &enc, &utf8, &binary);
        }
        else {
            rb_str_cat(undumped, s++, 1);
        }
    }

    RB_GC_GUARD(str);

    return undumped;
invalid_format:
    rb_raise(rb_eRuntimeError, "invalid dumped string; not wrapped with '\"' nor '\"...\".force_encoding(\"...\")' form");
}

static void
rb_str_check_dummy_enc(rb_encoding *enc)
{
    if (rb_enc_dummy_p(enc)) {
        rb_raise(rb_eEncCompatError, "incompatible encoding with this operation: %s",
                 rb_enc_name(enc));
    }
}

static rb_encoding *
str_true_enc(VALUE str)
{
    rb_encoding *enc = STR_ENC_GET(str);
    rb_str_check_dummy_enc(enc);
    return enc;
}

static OnigCaseFoldType
check_case_options(int argc, VALUE *argv, OnigCaseFoldType flags)
{
    if (argc==0)
        return flags;
    if (argc>2)
        rb_raise(rb_eArgError, "too many options");
    if (argv[0]==sym_turkic) {
        flags |= ONIGENC_CASE_FOLD_TURKISH_AZERI;
        if (argc==2) {
            if (argv[1]==sym_lithuanian)
                flags |= ONIGENC_CASE_FOLD_LITHUANIAN;
            else
                rb_raise(rb_eArgError, "invalid second option");
        }
    }
    else if (argv[0]==sym_lithuanian) {
        flags |= ONIGENC_CASE_FOLD_LITHUANIAN;
        if (argc==2) {
            if (argv[1]==sym_turkic)
                flags |= ONIGENC_CASE_FOLD_TURKISH_AZERI;
            else
                rb_raise(rb_eArgError, "invalid second option");
        }
    }
    else if (argc>1)
        rb_raise(rb_eArgError, "too many options");
    else if (argv[0]==sym_ascii)
        flags |= ONIGENC_CASE_ASCII_ONLY;
    else if (argv[0]==sym_fold) {
        if ((flags & (ONIGENC_CASE_UPCASE|ONIGENC_CASE_DOWNCASE)) == ONIGENC_CASE_DOWNCASE)
            flags ^= ONIGENC_CASE_FOLD|ONIGENC_CASE_DOWNCASE;
        else
            rb_raise(rb_eArgError, "option :fold only allowed for downcasing");
    }
    else
        rb_raise(rb_eArgError, "invalid option");
    return flags;
}

static inline bool
case_option_single_p(OnigCaseFoldType flags, rb_encoding *enc, VALUE str)
{
    if ((flags & ONIGENC_CASE_ASCII_ONLY) && (enc==rb_utf8_encoding() || rb_enc_mbmaxlen(enc) == 1))
        return true;
    return !(flags & ONIGENC_CASE_FOLD_TURKISH_AZERI) && ENC_CODERANGE(str) == ENC_CODERANGE_7BIT;
}

/* 16 should be long enough to absorb any kind of single character length increase */
#define CASE_MAPPING_ADDITIONAL_LENGTH 20
#ifndef CASEMAP_DEBUG
# define CASEMAP_DEBUG 0
#endif

struct mapping_buffer;
typedef struct mapping_buffer {
    size_t capa;
    size_t used;
    struct mapping_buffer *next;
    OnigUChar space[FLEX_ARY_LEN];
} mapping_buffer;

static void
mapping_buffer_free(void *p)
{
    mapping_buffer *previous_buffer;
    mapping_buffer *current_buffer = p;
    while (current_buffer) {
        previous_buffer = current_buffer;
        current_buffer  = current_buffer->next;
        ruby_sized_xfree(previous_buffer, previous_buffer->capa);
    }
}

static const rb_data_type_t mapping_buffer_type = {
    "mapping_buffer",
    {0, mapping_buffer_free,},
    0, 0, RUBY_TYPED_FREE_IMMEDIATELY | RUBY_TYPED_WB_PROTECTED
};

static VALUE
rb_str_casemap(VALUE source, OnigCaseFoldType *flags, rb_encoding *enc)
{
    VALUE target;

    const OnigUChar *source_current, *source_end;
    int target_length = 0;
    VALUE buffer_anchor;
    mapping_buffer *current_buffer = 0;
    mapping_buffer **pre_buffer;
    size_t buffer_count = 0;
    int buffer_length_or_invalid;

    if (RSTRING_LEN(source) == 0) return str_duplicate(rb_cString, source);

    source_current = (OnigUChar*)RSTRING_PTR(source);
    source_end = (OnigUChar*)RSTRING_END(source);

    buffer_anchor = TypedData_Wrap_Struct(0, &mapping_buffer_type, 0);
    pre_buffer = (mapping_buffer **)&DATA_PTR(buffer_anchor);
    while (source_current < source_end) {
        /* increase multiplier using buffer count to converge quickly */
        size_t capa = (size_t)(source_end-source_current)*++buffer_count + CASE_MAPPING_ADDITIONAL_LENGTH;
        if (CASEMAP_DEBUG) {
            fprintf(stderr, "Buffer allocation, capa is %"PRIuSIZE"\n", capa); /* for tuning */
        }
        current_buffer = xmalloc(offsetof(mapping_buffer, space) + capa);
        *pre_buffer = current_buffer;
        pre_buffer = &current_buffer->next;
        current_buffer->next = NULL;
        current_buffer->capa = capa;
        buffer_length_or_invalid = enc->case_map(flags,
                                   &source_current, source_end,
                                   current_buffer->space,
                                   current_buffer->space+current_buffer->capa,
                                   enc);
        if (buffer_length_or_invalid < 0) {
            current_buffer = DATA_PTR(buffer_anchor);
            DATA_PTR(buffer_anchor) = 0;
            mapping_buffer_free(current_buffer);
            rb_raise(rb_eArgError, "input string invalid");
        }
        target_length  += current_buffer->used = buffer_length_or_invalid;
    }
    if (CASEMAP_DEBUG) {
        fprintf(stderr, "Buffer count is %"PRIuSIZE"\n", buffer_count); /* for tuning */
    }

    if (buffer_count==1) {
        target = rb_str_new((const char*)current_buffer->space, target_length);
    }
    else {
        char *target_current;

        target = rb_str_new(0, target_length);
        target_current = RSTRING_PTR(target);
        current_buffer = DATA_PTR(buffer_anchor);
        while (current_buffer) {
            memcpy(target_current, current_buffer->space, current_buffer->used);
            target_current += current_buffer->used;
            current_buffer  = current_buffer->next;
        }
    }
    current_buffer = DATA_PTR(buffer_anchor);
    DATA_PTR(buffer_anchor) = 0;
    mapping_buffer_free(current_buffer);

    RB_GC_GUARD(buffer_anchor);

    /* TODO: check about string terminator character */
    str_enc_copy_direct(target, source);
    /*ENC_CODERANGE_SET(mapped, cr);*/

    return target;
}

static VALUE
rb_str_ascii_casemap(VALUE source, VALUE target, OnigCaseFoldType *flags, rb_encoding *enc)
{
    const OnigUChar *source_current, *source_end;
    OnigUChar *target_current, *target_end;
    long old_length = RSTRING_LEN(source);
    int length_or_invalid;

    if (old_length == 0) return Qnil;

    source_current = (OnigUChar*)RSTRING_PTR(source);
    source_end = (OnigUChar*)RSTRING_END(source);
    if (source == target) {
        target_current = (OnigUChar*)source_current;
        target_end = (OnigUChar*)source_end;
    }
    else {
        target_current = (OnigUChar*)RSTRING_PTR(target);
        target_end = (OnigUChar*)RSTRING_END(target);
    }

    length_or_invalid = onigenc_ascii_only_case_map(flags,
                               &source_current, source_end,
                               target_current, target_end, enc);
    if (length_or_invalid < 0)
        rb_raise(rb_eArgError, "input string invalid");
    if (CASEMAP_DEBUG && length_or_invalid != old_length) {
        fprintf(stderr, "problem with rb_str_ascii_casemap"
                "; old_length=%ld, new_length=%d\n", old_length, length_or_invalid);
        rb_raise(rb_eArgError, "internal problem with rb_str_ascii_casemap"
                 "; old_length=%ld, new_length=%d\n", old_length, length_or_invalid);
    }

    str_enc_copy(target, source);

    return target;
}

static bool
upcase_single(VALUE str)
{
    char *s = RSTRING_PTR(str), *send = RSTRING_END(str);
    bool modified = false;

    while (s < send) {
        unsigned int c = *(unsigned char*)s;

        if ('a' <= c && c <= 'z') {
            *s = 'A' + (c - 'a');
            modified = true;
        }
        s++;
    }
    return modified;
}

/*
 *  call-seq:
 *    upcase!(*options) -> self or nil
 *
 *  Upcases the characters in +self+;
 *  returns +self+ if any changes were made, +nil+ otherwise:
 *
 *    s = 'Hello World!' # => "Hello World!"
 *    s.upcase!          # => "HELLO WORLD!"
 *    s                  # => "HELLO WORLD!"
 *    s.upcase!          # => nil
 *
 *  The casing may be affected by the given +options+;
 *  see {Case Mapping}[rdoc-ref:case_mapping.rdoc].
 *
 *  Related: String#upcase, String#downcase, String#downcase!.
 *
 */

static VALUE
rb_str_upcase_bang(int argc, VALUE *argv, VALUE str)
{
    rb_encoding *enc;
    OnigCaseFoldType flags = ONIGENC_CASE_UPCASE;

    flags = check_case_options(argc, argv, flags);
    str_modify_keep_cr(str);
    enc = str_true_enc(str);
    if (case_option_single_p(flags, enc, str)) {
        if (upcase_single(str))
            flags |= ONIGENC_CASE_MODIFIED;
    }
    else if (flags&ONIGENC_CASE_ASCII_ONLY)
        rb_str_ascii_casemap(str, str, &flags, enc);
    else
        str_shared_replace(str, rb_str_casemap(str, &flags, enc));

    if (ONIGENC_CASE_MODIFIED&flags) return str;
    return Qnil;
}


/*
 *  call-seq:
 *    upcase(*options) -> string
 *
 *  Returns a string containing the upcased characters in +self+:
 *
 *     s = 'Hello World!' # => "Hello World!"
 *     s.upcase           # => "HELLO WORLD!"
 *
 *  The casing may be affected by the given +options+;
 *  see {Case Mapping}[rdoc-ref:case_mapping.rdoc].
 *
 *  Related: String#upcase!, String#downcase, String#downcase!.
 *
 */

static VALUE
rb_str_upcase(int argc, VALUE *argv, VALUE str)
{
    rb_encoding *enc;
    OnigCaseFoldType flags = ONIGENC_CASE_UPCASE;
    VALUE ret;

    flags = check_case_options(argc, argv, flags);
    enc = str_true_enc(str);
    if (case_option_single_p(flags, enc, str)) {
        ret = rb_str_new(RSTRING_PTR(str), RSTRING_LEN(str));
        str_enc_copy_direct(ret, str);
        upcase_single(ret);
    }
    else if (flags&ONIGENC_CASE_ASCII_ONLY) {
        ret = rb_str_new(0, RSTRING_LEN(str));
        rb_str_ascii_casemap(str, ret, &flags, enc);
    }
    else {
        ret = rb_str_casemap(str, &flags, enc);
    }

    return ret;
}

static bool
downcase_single(VALUE str)
{
    char *s = RSTRING_PTR(str), *send = RSTRING_END(str);
    bool modified = false;

    while (s < send) {
        unsigned int c = *(unsigned char*)s;

        if ('A' <= c && c <= 'Z') {
            *s = 'a' + (c - 'A');
            modified = true;
        }
        s++;
    }

    return modified;
}

/*
 *  call-seq:
 *    downcase!(*options) -> self or nil
 *
 *  Downcases the characters in +self+;
 *  returns +self+ if any changes were made, +nil+ otherwise:
 *
 *    s = 'Hello World!' # => "Hello World!"
 *    s.downcase!        # => "hello world!"
 *    s                  # => "hello world!"
 *    s.downcase!        # => nil
 *
 *  The casing may be affected by the given +options+;
 *  see {Case Mapping}[rdoc-ref:case_mapping.rdoc].
 *
 *  Related: String#downcase, String#upcase, String#upcase!.
 *
 */

static VALUE
rb_str_downcase_bang(int argc, VALUE *argv, VALUE str)
{
    rb_encoding *enc;
    OnigCaseFoldType flags = ONIGENC_CASE_DOWNCASE;

    flags = check_case_options(argc, argv, flags);
    str_modify_keep_cr(str);
    enc = str_true_enc(str);
    if (case_option_single_p(flags, enc, str)) {
        if (downcase_single(str))
            flags |= ONIGENC_CASE_MODIFIED;
    }
    else if (flags&ONIGENC_CASE_ASCII_ONLY)
        rb_str_ascii_casemap(str, str, &flags, enc);
    else
        str_shared_replace(str, rb_str_casemap(str, &flags, enc));

    if (ONIGENC_CASE_MODIFIED&flags) return str;
    return Qnil;
}


/*
 *  call-seq:
 *    downcase(*options) -> string
 *
 *  Returns a string containing the downcased characters in +self+:
 *
 *     s = 'Hello World!' # => "Hello World!"
 *     s.downcase         # => "hello world!"
 *
 *  The casing may be affected by the given +options+;
 *  see {Case Mapping}[rdoc-ref:case_mapping.rdoc].
 *
 *  Related: String#downcase!, String#upcase, String#upcase!.
 *
 */

static VALUE
rb_str_downcase(int argc, VALUE *argv, VALUE str)
{
    rb_encoding *enc;
    OnigCaseFoldType flags = ONIGENC_CASE_DOWNCASE;
    VALUE ret;

    flags = check_case_options(argc, argv, flags);
    enc = str_true_enc(str);
    if (case_option_single_p(flags, enc, str)) {
        ret = rb_str_new(RSTRING_PTR(str), RSTRING_LEN(str));
        str_enc_copy_direct(ret, str);
        downcase_single(ret);
    }
    else if (flags&ONIGENC_CASE_ASCII_ONLY) {
        ret = rb_str_new(0, RSTRING_LEN(str));
        rb_str_ascii_casemap(str, ret, &flags, enc);
    }
    else {
        ret = rb_str_casemap(str, &flags, enc);
    }

    return ret;
}


/*
 *  call-seq:
 *    capitalize!(*options) -> self or nil
 *
 *  Upcases the first character in +self+;
 *  downcases the remaining characters;
 *  returns +self+ if any changes were made, +nil+ otherwise:
 *
 *    s = 'hello World!' # => "hello World!"
 *    s.capitalize!      # => "Hello world!"
 *    s                  # => "Hello world!"
 *    s.capitalize!      # => nil
 *
 *  The casing may be affected by the given +options+;
 *  see {Case Mapping}[rdoc-ref:case_mapping.rdoc].
 *
 *  Related: String#capitalize.
 *
 */

static VALUE
rb_str_capitalize_bang(int argc, VALUE *argv, VALUE str)
{
    rb_encoding *enc;
    OnigCaseFoldType flags = ONIGENC_CASE_UPCASE | ONIGENC_CASE_TITLECASE;

    flags = check_case_options(argc, argv, flags);
    str_modify_keep_cr(str);
    enc = str_true_enc(str);
    if (RSTRING_LEN(str) == 0 || !RSTRING_PTR(str)) return Qnil;
    if (flags&ONIGENC_CASE_ASCII_ONLY)
        rb_str_ascii_casemap(str, str, &flags, enc);
    else
        str_shared_replace(str, rb_str_casemap(str, &flags, enc));

    if (ONIGENC_CASE_MODIFIED&flags) return str;
    return Qnil;
}


/*
 *  call-seq:
 *    capitalize(*options) -> string
 *
 *  Returns a string containing the characters in +self+;
 *  the first character is upcased;
 *  the remaining characters are downcased:
 *
 *     s = 'hello World!' # => "hello World!"
 *     s.capitalize       # => "Hello world!"
 *
 *  The casing may be affected by the given +options+;
 *  see {Case Mapping}[rdoc-ref:case_mapping.rdoc].
 *
 *  Related: String#capitalize!.
 *
 */

static VALUE
rb_str_capitalize(int argc, VALUE *argv, VALUE str)
{
    rb_encoding *enc;
    OnigCaseFoldType flags = ONIGENC_CASE_UPCASE | ONIGENC_CASE_TITLECASE;
    VALUE ret;

    flags = check_case_options(argc, argv, flags);
    enc = str_true_enc(str);
    if (RSTRING_LEN(str) == 0 || !RSTRING_PTR(str)) return str;
    if (flags&ONIGENC_CASE_ASCII_ONLY) {
        ret = rb_str_new(0, RSTRING_LEN(str));
        rb_str_ascii_casemap(str, ret, &flags, enc);
    }
    else {
        ret = rb_str_casemap(str, &flags, enc);
    }
    return ret;
}


/*
 *  call-seq:
 *    swapcase!(*options) -> self or nil
 *
 *  Upcases each lowercase character in +self+;
 *  downcases uppercase character;
 *  returns +self+ if any changes were made, +nil+ otherwise:
 *
 *    s = 'Hello World!' # => "Hello World!"
 *    s.swapcase!        # => "hELLO wORLD!"
 *    s                  # => "hELLO wORLD!"
 *    ''.swapcase!       # => nil
 *
 *  The casing may be affected by the given +options+;
 *  see {Case Mapping}[rdoc-ref:case_mapping.rdoc].
 *
 *  Related: String#swapcase.
 *
 */

static VALUE
rb_str_swapcase_bang(int argc, VALUE *argv, VALUE str)
{
    rb_encoding *enc;
    OnigCaseFoldType flags = ONIGENC_CASE_UPCASE | ONIGENC_CASE_DOWNCASE;

    flags = check_case_options(argc, argv, flags);
    str_modify_keep_cr(str);
    enc = str_true_enc(str);
    if (flags&ONIGENC_CASE_ASCII_ONLY)
        rb_str_ascii_casemap(str, str, &flags, enc);
    else
        str_shared_replace(str, rb_str_casemap(str, &flags, enc));

    if (ONIGENC_CASE_MODIFIED&flags) return str;
    return Qnil;
}


/*
 *  call-seq:
 *    swapcase(*options) -> string
 *
 *  Returns a string containing the characters in +self+, with cases reversed;
 *  each uppercase character is downcased;
 *  each lowercase character is upcased:
 *
 *     s = 'Hello World!' # => "Hello World!"
 *     s.swapcase         # => "hELLO wORLD!"
 *
 *  The casing may be affected by the given +options+;
 *  see {Case Mapping}[rdoc-ref:case_mapping.rdoc].
 *
 *  Related: String#swapcase!.
 *
 */

static VALUE
rb_str_swapcase(int argc, VALUE *argv, VALUE str)
{
    rb_encoding *enc;
    OnigCaseFoldType flags = ONIGENC_CASE_UPCASE | ONIGENC_CASE_DOWNCASE;
    VALUE ret;

    flags = check_case_options(argc, argv, flags);
    enc = str_true_enc(str);
    if (RSTRING_LEN(str) == 0 || !RSTRING_PTR(str)) return str_duplicate(rb_cString, str);
    if (flags&ONIGENC_CASE_ASCII_ONLY) {
        ret = rb_str_new(0, RSTRING_LEN(str));
        rb_str_ascii_casemap(str, ret, &flags, enc);
    }
    else {
        ret = rb_str_casemap(str, &flags, enc);
    }
    return ret;
}

typedef unsigned char *USTR;

struct tr {
    int gen;
    unsigned int now, max;
    char *p, *pend;
};

static unsigned int
trnext(struct tr *t, rb_encoding *enc)
{
    int n;

    for (;;) {
      nextpart:
        if (!t->gen) {
            if (t->p == t->pend) return -1;
            if (rb_enc_ascget(t->p, t->pend, &n, enc) == '\\' && t->p + n < t->pend) {
                t->p += n;
            }
            t->now = rb_enc_codepoint_len(t->p, t->pend, &n, enc);
            t->p += n;
            if (rb_enc_ascget(t->p, t->pend, &n, enc) == '-' && t->p + n < t->pend) {
                t->p += n;
                if (t->p < t->pend) {
                    unsigned int c = rb_enc_codepoint_len(t->p, t->pend, &n, enc);
                    t->p += n;
                    if (t->now > c) {
                        if (t->now < 0x80 && c < 0x80) {
                            rb_raise(rb_eArgError,
                                     "invalid range \"%c-%c\" in string transliteration",
                                     t->now, c);
                        }
                        else {
                            rb_raise(rb_eArgError, "invalid range in string transliteration");
                        }
                        continue; /* not reached */
                    }
                    else if (t->now < c) {
                        t->gen = 1;
                        t->max = c;
                    }
                }
            }
            return t->now;
        }
        else {
            while (ONIGENC_CODE_TO_MBCLEN(enc, ++t->now) <= 0) {
                if (t->now == t->max) {
                    t->gen = 0;
                    goto nextpart;
                }
            }
            if (t->now < t->max) {
                return t->now;
            }
            else {
                t->gen = 0;
                return t->max;
            }
        }
    }
}

static VALUE rb_str_delete_bang(int,VALUE*,VALUE);

static VALUE
tr_trans(VALUE str, VALUE src, VALUE repl, int sflag)
{
    const unsigned int errc = -1;
    unsigned int trans[256];
    rb_encoding *enc, *e1, *e2;
    struct tr trsrc, trrepl;
    int cflag = 0;
    unsigned int c, c0, last = 0;
    int modify = 0, i, l;
    unsigned char *s, *send;
    VALUE hash = 0;
    int singlebyte = single_byte_optimizable(str);
    int termlen;
    int cr;

#define CHECK_IF_ASCII(c) \
    (void)((cr == ENC_CODERANGE_7BIT && !rb_isascii(c)) ? \
           (cr = ENC_CODERANGE_VALID) : 0)

    StringValue(src);
    StringValue(repl);
    if (RSTRING_LEN(str) == 0 || !RSTRING_PTR(str)) return Qnil;
    if (RSTRING_LEN(repl) == 0) {
        return rb_str_delete_bang(1, &src, str);
    }

    cr = ENC_CODERANGE(str);
    e1 = rb_enc_check(str, src);
    e2 = rb_enc_check(str, repl);
    if (e1 == e2) {
        enc = e1;
    }
    else {
        enc = rb_enc_check(src, repl);
    }
    trsrc.p = RSTRING_PTR(src); trsrc.pend = trsrc.p + RSTRING_LEN(src);
    if (RSTRING_LEN(src) > 1 &&
        rb_enc_ascget(trsrc.p, trsrc.pend, &l, enc) == '^' &&
        trsrc.p + l < trsrc.pend) {
        cflag = 1;
        trsrc.p += l;
    }
    trrepl.p = RSTRING_PTR(repl);
    trrepl.pend = trrepl.p + RSTRING_LEN(repl);
    trsrc.gen = trrepl.gen = 0;
    trsrc.now = trrepl.now = 0;
    trsrc.max = trrepl.max = 0;

    if (cflag) {
        for (i=0; i<256; i++) {
            trans[i] = 1;
        }
        while ((c = trnext(&trsrc, enc)) != errc) {
            if (c < 256) {
                trans[c] = errc;
            }
            else {
                if (!hash) hash = rb_hash_new();
                rb_hash_aset(hash, UINT2NUM(c), Qtrue);
            }
        }
        while ((c = trnext(&trrepl, enc)) != errc)
            /* retrieve last replacer */;
        last = trrepl.now;
        for (i=0; i<256; i++) {
            if (trans[i] != errc) {
                trans[i] = last;
            }
        }
    }
    else {
        unsigned int r;

        for (i=0; i<256; i++) {
            trans[i] = errc;
        }
        while ((c = trnext(&trsrc, enc)) != errc) {
            r = trnext(&trrepl, enc);
            if (r == errc) r = trrepl.now;
            if (c < 256) {
                trans[c] = r;
                if (rb_enc_codelen(r, enc) != 1) singlebyte = 0;
            }
            else {
                if (!hash) hash = rb_hash_new();
                rb_hash_aset(hash, UINT2NUM(c), UINT2NUM(r));
            }
        }
    }

    if (cr == ENC_CODERANGE_VALID && rb_enc_asciicompat(e1))
        cr = ENC_CODERANGE_7BIT;
    str_modify_keep_cr(str);
    s = (unsigned char *)RSTRING_PTR(str); send = (unsigned char *)RSTRING_END(str);
    termlen = rb_enc_mbminlen(enc);
    if (sflag) {
        int clen, tlen;
        long offset, max = RSTRING_LEN(str);
        unsigned int save = -1;
        unsigned char *buf = ALLOC_N(unsigned char, max + termlen), *t = buf;

        while (s < send) {
            int may_modify = 0;

            c0 = c = rb_enc_codepoint_len((char *)s, (char *)send, &clen, e1);
            tlen = enc == e1 ? clen : rb_enc_codelen(c, enc);

            s += clen;
            if (c < 256) {
                c = trans[c];
            }
            else if (hash) {
                VALUE tmp = rb_hash_lookup(hash, UINT2NUM(c));
                if (NIL_P(tmp)) {
                    if (cflag) c = last;
                    else c = errc;
                }
                else if (cflag) c = errc;
                else c = NUM2INT(tmp);
            }
            else {
                c = errc;
            }
            if (c != (unsigned int)-1) {
                if (save == c) {
                    CHECK_IF_ASCII(c);
                    continue;
                }
                save = c;
                tlen = rb_enc_codelen(c, enc);
                modify = 1;
            }
            else {
                save = -1;
                c = c0;
                if (enc != e1) may_modify = 1;
            }
            if ((offset = t - buf) + tlen > max) {
                size_t MAYBE_UNUSED(old) = max + termlen;
                max = offset + tlen + (send - s);
                SIZED_REALLOC_N(buf, unsigned char, max + termlen, old);
                t = buf + offset;
            }
            rb_enc_mbcput(c, t, enc);
            if (may_modify && memcmp(s, t, tlen) != 0) {
                modify = 1;
            }
            CHECK_IF_ASCII(c);
            t += tlen;
        }
        if (!STR_EMBED_P(str)) {
            ruby_sized_xfree(STR_HEAP_PTR(str), STR_HEAP_SIZE(str));
        }
        TERM_FILL((char *)t, termlen);
#if USE_MMTK
        if (!rb_mmtk_enabled_p()) {
#endif
        RSTRING(str)->as.heap.ptr = (char *)buf;
#if USE_MMTK
        } else {
            // Do we need to copy?
            // It should be possible to let the code above to use heap objects from the start,
            // but it's a bit too complicated to make the change.
            rb_mmtk_str_new_strbuf_copy(
                str,
                max + termlen,
                0,
                (char *)buf,
                max + termlen);
        }
#endif
        STR_SET_LEN(str, t - buf);
        STR_SET_NOEMBED(str);
        RSTRING(str)->as.heap.aux.capa = max;
    }
    else if (rb_enc_mbmaxlen(enc) == 1 || (singlebyte && !hash)) {
        while (s < send) {
            c = (unsigned char)*s;
            if (trans[c] != errc) {
                if (!cflag) {
                    c = trans[c];
                    *s = c;
                    modify = 1;
                }
                else {
                    *s = last;
                    modify = 1;
                }
            }
            CHECK_IF_ASCII(c);
            s++;
        }
    }
    else {
        int clen, tlen;
        long offset, max = (long)((send - s) * 1.2);
        unsigned char *buf = ALLOC_N(unsigned char, max + termlen), *t = buf;

        while (s < send) {
            int may_modify = 0;
            c0 = c = rb_enc_codepoint_len((char *)s, (char *)send, &clen, e1);
            tlen = enc == e1 ? clen : rb_enc_codelen(c, enc);

            if (c < 256) {
                c = trans[c];
            }
            else if (hash) {
                VALUE tmp = rb_hash_lookup(hash, UINT2NUM(c));
                if (NIL_P(tmp)) {
                    if (cflag) c = last;
                    else c = errc;
                }
                else if (cflag) c = errc;
                else c = NUM2INT(tmp);
            }
            else {
                c = cflag ? last : errc;
            }
            if (c != errc) {
                tlen = rb_enc_codelen(c, enc);
                modify = 1;
            }
            else {
                c = c0;
                if (enc != e1) may_modify = 1;
            }
            if ((offset = t - buf) + tlen > max) {
                size_t MAYBE_UNUSED(old) = max + termlen;
                max = offset + tlen + (long)((send - s) * 1.2);
                SIZED_REALLOC_N(buf, unsigned char, max + termlen, old);
                t = buf + offset;
            }
            if (s != t) {
                rb_enc_mbcput(c, t, enc);
                if (may_modify && memcmp(s, t, tlen) != 0) {
                    modify = 1;
                }
            }
            CHECK_IF_ASCII(c);
            s += clen;
            t += tlen;
        }
        if (!STR_EMBED_P(str)) {
            ruby_sized_xfree(STR_HEAP_PTR(str), STR_HEAP_SIZE(str));
        }
        TERM_FILL((char *)t, termlen);
#if USE_MMTK
        if (!rb_mmtk_enabled_p()) {
#endif
        RSTRING(str)->as.heap.ptr = (char *)buf;
#if USE_MMTK
        } else {
            // Do we need to copy?
            // It should be possible to let the code above to use heap objects from the start,
            // but it's a bit too complicated to make the change.
            rb_mmtk_str_new_strbuf_copy(
                str,
                max + termlen,
                0,
                (char *)buf,
                max + termlen);
        }
#endif
        STR_SET_LEN(str, t - buf);
        STR_SET_NOEMBED(str);
        RSTRING(str)->as.heap.aux.capa = max;
    }

    if (modify) {
        if (cr != ENC_CODERANGE_BROKEN)
            ENC_CODERANGE_SET(str, cr);
        rb_enc_associate(str, enc);
        return str;
    }
    return Qnil;
}


/*
 *  call-seq:
 *    tr!(selector, replacements) -> self or nil
 *
 *  Like String#tr, but modifies +self+ in place.
 *  Returns +self+ if any changes were made, +nil+ otherwise.
 *
 */

static VALUE
rb_str_tr_bang(VALUE str, VALUE src, VALUE repl)
{
    return tr_trans(str, src, repl, 0);
}


/*
 *  call-seq:
 *    tr(selector, replacements) -> new_string
 *
 *  Returns a copy of +self+ with each character specified by string +selector+
 *  translated to the corresponding character in string +replacements+.
 *  The correspondence is _positional_:
 *
 *  - Each occurrence of the first character specified by +selector+
 *    is translated to the first character in +replacements+.
 *  - Each occurrence of the second character specified by +selector+
 *    is translated to the second character in +replacements+.
 *  - And so on.
 *
 *  Example:
 *
 *    'hello'.tr('el', 'ip') #=> "hippo"
 *
 *  If +replacements+ is shorter than +selector+,
 *  it is implicitly padded with its own last character:
 *
 *    'hello'.tr('aeiou', '-')   # => "h-ll-"
 *    'hello'.tr('aeiou', 'AA-') # => "hAll-"
 *
 *  Arguments +selector+ and +replacements+ must be valid character selectors
 *  (see {Character Selectors}[rdoc-ref:character_selectors.rdoc]),
 *  and may use any of its valid forms, including negation, ranges, and escaping:
 *
 *    # Negation.
 *    'hello'.tr('^aeiou', '-') # => "-e--o"
 *    # Ranges.
 *    'ibm'.tr('b-z', 'a-z') # => "hal"
 *    # Escapes.
 *    'hel^lo'.tr('\^aeiou', '-')     # => "h-l-l-"    # Escaped leading caret.
 *    'i-b-m'.tr('b\-z', 'a-z')       # => "ibabm"     # Escaped embedded hyphen.
 *    'foo\\bar'.tr('ab\\', 'XYZ')    # => "fooZYXr"   # Escaped backslash.
 *
 */

static VALUE
rb_str_tr(VALUE str, VALUE src, VALUE repl)
{
    str = str_duplicate(rb_cString, str);
    tr_trans(str, src, repl, 0);
    return str;
}

#define TR_TABLE_MAX (UCHAR_MAX+1)
#define TR_TABLE_SIZE (TR_TABLE_MAX+1)
static void
tr_setup_table(VALUE str, char stable[TR_TABLE_SIZE], int first,
               VALUE *tablep, VALUE *ctablep, rb_encoding *enc)
{
    const unsigned int errc = -1;
    char buf[TR_TABLE_MAX];
    struct tr tr;
    unsigned int c;
    VALUE table = 0, ptable = 0;
    int i, l, cflag = 0;

    tr.p = RSTRING_PTR(str); tr.pend = tr.p + RSTRING_LEN(str);
    tr.gen = tr.now = tr.max = 0;

    if (RSTRING_LEN(str) > 1 && rb_enc_ascget(tr.p, tr.pend, &l, enc) == '^') {
        cflag = 1;
        tr.p += l;
    }
    if (first) {
        for (i=0; i<TR_TABLE_MAX; i++) {
            stable[i] = 1;
        }
        stable[TR_TABLE_MAX] = cflag;
    }
    else if (stable[TR_TABLE_MAX] && !cflag) {
        stable[TR_TABLE_MAX] = 0;
    }
    for (i=0; i<TR_TABLE_MAX; i++) {
        buf[i] = cflag;
    }

    while ((c = trnext(&tr, enc)) != errc) {
        if (c < TR_TABLE_MAX) {
            buf[(unsigned char)c] = !cflag;
        }
        else {
            VALUE key = UINT2NUM(c);

            if (!table && (first || *tablep || stable[TR_TABLE_MAX])) {
                if (cflag) {
                    ptable = *ctablep;
                    table = ptable ? ptable : rb_hash_new();
                    *ctablep = table;
                }
                else {
                    table = rb_hash_new();
                    ptable = *tablep;
                    *tablep = table;
                }
            }
            if (table && (!ptable || (cflag ^ !NIL_P(rb_hash_aref(ptable, key))))) {
                rb_hash_aset(table, key, Qtrue);
            }
        }
    }
    for (i=0; i<TR_TABLE_MAX; i++) {
        stable[i] = stable[i] && buf[i];
    }
    if (!table && !cflag) {
        *tablep = 0;
    }
}


static int
tr_find(unsigned int c, const char table[TR_TABLE_SIZE], VALUE del, VALUE nodel)
{
    if (c < TR_TABLE_MAX) {
        return table[c] != 0;
    }
    else {
        VALUE v = UINT2NUM(c);

        if (del) {
            if (!NIL_P(rb_hash_lookup(del, v)) &&
                    (!nodel || NIL_P(rb_hash_lookup(nodel, v)))) {
                return TRUE;
            }
        }
        else if (nodel && !NIL_P(rb_hash_lookup(nodel, v))) {
            return FALSE;
        }
        return table[TR_TABLE_MAX] ? TRUE : FALSE;
    }
}

/*
 *  call-seq:
 *    delete!(*selectors) -> self or nil
 *
 *  Like String#delete, but modifies +self+ in place.
 *  Returns +self+ if any changes were made, +nil+ otherwise.
 *
 */

static VALUE
rb_str_delete_bang(int argc, VALUE *argv, VALUE str)
{
    char squeez[TR_TABLE_SIZE];
    rb_encoding *enc = 0;
    char *s, *send, *t;
    VALUE del = 0, nodel = 0;
    int modify = 0;
    int i, ascompat, cr;

    if (RSTRING_LEN(str) == 0 || !RSTRING_PTR(str)) return Qnil;
    rb_check_arity(argc, 1, UNLIMITED_ARGUMENTS);
    for (i=0; i<argc; i++) {
        VALUE s = argv[i];

        StringValue(s);
        enc = rb_enc_check(str, s);
        tr_setup_table(s, squeez, i==0, &del, &nodel, enc);
    }

    str_modify_keep_cr(str);
    ascompat = rb_enc_asciicompat(enc);
    s = t = RSTRING_PTR(str);
    send = RSTRING_END(str);
    cr = ascompat ? ENC_CODERANGE_7BIT : ENC_CODERANGE_VALID;
    while (s < send) {
        unsigned int c;
        int clen;

        if (ascompat && (c = *(unsigned char*)s) < 0x80) {
            if (squeez[c]) {
                modify = 1;
            }
            else {
                if (t != s) *t = c;
                t++;
            }
            s++;
        }
        else {
            c = rb_enc_codepoint_len(s, send, &clen, enc);

            if (tr_find(c, squeez, del, nodel)) {
                modify = 1;
            }
            else {
                if (t != s) rb_enc_mbcput(c, t, enc);
                t += clen;
                if (cr == ENC_CODERANGE_7BIT) cr = ENC_CODERANGE_VALID;
            }
            s += clen;
        }
    }
    TERM_FILL(t, TERM_LEN(str));
    STR_SET_LEN(str, t - RSTRING_PTR(str));
    ENC_CODERANGE_SET(str, cr);

    if (modify) return str;
    return Qnil;
}


/*
 *  call-seq:
 *    delete(*selectors) -> new_string
 *
 *  Returns a copy of +self+ with characters specified by +selectors+ removed
 *  (see {Multiple Character Selectors}[rdoc-ref:character_selectors.rdoc@Multiple+Character+Selectors]):
 *
 *     "hello".delete "l","lo"        #=> "heo"
 *     "hello".delete "lo"            #=> "he"
 *     "hello".delete "aeiou", "^e"   #=> "hell"
 *     "hello".delete "ej-m"          #=> "ho"
 *
 */

static VALUE
rb_str_delete(int argc, VALUE *argv, VALUE str)
{
    str = str_duplicate(rb_cString, str);
    rb_str_delete_bang(argc, argv, str);
    return str;
}


/*
 *  call-seq:
 *    squeeze!(*selectors) -> self or nil
 *
 *  Like String#squeeze, but modifies +self+ in place.
 *  Returns +self+ if any changes were made, +nil+ otherwise.
 */

static VALUE
rb_str_squeeze_bang(int argc, VALUE *argv, VALUE str)
{
    char squeez[TR_TABLE_SIZE];
    rb_encoding *enc = 0;
    VALUE del = 0, nodel = 0;
    unsigned char *s, *send, *t;
    int i, modify = 0;
    int ascompat, singlebyte = single_byte_optimizable(str);
    unsigned int save;

    if (argc == 0) {
        enc = STR_ENC_GET(str);
    }
    else {
        for (i=0; i<argc; i++) {
            VALUE s = argv[i];

            StringValue(s);
            enc = rb_enc_check(str, s);
            if (singlebyte && !single_byte_optimizable(s))
                singlebyte = 0;
            tr_setup_table(s, squeez, i==0, &del, &nodel, enc);
        }
    }

    str_modify_keep_cr(str);
    s = t = (unsigned char *)RSTRING_PTR(str);
    if (!s || RSTRING_LEN(str) == 0) return Qnil;
    send = (unsigned char *)RSTRING_END(str);
    save = -1;
    ascompat = rb_enc_asciicompat(enc);

    if (singlebyte) {
        while (s < send) {
            unsigned int c = *s++;
            if (c != save || (argc > 0 && !squeez[c])) {
                *t++ = save = c;
            }
        }
    }
    else {
        while (s < send) {
            unsigned int c;
            int clen;

            if (ascompat && (c = *s) < 0x80) {
                if (c != save || (argc > 0 && !squeez[c])) {
                    *t++ = save = c;
                }
                s++;
            }
            else {
                c = rb_enc_codepoint_len((char *)s, (char *)send, &clen, enc);

                if (c != save || (argc > 0 && !tr_find(c, squeez, del, nodel))) {
                    if (t != s) rb_enc_mbcput(c, t, enc);
                    save = c;
                    t += clen;
                }
                s += clen;
            }
        }
    }

    TERM_FILL((char *)t, TERM_LEN(str));
    if ((char *)t - RSTRING_PTR(str) != RSTRING_LEN(str)) {
        STR_SET_LEN(str, (char *)t - RSTRING_PTR(str));
        modify = 1;
    }

    if (modify) return str;
    return Qnil;
}


/*
 *  call-seq:
 *    squeeze(*selectors) -> new_string
 *
 *  Returns a copy of +self+ with characters specified by +selectors+ "squeezed"
 *  (see {Multiple Character Selectors}[rdoc-ref:character_selectors.rdoc@Multiple+Character+Selectors]):
 *
 *  "Squeezed" means that each multiple-character run of a selected character
 *  is squeezed down to a single character;
 *  with no arguments given, squeezes all characters:
 *
 *     "yellow moon".squeeze                  #=> "yelow mon"
 *     "  now   is  the".squeeze(" ")         #=> " now is the"
 *     "putters shoot balls".squeeze("m-z")   #=> "puters shot balls"
 *
 */

static VALUE
rb_str_squeeze(int argc, VALUE *argv, VALUE str)
{
    str = str_duplicate(rb_cString, str);
    rb_str_squeeze_bang(argc, argv, str);
    return str;
}


/*
 *  call-seq:
 *    tr_s!(selector, replacements) -> self or nil
 *
 *  Like String#tr_s, but modifies +self+ in place.
 *  Returns +self+ if any changes were made, +nil+ otherwise.
 *
 *  Related: String#squeeze!.
 */

static VALUE
rb_str_tr_s_bang(VALUE str, VALUE src, VALUE repl)
{
    return tr_trans(str, src, repl, 1);
}


/*
 *  call-seq:
 *    tr_s(selector, replacements) -> string
 *
 *  Like String#tr, but also squeezes the modified portions of the translated string;
 *  returns a new string (translated and squeezed).
 *
 *    'hello'.tr_s('l', 'r')   #=> "hero"
 *    'hello'.tr_s('el', '-')  #=> "h-o"
 *    'hello'.tr_s('el', 'hx') #=> "hhxo"
 *
 *  Related: String#squeeze.
 *
 */

static VALUE
rb_str_tr_s(VALUE str, VALUE src, VALUE repl)
{
    str = str_duplicate(rb_cString, str);
    tr_trans(str, src, repl, 1);
    return str;
}


/*
 *  call-seq:
 *    count(*selectors) -> integer
 *
 *  Returns the total number of characters in +self+
 *  that are specified by the given +selectors+
 *  (see {Multiple Character Selectors}[rdoc-ref:character_selectors.rdoc@Multiple+Character+Selectors]):
 *
 *     a = "hello world"
 *     a.count "lo"                   #=> 5
 *     a.count "lo", "o"              #=> 2
 *     a.count "hello", "^l"          #=> 4
 *     a.count "ej-m"                 #=> 4
 *
 *     "hello^world".count "\\^aeiou" #=> 4
 *     "hello-world".count "a\\-eo"   #=> 4
 *
 *     c = "hello world\\r\\n"
 *     c.count "\\"                   #=> 2
 *     c.count "\\A"                  #=> 0
 *     c.count "X-\\w"                #=> 3
 */

static VALUE
rb_str_count(int argc, VALUE *argv, VALUE str)
{
    char table[TR_TABLE_SIZE];
    rb_encoding *enc = 0;
    VALUE del = 0, nodel = 0, tstr;
    char *s, *send;
    int i;
    int ascompat;
    size_t n = 0;

    rb_check_arity(argc, 1, UNLIMITED_ARGUMENTS);

    tstr = argv[0];
    StringValue(tstr);
    enc = rb_enc_check(str, tstr);
    if (argc == 1) {
        const char *ptstr;
        if (RSTRING_LEN(tstr) == 1 && rb_enc_asciicompat(enc) &&
            (ptstr = RSTRING_PTR(tstr),
             ONIGENC_IS_ALLOWED_REVERSE_MATCH(enc, (const unsigned char *)ptstr, (const unsigned char *)ptstr+1)) &&
            !is_broken_string(str)) {
            int clen;
            unsigned char c = rb_enc_codepoint_len(ptstr, ptstr+1, &clen, enc);

            s = RSTRING_PTR(str);
            if (!s || RSTRING_LEN(str) == 0) return INT2FIX(0);
            send = RSTRING_END(str);
            while (s < send) {
                if (*(unsigned char*)s++ == c) n++;
            }
            return SIZET2NUM(n);
        }
    }

    tr_setup_table(tstr, table, TRUE, &del, &nodel, enc);
    for (i=1; i<argc; i++) {
        tstr = argv[i];
        StringValue(tstr);
        enc = rb_enc_check(str, tstr);
        tr_setup_table(tstr, table, FALSE, &del, &nodel, enc);
    }

    s = RSTRING_PTR(str);
    if (!s || RSTRING_LEN(str) == 0) return INT2FIX(0);
    send = RSTRING_END(str);
    ascompat = rb_enc_asciicompat(enc);
    while (s < send) {
        unsigned int c;

        if (ascompat && (c = *(unsigned char*)s) < 0x80) {
            if (table[c]) {
                n++;
            }
            s++;
        }
        else {
            int clen;
            c = rb_enc_codepoint_len(s, send, &clen, enc);
            if (tr_find(c, table, del, nodel)) {
                n++;
            }
            s += clen;
        }
    }

    return SIZET2NUM(n);
}

static VALUE
rb_fs_check(VALUE val)
{
    if (!NIL_P(val) && !RB_TYPE_P(val, T_STRING) && !RB_TYPE_P(val, T_REGEXP)) {
        val = rb_check_string_type(val);
        if (NIL_P(val)) return 0;
    }
    return val;
}

static const char isspacetable[256] = {
    0, 0, 0, 0, 0, 0, 0, 0, 0, 1, 1, 1, 1, 1, 0, 0,
    0, 0, 0, 0, 0, 0, 0, 0, 0, 0, 0, 0, 0, 0, 0, 0,
    1, 0, 0, 0, 0, 0, 0, 0, 0, 0, 0, 0, 0, 0, 0, 0,
    0, 0, 0, 0, 0, 0, 0, 0, 0, 0, 0, 0, 0, 0, 0, 0,
    0, 0, 0, 0, 0, 0, 0, 0, 0, 0, 0, 0, 0, 0, 0, 0,
    0, 0, 0, 0, 0, 0, 0, 0, 0, 0, 0, 0, 0, 0, 0, 0,
    0, 0, 0, 0, 0, 0, 0, 0, 0, 0, 0, 0, 0, 0, 0, 0,
    0, 0, 0, 0, 0, 0, 0, 0, 0, 0, 0, 0, 0, 0, 0, 0,
    0, 0, 0, 0, 0, 0, 0, 0, 0, 0, 0, 0, 0, 0, 0, 0,
    0, 0, 0, 0, 0, 0, 0, 0, 0, 0, 0, 0, 0, 0, 0, 0,
    0, 0, 0, 0, 0, 0, 0, 0, 0, 0, 0, 0, 0, 0, 0, 0,
    0, 0, 0, 0, 0, 0, 0, 0, 0, 0, 0, 0, 0, 0, 0, 0,
    0, 0, 0, 0, 0, 0, 0, 0, 0, 0, 0, 0, 0, 0, 0, 0,
    0, 0, 0, 0, 0, 0, 0, 0, 0, 0, 0, 0, 0, 0, 0, 0,
    0, 0, 0, 0, 0, 0, 0, 0, 0, 0, 0, 0, 0, 0, 0, 0,
    0, 0, 0, 0, 0, 0, 0, 0, 0, 0, 0, 0, 0, 0, 0, 0
};

#define ascii_isspace(c) isspacetable[(unsigned char)(c)]

static long
split_string(VALUE result, VALUE str, long beg, long len, long empty_count)
{
    if (empty_count >= 0 && len == 0) {
        return empty_count + 1;
    }
    if (empty_count > 0) {
        /* make different substrings */
        if (result) {
            do {
                rb_ary_push(result, str_new_empty_String(str));
            } while (--empty_count > 0);
        }
        else {
            do {
                rb_yield(str_new_empty_String(str));
            } while (--empty_count > 0);
        }
    }
    str = rb_str_subseq(str, beg, len);
    if (result) {
        rb_ary_push(result, str);
    }
    else {
        rb_yield(str);
    }
    return empty_count;
}

typedef enum {
    SPLIT_TYPE_AWK, SPLIT_TYPE_STRING, SPLIT_TYPE_REGEXP, SPLIT_TYPE_CHARS
} split_type_t;

static split_type_t
literal_split_pattern(VALUE spat, split_type_t default_type)
{
    rb_encoding *enc = STR_ENC_GET(spat);
    const char *ptr;
    long len;
    RSTRING_GETMEM(spat, ptr, len);
    if (len == 0) {
        /* Special case - split into chars */
        return SPLIT_TYPE_CHARS;
    }
    else if (rb_enc_asciicompat(enc)) {
        if (len == 1 && ptr[0] == ' ') {
            return SPLIT_TYPE_AWK;
        }
    }
    else {
        int l;
        if (rb_enc_ascget(ptr, ptr + len, &l, enc) == ' ' && len == l) {
            return SPLIT_TYPE_AWK;
        }
    }
    return default_type;
}

/*
 *  call-seq:
 *    split(field_sep = $;, limit = nil) -> array
 *    split(field_sep = $;, limit = nil) {|substring| ... } -> self
 *
 *  :include: doc/string/split.rdoc
 *
 */

static VALUE
rb_str_split_m(int argc, VALUE *argv, VALUE str)
{
    rb_encoding *enc;
    VALUE spat;
    VALUE limit;
    split_type_t split_type;
    long beg, end, i = 0, empty_count = -1;
    int lim = 0;
    VALUE result, tmp;

    result = rb_block_given_p() ? Qfalse : Qnil;
    if (rb_scan_args(argc, argv, "02", &spat, &limit) == 2) {
        lim = NUM2INT(limit);
        if (lim <= 0) limit = Qnil;
        else if (lim == 1) {
            if (RSTRING_LEN(str) == 0)
                return result ? rb_ary_new2(0) : str;
            tmp = str_duplicate(rb_cString, str);
            if (!result) {
                rb_yield(tmp);
                return str;
            }
            return rb_ary_new3(1, tmp);
        }
        i = 1;
    }
    if (NIL_P(limit) && !lim) empty_count = 0;

    enc = STR_ENC_GET(str);
    split_type = SPLIT_TYPE_REGEXP;
    if (!NIL_P(spat)) {
        spat = get_pat_quoted(spat, 0);
    }
    else if (NIL_P(spat = rb_fs)) {
        split_type = SPLIT_TYPE_AWK;
    }
    else if (!(spat = rb_fs_check(spat))) {
        rb_raise(rb_eTypeError, "value of $; must be String or Regexp");
    }
    else {
        rb_category_warn(RB_WARN_CATEGORY_DEPRECATED, "$; is set to non-nil value");
    }
    if (split_type != SPLIT_TYPE_AWK) {
        switch (BUILTIN_TYPE(spat)) {
          case T_REGEXP:
            rb_reg_options(spat); /* check if uninitialized */
            tmp = RREGEXP_SRC(spat);
            split_type = literal_split_pattern(tmp, SPLIT_TYPE_REGEXP);
            if (split_type == SPLIT_TYPE_AWK) {
                spat = tmp;
                split_type = SPLIT_TYPE_STRING;
            }
            break;

          case T_STRING:
            mustnot_broken(spat);
            split_type = literal_split_pattern(spat, SPLIT_TYPE_STRING);
            break;

          default:
            UNREACHABLE_RETURN(Qnil);
        }
    }

#define SPLIT_STR(beg, len) (empty_count = split_string(result, str, beg, len, empty_count))

    beg = 0;
    char *ptr = RSTRING_PTR(str);
    char *eptr = RSTRING_END(str);
    if (split_type == SPLIT_TYPE_AWK) {
        char *bptr = ptr;
        int skip = 1;
        unsigned int c;

        if (result) result = rb_ary_new();
        end = beg;
        if (is_ascii_string(str)) {
            while (ptr < eptr) {
                c = (unsigned char)*ptr++;
                if (skip) {
                    if (ascii_isspace(c)) {
                        beg = ptr - bptr;
                    }
                    else {
                        end = ptr - bptr;
                        skip = 0;
                        if (!NIL_P(limit) && lim <= i) break;
                    }
                }
                else if (ascii_isspace(c)) {
                    SPLIT_STR(beg, end-beg);
                    skip = 1;
                    beg = ptr - bptr;
                    if (!NIL_P(limit)) ++i;
                }
                else {
                    end = ptr - bptr;
                }
            }
        }
        else {
            while (ptr < eptr) {
                int n;

                c = rb_enc_codepoint_len(ptr, eptr, &n, enc);
                ptr += n;
                if (skip) {
                    if (rb_isspace(c)) {
                        beg = ptr - bptr;
                    }
                    else {
                        end = ptr - bptr;
                        skip = 0;
                        if (!NIL_P(limit) && lim <= i) break;
                    }
                }
                else if (rb_isspace(c)) {
                    SPLIT_STR(beg, end-beg);
                    skip = 1;
                    beg = ptr - bptr;
                    if (!NIL_P(limit)) ++i;
                }
                else {
                    end = ptr - bptr;
                }
            }
        }
    }
    else if (split_type == SPLIT_TYPE_STRING) {
        char *str_start = ptr;
        char *substr_start = ptr;
        char *sptr = RSTRING_PTR(spat);
        long slen = RSTRING_LEN(spat);

        if (result) result = rb_ary_new();
        mustnot_broken(str);
        enc = rb_enc_check(str, spat);
        while (ptr < eptr &&
               (end = rb_memsearch(sptr, slen, ptr, eptr - ptr, enc)) >= 0) {
            /* Check we are at the start of a char */
            char *t = rb_enc_right_char_head(ptr, ptr + end, eptr, enc);
            if (t != ptr + end) {
                ptr = t;
                continue;
            }
            SPLIT_STR(substr_start - str_start, (ptr+end) - substr_start);
            ptr += end + slen;
            substr_start = ptr;
            if (!NIL_P(limit) && lim <= ++i) break;
        }
        beg = ptr - str_start;
    }
    else if (split_type == SPLIT_TYPE_CHARS) {
        char *str_start = ptr;
        int n;

        if (result) result = rb_ary_new_capa(RSTRING_LEN(str));
        mustnot_broken(str);
        enc = rb_enc_get(str);
        while (ptr < eptr &&
               (n = rb_enc_precise_mbclen(ptr, eptr, enc)) > 0) {
            SPLIT_STR(ptr - str_start, n);
            ptr += n;
            if (!NIL_P(limit) && lim <= ++i) break;
        }
        beg = ptr - str_start;
    }
    else {
        if (result) result = rb_ary_new();
        long len = RSTRING_LEN(str);
        long start = beg;
        long idx;
        int last_null = 0;
        struct re_registers *regs;
        VALUE match = 0;

        for (; rb_reg_search(spat, str, start, 0) >= 0;
             (match ? (rb_match_unbusy(match), rb_backref_set(match)) : (void)0)) {
            match = rb_backref_get();
            if (!result) rb_match_busy(match);
            regs = RMATCH_REGS(match);
            end = BEG(0);
            if (start == end && BEG(0) == END(0)) {
                if (!ptr) {
                    SPLIT_STR(0, 0);
                    break;
                }
                else if (last_null == 1) {
                    SPLIT_STR(beg, rb_enc_fast_mbclen(ptr+beg, eptr, enc));
                    beg = start;
                }
                else {
                    if (start == len)
                        start++;
                    else
                        start += rb_enc_fast_mbclen(ptr+start,eptr,enc);
                    last_null = 1;
                    continue;
                }
            }
            else {
                SPLIT_STR(beg, end-beg);
                beg = start = END(0);
            }
            last_null = 0;

            for (idx=1; idx < regs->num_regs; idx++) {
                if (BEG(idx) == -1) continue;
                SPLIT_STR(BEG(idx), END(idx)-BEG(idx));
            }
            if (!NIL_P(limit) && lim <= ++i) break;
        }
        if (match) rb_match_unbusy(match);
    }
    if (RSTRING_LEN(str) > 0 && (!NIL_P(limit) || RSTRING_LEN(str) > beg || lim < 0)) {
        SPLIT_STR(beg, RSTRING_LEN(str)-beg);
    }

    return result ? result : str;
}

VALUE
rb_str_split(VALUE str, const char *sep0)
{
    VALUE sep;

    StringValue(str);
    sep = rb_str_new_cstr(sep0);
    return rb_str_split_m(1, &sep, str);
}

#define WANTARRAY(m, size) (!rb_block_given_p() ? rb_ary_new_capa(size) : 0)

static inline int
enumerator_element(VALUE ary, VALUE e)
{
    if (ary) {
        rb_ary_push(ary, e);
        return 0;
    }
    else {
        rb_yield(e);
        return 1;
    }
}

#define ENUM_ELEM(ary, e) enumerator_element(ary, e)

static const char *
chomp_newline(const char *p, const char *e, rb_encoding *enc)
{
    const char *prev = rb_enc_prev_char(p, e, e, enc);
    if (rb_enc_is_newline(prev, e, enc)) {
        e = prev;
        prev = rb_enc_prev_char(p, e, e, enc);
        if (prev && rb_enc_ascget(prev, e, NULL, enc) == '\r')
            e = prev;
    }
    return e;
}

static VALUE
get_rs(void)
{
    VALUE rs = rb_rs;
    if (!NIL_P(rs) &&
        (!RB_TYPE_P(rs, T_STRING) ||
         RSTRING_LEN(rs) != 1 ||
         RSTRING_PTR(rs)[0] != '\n')) {
        rb_category_warn(RB_WARN_CATEGORY_DEPRECATED, "$/ is set to non-default value");
    }
    return rs;
}

#define rb_rs get_rs()

static VALUE
rb_str_enumerate_lines(int argc, VALUE *argv, VALUE str, VALUE ary)
{
    rb_encoding *enc;
    VALUE line, rs, orig = str, opts = Qnil, chomp = Qfalse;
    const char *ptr, *pend, *subptr, *subend, *rsptr, *hit, *adjusted;
    long pos, len, rslen;
    int rsnewline = 0;

    if (rb_scan_args(argc, argv, "01:", &rs, &opts) == 0)
        rs = rb_rs;
    if (!NIL_P(opts)) {
        static ID keywords[1];
        if (!keywords[0]) {
            keywords[0] = rb_intern_const("chomp");
        }
        rb_get_kwargs(opts, keywords, 0, 1, &chomp);
        chomp = (!UNDEF_P(chomp) && RTEST(chomp));
    }

    if (NIL_P(rs)) {
        if (!ENUM_ELEM(ary, str)) {
            return ary;
        }
        else {
            return orig;
        }
    }

    if (!RSTRING_LEN(str)) goto end;
    str = rb_str_new_frozen(str);
    ptr = subptr = RSTRING_PTR(str);
    pend = RSTRING_END(str);
    len = RSTRING_LEN(str);
    StringValue(rs);
    rslen = RSTRING_LEN(rs);

    if (rs == rb_default_rs)
        enc = rb_enc_get(str);
    else
        enc = rb_enc_check(str, rs);

    if (rslen == 0) {
        /* paragraph mode */
        int n;
        const char *eol = NULL;
        subend = subptr;
        while (subend < pend) {
            long chomp_rslen = 0;
            do {
                if (rb_enc_ascget(subend, pend, &n, enc) != '\r')
                    n = 0;
                rslen = n + rb_enc_mbclen(subend + n, pend, enc);
                if (rb_enc_is_newline(subend + n, pend, enc)) {
                    if (eol == subend) break;
                    subend += rslen;
                    if (subptr) {
                        eol = subend;
                        chomp_rslen = -rslen;
                    }
                }
                else {
                    if (!subptr) subptr = subend;
                    subend += rslen;
                }
                rslen = 0;
            } while (subend < pend);
            if (!subptr) break;
            if (rslen == 0) chomp_rslen = 0;
            line = rb_str_subseq(str, subptr - ptr,
                                 subend - subptr + (chomp ? chomp_rslen : rslen));
            if (ENUM_ELEM(ary, line)) {
                str_mod_check(str, ptr, len);
            }
            subptr = eol = NULL;
        }
        goto end;
    }
    else {
        rsptr = RSTRING_PTR(rs);
        if (RSTRING_LEN(rs) == rb_enc_mbminlen(enc) &&
            rb_enc_is_newline(rsptr, rsptr + RSTRING_LEN(rs), enc)) {
            rsnewline = 1;
        }
    }

    if ((rs == rb_default_rs) && !rb_enc_asciicompat(enc)) {
        rs = rb_str_new(rsptr, rslen);
        rs = rb_str_encode(rs, rb_enc_from_encoding(enc), 0, Qnil);
        rsptr = RSTRING_PTR(rs);
        rslen = RSTRING_LEN(rs);
    }

    while (subptr < pend) {
        pos = rb_memsearch(rsptr, rslen, subptr, pend - subptr, enc);
        if (pos < 0) break;
        hit = subptr + pos;
        adjusted = rb_enc_right_char_head(subptr, hit, pend, enc);
        if (hit != adjusted) {
            subptr = adjusted;
            continue;
        }
        subend = hit += rslen;
        if (chomp) {
            if (rsnewline) {
                subend = chomp_newline(subptr, subend, enc);
            }
            else {
                subend -= rslen;
            }
        }
        line = rb_str_subseq(str, subptr - ptr, subend - subptr);
        if (ENUM_ELEM(ary, line)) {
            str_mod_check(str, ptr, len);
        }
        subptr = hit;
    }

    if (subptr != pend) {
        if (chomp) {
            if (rsnewline) {
                pend = chomp_newline(subptr, pend, enc);
            }
            else if (pend - subptr >= rslen &&
                     memcmp(pend - rslen, rsptr, rslen) == 0) {
                pend -= rslen;
            }
        }
        line = rb_str_subseq(str, subptr - ptr, pend - subptr);
        ENUM_ELEM(ary, line);
        RB_GC_GUARD(str);
    }

  end:
    if (ary)
        return ary;
    else
        return orig;
}

/*
 *  call-seq:
 *    each_line(line_sep = $/, chomp: false) {|substring| ... } -> self
 *    each_line(line_sep = $/, chomp: false)                    -> enumerator
 *
 *  :include: doc/string/each_line.rdoc
 *
 */

static VALUE
rb_str_each_line(int argc, VALUE *argv, VALUE str)
{
    RETURN_SIZED_ENUMERATOR(str, argc, argv, 0);
    return rb_str_enumerate_lines(argc, argv, str, 0);
}

/*
 *  call-seq:
 *    lines(Line_sep = $/, chomp: false) -> array_of_strings
 *
 *  Forms substrings ("lines") of +self+ according to the given arguments
 *  (see String#each_line for details); returns the lines in an array.
 *
 */

static VALUE
rb_str_lines(int argc, VALUE *argv, VALUE str)
{
    VALUE ary = WANTARRAY("lines", 0);
    return rb_str_enumerate_lines(argc, argv, str, ary);
}

static VALUE
rb_str_each_byte_size(VALUE str, VALUE args, VALUE eobj)
{
    return LONG2FIX(RSTRING_LEN(str));
}

static VALUE
rb_str_enumerate_bytes(VALUE str, VALUE ary)
{
    long i;

    for (i=0; i<RSTRING_LEN(str); i++) {
        ENUM_ELEM(ary, INT2FIX((unsigned char)RSTRING_PTR(str)[i]));
    }
    if (ary)
        return ary;
    else
        return str;
}

/*
 *  call-seq:
 *    each_byte {|byte| ... } -> self
 *    each_byte               -> enumerator
 *
 *  :include: doc/string/each_byte.rdoc
 *
 */

static VALUE
rb_str_each_byte(VALUE str)
{
    RETURN_SIZED_ENUMERATOR(str, 0, 0, rb_str_each_byte_size);
    return rb_str_enumerate_bytes(str, 0);
}

/*
 *  call-seq:
 *    bytes -> array_of_bytes
 *
 *  :include: doc/string/bytes.rdoc
 *
 */

static VALUE
rb_str_bytes(VALUE str)
{
    VALUE ary = WANTARRAY("bytes", RSTRING_LEN(str));
    return rb_str_enumerate_bytes(str, ary);
}

static VALUE
rb_str_each_char_size(VALUE str, VALUE args, VALUE eobj)
{
    return rb_str_length(str);
}

static VALUE
rb_str_enumerate_chars(VALUE str, VALUE ary)
{
    VALUE orig = str;
    long i, len, n;
    const char *ptr;
    rb_encoding *enc;

    str = rb_str_new_frozen(str);
    ptr = RSTRING_PTR(str);
    len = RSTRING_LEN(str);
    enc = rb_enc_get(str);

    if (ENC_CODERANGE_CLEAN_P(ENC_CODERANGE(str))) {
        for (i = 0; i < len; i += n) {
            n = rb_enc_fast_mbclen(ptr + i, ptr + len, enc);
            ENUM_ELEM(ary, rb_str_subseq(str, i, n));
        }
    }
    else {
        for (i = 0; i < len; i += n) {
            n = rb_enc_mbclen(ptr + i, ptr + len, enc);
            ENUM_ELEM(ary, rb_str_subseq(str, i, n));
        }
    }
    RB_GC_GUARD(str);
    if (ary)
        return ary;
    else
        return orig;
}

/*
 *  call-seq:
 *    each_char {|c| ... } -> self
 *    each_char            -> enumerator
 *
 *  :include: doc/string/each_char.rdoc
 *
 */

static VALUE
rb_str_each_char(VALUE str)
{
    RETURN_SIZED_ENUMERATOR(str, 0, 0, rb_str_each_char_size);
    return rb_str_enumerate_chars(str, 0);
}

/*
 *  call-seq:
 *    chars -> array_of_characters
 *
 *  :include: doc/string/chars.rdoc
 *
 */

static VALUE
rb_str_chars(VALUE str)
{
    VALUE ary = WANTARRAY("chars", rb_str_strlen(str));
    return rb_str_enumerate_chars(str, ary);
}

static VALUE
rb_str_enumerate_codepoints(VALUE str, VALUE ary)
{
    VALUE orig = str;
    int n;
    unsigned int c;
    const char *ptr, *end;
    rb_encoding *enc;

    if (single_byte_optimizable(str))
        return rb_str_enumerate_bytes(str, ary);

    str = rb_str_new_frozen(str);
    ptr = RSTRING_PTR(str);
    end = RSTRING_END(str);
    enc = STR_ENC_GET(str);

    while (ptr < end) {
        c = rb_enc_codepoint_len(ptr, end, &n, enc);
        ENUM_ELEM(ary, UINT2NUM(c));
        ptr += n;
    }
    RB_GC_GUARD(str);
    if (ary)
        return ary;
    else
        return orig;
}

/*
 *  call-seq:
 *    each_codepoint {|integer| ... } -> self
 *    each_codepoint                  -> enumerator
 *
 *  :include: doc/string/each_codepoint.rdoc
 *
 */

static VALUE
rb_str_each_codepoint(VALUE str)
{
    RETURN_SIZED_ENUMERATOR(str, 0, 0, rb_str_each_char_size);
    return rb_str_enumerate_codepoints(str, 0);
}

/*
 *  call-seq:
 *    codepoints -> array_of_integers
 *
 *  :include: doc/string/codepoints.rdoc
 *
 */

static VALUE
rb_str_codepoints(VALUE str)
{
    VALUE ary = WANTARRAY("codepoints", rb_str_strlen(str));
    return rb_str_enumerate_codepoints(str, ary);
}

static regex_t *
get_reg_grapheme_cluster(rb_encoding *enc)
{
    int encidx = rb_enc_to_index(enc);
    regex_t *reg_grapheme_cluster = NULL;
    static regex_t *reg_grapheme_cluster_utf8 = NULL;

    /* synchronize */
    if (encidx == rb_utf8_encindex() && reg_grapheme_cluster_utf8) {
        reg_grapheme_cluster = reg_grapheme_cluster_utf8;
    }
    if (!reg_grapheme_cluster) {
        const OnigUChar source_ascii[] = "\\X";
        OnigErrorInfo einfo;
        const OnigUChar *source = source_ascii;
        size_t source_len = sizeof(source_ascii) - 1;
        switch (encidx) {
#define CHARS_16BE(x) (OnigUChar)((x)>>8), (OnigUChar)(x)
#define CHARS_16LE(x) (OnigUChar)(x), (OnigUChar)((x)>>8)
#define CHARS_32BE(x) CHARS_16BE((x)>>16), CHARS_16BE(x)
#define CHARS_32LE(x) CHARS_16LE(x), CHARS_16LE((x)>>16)
#define CASE_UTF(e) \
          case ENCINDEX_UTF_##e: { \
            static const OnigUChar source_UTF_##e[] = {CHARS_##e('\\'), CHARS_##e('X')}; \
            source = source_UTF_##e; \
            source_len = sizeof(source_UTF_##e); \
            break; \
          }
            CASE_UTF(16BE); CASE_UTF(16LE); CASE_UTF(32BE); CASE_UTF(32LE);
#undef CASE_UTF
#undef CHARS_16BE
#undef CHARS_16LE
#undef CHARS_32BE
#undef CHARS_32LE
        }
        int r = onig_new(&reg_grapheme_cluster, source, source + source_len,
                         ONIG_OPTION_DEFAULT, enc, OnigDefaultSyntax, &einfo);
        if (r) {
            UChar message[ONIG_MAX_ERROR_MESSAGE_LEN];
            onig_error_code_to_str(message, r, &einfo);
            rb_fatal("cannot compile grapheme cluster regexp: %s", (char *)message);
        }
        if (encidx == rb_utf8_encindex()) {
            reg_grapheme_cluster_utf8 = reg_grapheme_cluster;
        }
    }
    return reg_grapheme_cluster;
}

static VALUE
rb_str_each_grapheme_cluster_size(VALUE str, VALUE args, VALUE eobj)
{
    size_t grapheme_cluster_count = 0;
    regex_t *reg_grapheme_cluster = NULL;
    rb_encoding *enc = get_encoding(str);
    const char *ptr, *end;

    if (!rb_enc_unicode_p(enc)) {
        return rb_str_length(str);
    }

    reg_grapheme_cluster = get_reg_grapheme_cluster(enc);
    ptr = RSTRING_PTR(str);
    end = RSTRING_END(str);

    while (ptr < end) {
        OnigPosition len = onig_match(reg_grapheme_cluster,
                                      (const OnigUChar *)ptr, (const OnigUChar *)end,
                                      (const OnigUChar *)ptr, NULL, 0);
        if (len <= 0) break;
        grapheme_cluster_count++;
        ptr += len;
    }

    return SIZET2NUM(grapheme_cluster_count);
}

static VALUE
rb_str_enumerate_grapheme_clusters(VALUE str, VALUE ary)
{
    VALUE orig = str;
    regex_t *reg_grapheme_cluster = NULL;
    rb_encoding *enc = get_encoding(str);
    const char *ptr0, *ptr, *end;

    if (!rb_enc_unicode_p(enc)) {
        return rb_str_enumerate_chars(str, ary);
    }

    if (!ary) str = rb_str_new_frozen(str);
    reg_grapheme_cluster = get_reg_grapheme_cluster(enc);
    ptr0 = ptr = RSTRING_PTR(str);
    end = RSTRING_END(str);

    while (ptr < end) {
        OnigPosition len = onig_match(reg_grapheme_cluster,
                                      (const OnigUChar *)ptr, (const OnigUChar *)end,
                                      (const OnigUChar *)ptr, NULL, 0);
        if (len <= 0) break;
        ENUM_ELEM(ary, rb_str_subseq(str, ptr-ptr0, len));
        ptr += len;
    }
    RB_GC_GUARD(str);
    if (ary)
        return ary;
    else
        return orig;
}

/*
 *  call-seq:
 *    each_grapheme_cluster {|gc| ... } -> self
 *    each_grapheme_cluster             -> enumerator
 *
 *  :include: doc/string/each_grapheme_cluster.rdoc
 *
 */

static VALUE
rb_str_each_grapheme_cluster(VALUE str)
{
    RETURN_SIZED_ENUMERATOR(str, 0, 0, rb_str_each_grapheme_cluster_size);
    return rb_str_enumerate_grapheme_clusters(str, 0);
}

/*
 *  call-seq:
 *    grapheme_clusters -> array_of_grapheme_clusters
 *
 *  :include: doc/string/grapheme_clusters.rdoc
 *
 */

static VALUE
rb_str_grapheme_clusters(VALUE str)
{
    VALUE ary = WANTARRAY("grapheme_clusters", rb_str_strlen(str));
    return rb_str_enumerate_grapheme_clusters(str, ary);
}

static long
chopped_length(VALUE str)
{
    rb_encoding *enc = STR_ENC_GET(str);
    const char *p, *p2, *beg, *end;

    beg = RSTRING_PTR(str);
    end = beg + RSTRING_LEN(str);
    if (beg >= end) return 0;
    p = rb_enc_prev_char(beg, end, end, enc);
    if (!p) return 0;
    if (p > beg && rb_enc_ascget(p, end, 0, enc) == '\n') {
        p2 = rb_enc_prev_char(beg, p, end, enc);
        if (p2 && rb_enc_ascget(p2, end, 0, enc) == '\r') p = p2;
    }
    return p - beg;
}

/*
 *  call-seq:
 *    chop! -> self or nil
 *
 *  Like String#chop, but modifies +self+ in place;
 *  returns +nil+ if +self+ is empty, +self+ otherwise.
 *
 *  Related: String#chomp!.
 */

static VALUE
rb_str_chop_bang(VALUE str)
{
    str_modify_keep_cr(str);
    if (RSTRING_LEN(str) > 0) {
        long len;
        len = chopped_length(str);
        STR_SET_LEN(str, len);
        TERM_FILL(&RSTRING_PTR(str)[len], TERM_LEN(str));
        if (ENC_CODERANGE(str) != ENC_CODERANGE_7BIT) {
            ENC_CODERANGE_CLEAR(str);
        }
        return str;
    }
    return Qnil;
}


/*
 *  call-seq:
 *    chop -> new_string
 *
 *  :include: doc/string/chop.rdoc
 *
 */

static VALUE
rb_str_chop(VALUE str)
{
    return rb_str_subseq(str, 0, chopped_length(str));
}

static long
smart_chomp(VALUE str, const char *e, const char *p)
{
    rb_encoding *enc = rb_enc_get(str);
    if (rb_enc_mbminlen(enc) > 1) {
        const char *pp = rb_enc_left_char_head(p, e-rb_enc_mbminlen(enc), e, enc);
        if (rb_enc_is_newline(pp, e, enc)) {
            e = pp;
        }
        pp = e - rb_enc_mbminlen(enc);
        if (pp >= p) {
            pp = rb_enc_left_char_head(p, pp, e, enc);
            if (rb_enc_ascget(pp, e, 0, enc) == '\r') {
                e = pp;
            }
        }
    }
    else {
        switch (*(e-1)) { /* not e[-1] to get rid of VC bug */
          case '\n':
            if (--e > p && *(e-1) == '\r') {
                --e;
            }
            break;
          case '\r':
            --e;
            break;
        }
    }
    return e - p;
}

static long
chompped_length(VALUE str, VALUE rs)
{
    rb_encoding *enc;
    int newline;
    char *pp, *e, *rsptr;
    long rslen;
    char *const p = RSTRING_PTR(str);
    long len = RSTRING_LEN(str);

    if (len == 0) return 0;
    e = p + len;
    if (rs == rb_default_rs) {
        return smart_chomp(str, e, p);
    }

    enc = rb_enc_get(str);
    RSTRING_GETMEM(rs, rsptr, rslen);
    if (rslen == 0) {
        if (rb_enc_mbminlen(enc) > 1) {
            while (e > p) {
                pp = rb_enc_left_char_head(p, e-rb_enc_mbminlen(enc), e, enc);
                if (!rb_enc_is_newline(pp, e, enc)) break;
                e = pp;
                pp -= rb_enc_mbminlen(enc);
                if (pp >= p) {
                    pp = rb_enc_left_char_head(p, pp, e, enc);
                    if (rb_enc_ascget(pp, e, 0, enc) == '\r') {
                        e = pp;
                    }
                }
            }
        }
        else {
            while (e > p && *(e-1) == '\n') {
                --e;
                if (e > p && *(e-1) == '\r')
                    --e;
            }
        }
        return e - p;
    }
    if (rslen > len) return len;

    enc = rb_enc_get(rs);
    newline = rsptr[rslen-1];
    if (rslen == rb_enc_mbminlen(enc)) {
        if (rslen == 1) {
            if (newline == '\n')
                return smart_chomp(str, e, p);
        }
        else {
            if (rb_enc_is_newline(rsptr, rsptr+rslen, enc))
                return smart_chomp(str, e, p);
        }
    }

    enc = rb_enc_check(str, rs);
    if (is_broken_string(rs)) {
        return len;
    }
    pp = e - rslen;
    if (p[len-1] == newline &&
        (rslen <= 1 ||
         memcmp(rsptr, pp, rslen) == 0)) {
        if (at_char_boundary(p, pp, e, enc))
            return len - rslen;
        RB_GC_GUARD(rs);
    }
    return len;
}

/*!
 * Returns the separator for arguments of rb_str_chomp.
 *
 * @return returns rb_rs ($/) as default, the default value of rb_rs ($/) is "\n".
 */
static VALUE
chomp_rs(int argc, const VALUE *argv)
{
    rb_check_arity(argc, 0, 1);
    if (argc > 0) {
        VALUE rs = argv[0];
        if (!NIL_P(rs)) StringValue(rs);
        return rs;
    }
    else {
        return rb_rs;
    }
}

VALUE
rb_str_chomp_string(VALUE str, VALUE rs)
{
    long olen = RSTRING_LEN(str);
    long len = chompped_length(str, rs);
    if (len >= olen) return Qnil;
    str_modify_keep_cr(str);
    STR_SET_LEN(str, len);
    TERM_FILL(&RSTRING_PTR(str)[len], TERM_LEN(str));
    if (ENC_CODERANGE(str) != ENC_CODERANGE_7BIT) {
        ENC_CODERANGE_CLEAR(str);
    }
    return str;
}

/*
 *  call-seq:
 *    chomp!(line_sep = $/) -> self or nil
 *
 *  Like String#chomp, but modifies +self+ in place;
 *  returns +nil+ if no modification made, +self+ otherwise.
 *
 */

static VALUE
rb_str_chomp_bang(int argc, VALUE *argv, VALUE str)
{
    VALUE rs;
    str_modifiable(str);
    if (RSTRING_LEN(str) == 0) return Qnil;
    rs = chomp_rs(argc, argv);
    if (NIL_P(rs)) return Qnil;
    return rb_str_chomp_string(str, rs);
}


/*
 *  call-seq:
 *    chomp(line_sep = $/) -> new_string
 *
 *  :include: doc/string/chomp.rdoc
 *
 */

static VALUE
rb_str_chomp(int argc, VALUE *argv, VALUE str)
{
    VALUE rs = chomp_rs(argc, argv);
    if (NIL_P(rs)) return str_duplicate(rb_cString, str);
    return rb_str_subseq(str, 0, chompped_length(str, rs));
}

static long
lstrip_offset(VALUE str, const char *s, const char *e, rb_encoding *enc)
{
    const char *const start = s;

    if (!s || s >= e) return 0;

    /* remove spaces at head */
    if (single_byte_optimizable(str)) {
        while (s < e && (*s == '\0' || ascii_isspace(*s))) s++;
    }
    else {
        while (s < e) {
            int n;
            unsigned int cc = rb_enc_codepoint_len(s, e, &n, enc);

            if (cc && !rb_isspace(cc)) break;
            s += n;
        }
    }
    return s - start;
}

/*
 *  call-seq:
 *    lstrip! -> self or nil
 *
 *  Like String#lstrip, except that any modifications are made in +self+;
 *  returns +self+ if any modification are made, +nil+ otherwise.
 *
 *  Related: String#rstrip!, String#strip!.
 */

static VALUE
rb_str_lstrip_bang(VALUE str)
{
    rb_encoding *enc;
    char *start, *s;
    long olen, loffset;

    str_modify_keep_cr(str);
    enc = STR_ENC_GET(str);
    RSTRING_GETMEM(str, start, olen);
    loffset = lstrip_offset(str, start, start+olen, enc);
    if (loffset > 0) {
        long len = olen-loffset;
        s = start + loffset;
        memmove(start, s, len);
        STR_SET_LEN(str, len);
        TERM_FILL(start+len, rb_enc_mbminlen(enc));
        return str;
    }
    return Qnil;
}


/*
 *  call-seq:
 *    lstrip -> new_string
 *
 *  Returns a copy of +self+ with leading whitespace removed;
 *  see {Whitespace in Strings}[rdoc-ref:String@Whitespace+in+Strings]:
 *
 *    whitespace = "\x00\t\n\v\f\r "
 *    s = whitespace + 'abc' + whitespace
 *    s        # => "\u0000\t\n\v\f\r abc\u0000\t\n\v\f\r "
 *    s.lstrip # => "abc\u0000\t\n\v\f\r "
 *
 *  Related: String#rstrip, String#strip.
 */

static VALUE
rb_str_lstrip(VALUE str)
{
    char *start;
    long len, loffset;
    RSTRING_GETMEM(str, start, len);
    loffset = lstrip_offset(str, start, start+len, STR_ENC_GET(str));
    if (loffset <= 0) return str_duplicate(rb_cString, str);
    return rb_str_subseq(str, loffset, len - loffset);
}

static long
rstrip_offset(VALUE str, const char *s, const char *e, rb_encoding *enc)
{
    const char *t;

    rb_str_check_dummy_enc(enc);
    if (rb_enc_str_coderange(str) == ENC_CODERANGE_BROKEN) {
        rb_raise(rb_eEncCompatError, "invalid byte sequence in %s", rb_enc_name(enc));
    }
    if (!s || s >= e) return 0;
    t = e;

    /* remove trailing spaces or '\0's */
    if (single_byte_optimizable(str)) {
        unsigned char c;
        while (s < t && ((c = *(t-1)) == '\0' || ascii_isspace(c))) t--;
    }
    else {
        char *tp;

        while ((tp = rb_enc_prev_char(s, t, e, enc)) != NULL) {
            unsigned int c = rb_enc_codepoint(tp, e, enc);
            if (c && !rb_isspace(c)) break;
            t = tp;
        }
    }
    return e - t;
}

/*
 *  call-seq:
 *    rstrip! -> self or nil
 *
 *  Like String#rstrip, except that any modifications are made in +self+;
 *  returns +self+ if any modification are made, +nil+ otherwise.
 *
 *  Related: String#lstrip!, String#strip!.
 */

static VALUE
rb_str_rstrip_bang(VALUE str)
{
    rb_encoding *enc;
    char *start;
    long olen, roffset;

    str_modify_keep_cr(str);
    enc = STR_ENC_GET(str);
    RSTRING_GETMEM(str, start, olen);
    roffset = rstrip_offset(str, start, start+olen, enc);
    if (roffset > 0) {
        long len = olen - roffset;

        STR_SET_LEN(str, len);
        TERM_FILL(start+len, rb_enc_mbminlen(enc));
        return str;
    }
    return Qnil;
}


/*
 *  call-seq:
 *    rstrip -> new_string
 *
 *  Returns a copy of the receiver with trailing whitespace removed;
 *  see {Whitespace in Strings}[rdoc-ref:String@Whitespace+in+Strings]:
 *
 *    whitespace = "\x00\t\n\v\f\r "
 *    s = whitespace + 'abc' + whitespace
 *    s        # => "\u0000\t\n\v\f\r abc\u0000\t\n\v\f\r "
 *    s.rstrip # => "\u0000\t\n\v\f\r abc"
 *
 *  Related: String#lstrip, String#strip.
 */

static VALUE
rb_str_rstrip(VALUE str)
{
    rb_encoding *enc;
    char *start;
    long olen, roffset;

    enc = STR_ENC_GET(str);
    RSTRING_GETMEM(str, start, olen);
    roffset = rstrip_offset(str, start, start+olen, enc);

    if (roffset <= 0) return str_duplicate(rb_cString, str);
    return rb_str_subseq(str, 0, olen-roffset);
}


/*
 *  call-seq:
 *    strip! -> self or nil
 *
 *  Like String#strip, except that any modifications are made in +self+;
 *  returns +self+ if any modification are made, +nil+ otherwise.
 *
 *  Related: String#lstrip!, String#strip!.
 */

static VALUE
rb_str_strip_bang(VALUE str)
{
    char *start;
    long olen, loffset, roffset;
    rb_encoding *enc;

    str_modify_keep_cr(str);
    enc = STR_ENC_GET(str);
    RSTRING_GETMEM(str, start, olen);
    loffset = lstrip_offset(str, start, start+olen, enc);
    roffset = rstrip_offset(str, start+loffset, start+olen, enc);

    if (loffset > 0 || roffset > 0) {
        long len = olen-roffset;
        if (loffset > 0) {
            len -= loffset;
            memmove(start, start + loffset, len);
        }
        STR_SET_LEN(str, len);
        TERM_FILL(start+len, rb_enc_mbminlen(enc));
        return str;
    }
    return Qnil;
}


/*
 *  call-seq:
 *    strip -> new_string
 *
 *  Returns a copy of the receiver with leading and trailing whitespace removed;
 *  see {Whitespace in Strings}[rdoc-ref:String@Whitespace+in+Strings]:
 *
 *    whitespace = "\x00\t\n\v\f\r "
 *    s = whitespace + 'abc' + whitespace
 *    s       # => "\u0000\t\n\v\f\r abc\u0000\t\n\v\f\r "
 *    s.strip # => "abc"
 *
 *  Related: String#lstrip, String#rstrip.
 */

static VALUE
rb_str_strip(VALUE str)
{
    char *start;
    long olen, loffset, roffset;
    rb_encoding *enc = STR_ENC_GET(str);

    RSTRING_GETMEM(str, start, olen);
    loffset = lstrip_offset(str, start, start+olen, enc);
    roffset = rstrip_offset(str, start+loffset, start+olen, enc);

    if (loffset <= 0 && roffset <= 0) return str_duplicate(rb_cString, str);
    return rb_str_subseq(str, loffset, olen-loffset-roffset);
}

static VALUE
scan_once(VALUE str, VALUE pat, long *start, int set_backref_str)
{
    VALUE result = Qnil;
    long end, pos = rb_pat_search(pat, str, *start, set_backref_str);
    if (pos >= 0) {
        VALUE match;
        struct re_registers *regs;
        if (BUILTIN_TYPE(pat) == T_STRING) {
            regs = NULL;
            end = pos + RSTRING_LEN(pat);
        }
        else {
            match = rb_backref_get();
            regs = RMATCH_REGS(match);
            pos = BEG(0);
            end = END(0);
        }

        if (pos == end) {
            rb_encoding *enc = STR_ENC_GET(str);
            /*
             * Always consume at least one character of the input string
             */
            if (RSTRING_LEN(str) > end)
                *start = end + rb_enc_fast_mbclen(RSTRING_PTR(str) + end,
                                                  RSTRING_END(str), enc);
            else
                *start = end + 1;
        }
        else {
            *start = end;
        }

        if (!regs || regs->num_regs == 1) {
            result = rb_str_subseq(str, pos, end - pos);
            return result;
        }
        else {
            result = rb_ary_new2(regs->num_regs);
            for (int i = 1; i < regs->num_regs; i++) {
                VALUE s = Qnil;
                if (BEG(i) >= 0) {
                    s = rb_str_subseq(str, BEG(i), END(i)-BEG(i));
                }

                rb_ary_push(result, s);
            }
        }

        RB_GC_GUARD(match);
    }

    return result;
}


/*
 *  call-seq:
 *    scan(string_or_regexp) -> array
 *    scan(string_or_regexp) {|matches| ... } -> self
 *
 *  Matches a pattern against +self+; the pattern is:
 *
 *  - +string_or_regexp+ itself, if it is a Regexp.
 *  - <tt>Regexp.quote(string_or_regexp)</tt>, if +string_or_regexp+ is a string.
 *
 *  Iterates through +self+, generating a collection of matching results:
 *
 *  - If the pattern contains no groups, each result is the
 *    matched string, <code>$&</code>.
 *  - If the pattern contains groups, each result is an array
 *    containing one entry per group.
 *
 *  With no block given, returns an array of the results:
 *
 *    s = 'cruel world'
 *    s.scan(/\w+/)      # => ["cruel", "world"]
 *    s.scan(/.../)      # => ["cru", "el ", "wor"]
 *    s.scan(/(...)/)    # => [["cru"], ["el "], ["wor"]]
 *    s.scan(/(..)(..)/) # => [["cr", "ue"], ["l ", "wo"]]
 *
 *  With a block given, calls the block with each result; returns +self+:
 *
 *    s.scan(/\w+/) {|w| print "<<#{w}>> " }
 *    print "\n"
 *    s.scan(/(.)(.)/) {|x,y| print y, x }
 *    print "\n"
 *
 *  Output:
 *
 *     <<cruel>> <<world>>
 *     rceu lowlr
 *
 */

static VALUE
rb_str_scan(VALUE str, VALUE pat)
{
    VALUE result;
    long start = 0;
    long last = -1, prev = 0;
    char *p = RSTRING_PTR(str); long len = RSTRING_LEN(str);

    pat = get_pat_quoted(pat, 1);
    mustnot_broken(str);
    if (!rb_block_given_p()) {
        VALUE ary = rb_ary_new();

        while (!NIL_P(result = scan_once(str, pat, &start, 0))) {
            last = prev;
            prev = start;
            rb_ary_push(ary, result);
        }
        if (last >= 0) rb_pat_search(pat, str, last, 1);
        else rb_backref_set(Qnil);
        return ary;
    }

    while (!NIL_P(result = scan_once(str, pat, &start, 1))) {
        last = prev;
        prev = start;
        rb_yield(result);
        str_mod_check(str, p, len);
    }
    if (last >= 0) rb_pat_search(pat, str, last, 1);
    return str;
}


/*
 *  call-seq:
 *    hex -> integer
 *
 *  Interprets the leading substring of +self+ as a string of hexadecimal digits
 *  (with an optional sign and an optional <code>0x</code>) and returns the
 *  corresponding number;
 *  returns zero if there is no such leading substring:
 *
 *    '0x0a'.hex        # => 10
 *    '-1234'.hex       # => -4660
 *    '0'.hex           # => 0
 *    'non-numeric'.hex # => 0
 *
 *  Related: String#oct.
 *
 */

static VALUE
rb_str_hex(VALUE str)
{
    return rb_str_to_inum(str, 16, FALSE);
}


/*
 *  call-seq:
 *    oct -> integer
 *
 *  Interprets the leading substring of +self+ as a string of octal digits
 *  (with an optional sign) and returns the corresponding number;
 *  returns zero if there is no such leading substring:
 *
 *    '123'.oct             # => 83
 *    '-377'.oct            # => -255
 *    '0377non-numeric'.oct # => 255
 *    'non-numeric'.oct     # => 0
 *
 *  If +self+ starts with <tt>0</tt>, radix indicators are honored;
 *  see Kernel#Integer.
 *
 *  Related: String#hex.
 *
 */

static VALUE
rb_str_oct(VALUE str)
{
    return rb_str_to_inum(str, -8, FALSE);
}

#ifndef HAVE_CRYPT_R
# include "ruby/thread_native.h"
# include "ruby/atomic.h"

static struct {
    rb_nativethread_lock_t lock;
} crypt_mutex = {PTHREAD_MUTEX_INITIALIZER};

static void
crypt_mutex_initialize(void)
{
}
#endif

/*
 *  call-seq:
 *    crypt(salt_str) -> new_string
 *
 *  Returns the string generated by calling <code>crypt(3)</code>
 *  standard library function with <code>str</code> and
 *  <code>salt_str</code>, in this order, as its arguments.  Please do
 *  not use this method any longer.  It is legacy; provided only for
 *  backward compatibility with ruby scripts in earlier days.  It is
 *  bad to use in contemporary programs for several reasons:
 *
 *  * Behaviour of C's <code>crypt(3)</code> depends on the OS it is
 *    run.  The generated string lacks data portability.
 *
 *  * On some OSes such as Mac OS, <code>crypt(3)</code> never fails
 *    (i.e. silently ends up in unexpected results).
 *
 *  * On some OSes such as Mac OS, <code>crypt(3)</code> is not
 *    thread safe.
 *
 *  * So-called "traditional" usage of <code>crypt(3)</code> is very
 *    very very weak.  According to its manpage, Linux's traditional
 *    <code>crypt(3)</code> output has only 2**56 variations; too
 *    easy to brute force today.  And this is the default behaviour.
 *
 *  * In order to make things robust some OSes implement so-called
 *    "modular" usage. To go through, you have to do a complex
 *    build-up of the <code>salt_str</code> parameter, by hand.
 *    Failure in generation of a proper salt string tends not to
 *    yield any errors; typos in parameters are normally not
 *    detectable.
 *
 *    * For instance, in the following example, the second invocation
 *      of String#crypt is wrong; it has a typo in "round=" (lacks
 *      "s").  However the call does not fail and something unexpected
 *      is generated.
 *
 *         "foo".crypt("$5$rounds=1000$salt$") # OK, proper usage
 *         "foo".crypt("$5$round=1000$salt$")  # Typo not detected
 *
 *  * Even in the "modular" mode, some hash functions are considered
 *    archaic and no longer recommended at all; for instance module
 *    <code>$1$</code> is officially abandoned by its author: see
 *    http://phk.freebsd.dk/sagas/md5crypt_eol/ .  For another
 *    instance module <code>$3$</code> is considered completely
 *    broken: see the manpage of FreeBSD.
 *
 *  * On some OS such as Mac OS, there is no modular mode. Yet, as
 *    written above, <code>crypt(3)</code> on Mac OS never fails.
 *    This means even if you build up a proper salt string it
 *    generates a traditional DES hash anyways, and there is no way
 *    for you to be aware of.
 *
 *        "foo".crypt("$5$rounds=1000$salt$") # => "$5fNPQMxC5j6."
 *
 *  If for some reason you cannot migrate to other secure contemporary
 *  password hashing algorithms, install the string-crypt gem and
 *  <code>require 'string/crypt'</code> to continue using it.
 */

static VALUE
rb_str_crypt(VALUE str, VALUE salt)
{
#ifdef HAVE_CRYPT_R
    VALUE databuf;
    struct crypt_data *data;
#   define CRYPT_END() ALLOCV_END(databuf)
#else
    extern char *crypt(const char *, const char *);
#   define CRYPT_END() rb_nativethread_lock_unlock(&crypt_mutex.lock)
#endif
    VALUE result;
    const char *s, *saltp;
    char *res;
#ifdef BROKEN_CRYPT
    char salt_8bit_clean[3];
#endif

    StringValue(salt);
    mustnot_wchar(str);
    mustnot_wchar(salt);
    s = StringValueCStr(str);
    saltp = RSTRING_PTR(salt);
    if (RSTRING_LEN(salt) < 2 || !saltp[0] || !saltp[1]) {
        rb_raise(rb_eArgError, "salt too short (need >=2 bytes)");
    }

#ifdef BROKEN_CRYPT
    if (!ISASCII((unsigned char)saltp[0]) || !ISASCII((unsigned char)saltp[1])) {
        salt_8bit_clean[0] = saltp[0] & 0x7f;
        salt_8bit_clean[1] = saltp[1] & 0x7f;
        salt_8bit_clean[2] = '\0';
        saltp = salt_8bit_clean;
    }
#endif
#ifdef HAVE_CRYPT_R
    data = ALLOCV(databuf, sizeof(struct crypt_data));
# ifdef HAVE_STRUCT_CRYPT_DATA_INITIALIZED
    data->initialized = 0;
# endif
    res = crypt_r(s, saltp, data);
#else
    crypt_mutex_initialize();
    rb_nativethread_lock_lock(&crypt_mutex.lock);
    res = crypt(s, saltp);
#endif
    if (!res) {
        int err = errno;
        CRYPT_END();
        rb_syserr_fail(err, "crypt");
    }
    result = rb_str_new_cstr(res);
    CRYPT_END();
    return result;
}


/*
 *  call-seq:
 *    ord -> integer
 *
 *  :include: doc/string/ord.rdoc
 *
 */

static VALUE
rb_str_ord(VALUE s)
{
    unsigned int c;

    c = rb_enc_codepoint(RSTRING_PTR(s), RSTRING_END(s), STR_ENC_GET(s));
    return UINT2NUM(c);
}
/*
 *  call-seq:
 *    sum(n = 16) -> integer
 *
 *  :include: doc/string/sum.rdoc
 *
 */

static VALUE
rb_str_sum(int argc, VALUE *argv, VALUE str)
{
    int bits = 16;
    char *ptr, *p, *pend;
    long len;
    VALUE sum = INT2FIX(0);
    unsigned long sum0 = 0;

    if (rb_check_arity(argc, 0, 1) && (bits = NUM2INT(argv[0])) < 0) {
        bits = 0;
    }
    ptr = p = RSTRING_PTR(str);
    len = RSTRING_LEN(str);
    pend = p + len;

    while (p < pend) {
        if (FIXNUM_MAX - UCHAR_MAX < sum0) {
            sum = rb_funcall(sum, '+', 1, LONG2FIX(sum0));
            str_mod_check(str, ptr, len);
            sum0 = 0;
        }
        sum0 += (unsigned char)*p;
        p++;
    }

    if (bits == 0) {
        if (sum0) {
            sum = rb_funcall(sum, '+', 1, LONG2FIX(sum0));
        }
    }
    else {
        if (sum == INT2FIX(0)) {
            if (bits < (int)sizeof(long)*CHAR_BIT) {
                sum0 &= (((unsigned long)1)<<bits)-1;
            }
            sum = LONG2FIX(sum0);
        }
        else {
            VALUE mod;

            if (sum0) {
                sum = rb_funcall(sum, '+', 1, LONG2FIX(sum0));
            }

            mod = rb_funcall(INT2FIX(1), idLTLT, 1, INT2FIX(bits));
            mod = rb_funcall(mod, '-', 1, INT2FIX(1));
            sum = rb_funcall(sum, '&', 1, mod);
        }
    }
    return sum;
}

static VALUE
rb_str_justify(int argc, VALUE *argv, VALUE str, char jflag)
{
    rb_encoding *enc;
    VALUE w;
    long width, len, flen = 1, fclen = 1;
    VALUE res;
    char *p;
    const char *f = " ";
    long n, size, llen, rlen, llen2 = 0, rlen2 = 0;
    VALUE pad;
    int singlebyte = 1, cr;
    int termlen;

    rb_scan_args(argc, argv, "11", &w, &pad);
    enc = STR_ENC_GET(str);
    termlen = rb_enc_mbminlen(enc);
    width = NUM2LONG(w);
    if (argc == 2) {
        StringValue(pad);
        enc = rb_enc_check(str, pad);
        f = RSTRING_PTR(pad);
        flen = RSTRING_LEN(pad);
        fclen = str_strlen(pad, enc); /* rb_enc_check */
        singlebyte = single_byte_optimizable(pad);
        if (flen == 0 || fclen == 0) {
            rb_raise(rb_eArgError, "zero width padding");
        }
    }
    len = str_strlen(str, enc); /* rb_enc_check */
    if (width < 0 || len >= width) return str_duplicate(rb_cString, str);
    n = width - len;
    llen = (jflag == 'l') ? 0 : ((jflag == 'r') ? n : n/2);
    rlen = n - llen;
    cr = ENC_CODERANGE(str);
    if (flen > 1) {
       llen2 = str_offset(f, f + flen, llen % fclen, enc, singlebyte);
       rlen2 = str_offset(f, f + flen, rlen % fclen, enc, singlebyte);
    }
    size = RSTRING_LEN(str);
    if ((len = llen / fclen + rlen / fclen) >= LONG_MAX / flen ||
       (len *= flen) >= LONG_MAX - llen2 - rlen2 ||
       (len += llen2 + rlen2) >= LONG_MAX - size) {
       rb_raise(rb_eArgError, "argument too big");
    }
    len += size;
    res = str_new0(rb_cString, 0, len, termlen);
    p = RSTRING_PTR(res);
    if (flen <= 1) {
       memset(p, *f, llen);
       p += llen;
    }
    else {
       while (llen >= fclen) {
            memcpy(p,f,flen);
            p += flen;
            llen -= fclen;
        }
       if (llen > 0) {
           memcpy(p, f, llen2);
           p += llen2;
        }
    }
    memcpy(p, RSTRING_PTR(str), size);
    p += size;
    if (flen <= 1) {
       memset(p, *f, rlen);
       p += rlen;
    }
    else {
       while (rlen >= fclen) {
            memcpy(p,f,flen);
            p += flen;
            rlen -= fclen;
        }
       if (rlen > 0) {
           memcpy(p, f, rlen2);
           p += rlen2;
        }
    }
    TERM_FILL(p, termlen);
    STR_SET_LEN(res, p-RSTRING_PTR(res));
    rb_enc_associate(res, enc);
    if (argc == 2)
        cr = ENC_CODERANGE_AND(cr, ENC_CODERANGE(pad));
    if (cr != ENC_CODERANGE_BROKEN)
        ENC_CODERANGE_SET(res, cr);

    RB_GC_GUARD(pad);
    return res;
}


/*
 *  call-seq:
 *    ljust(size, pad_string = ' ') -> new_string
 *
 *  :include: doc/string/ljust.rdoc
 *
 *  Related: String#rjust, String#center.
 *
 */

static VALUE
rb_str_ljust(int argc, VALUE *argv, VALUE str)
{
    return rb_str_justify(argc, argv, str, 'l');
}

/*
 *  call-seq:
 *    rjust(size, pad_string = ' ') -> new_string
 *
 *  :include: doc/string/rjust.rdoc
 *
 *  Related: String#ljust, String#center.
 *
 */

static VALUE
rb_str_rjust(int argc, VALUE *argv, VALUE str)
{
    return rb_str_justify(argc, argv, str, 'r');
}


/*
 *  call-seq:
 *    center(size, pad_string = ' ') -> new_string
 *
 *  :include: doc/string/center.rdoc
 *
 *  Related: String#ljust, String#rjust.
 *
 */

static VALUE
rb_str_center(int argc, VALUE *argv, VALUE str)
{
    return rb_str_justify(argc, argv, str, 'c');
}

/*
 *  call-seq:
 *    partition(string_or_regexp) -> [head, match, tail]
 *
 *  :include: doc/string/partition.rdoc
 *
 */

static VALUE
rb_str_partition(VALUE str, VALUE sep)
{
    long pos;

    sep = get_pat_quoted(sep, 0);
    if (RB_TYPE_P(sep, T_REGEXP)) {
        if (rb_reg_search(sep, str, 0, 0) < 0) {
            goto failed;
        }
        VALUE match = rb_backref_get();
        struct re_registers *regs = RMATCH_REGS(match);

        pos = BEG(0);
        sep = rb_str_subseq(str, pos, END(0) - pos);
    }
    else {
        pos = rb_str_index(str, sep, 0);
        if (pos < 0) goto failed;
    }
    return rb_ary_new3(3, rb_str_subseq(str, 0, pos),
                          sep,
                          rb_str_subseq(str, pos+RSTRING_LEN(sep),
                                             RSTRING_LEN(str)-pos-RSTRING_LEN(sep)));

  failed:
    return rb_ary_new3(3, str_duplicate(rb_cString, str), str_new_empty_String(str), str_new_empty_String(str));
}

/*
 *  call-seq:
 *    rpartition(sep) -> [head, match, tail]
 *
 *  :include: doc/string/rpartition.rdoc
 *
 */

static VALUE
rb_str_rpartition(VALUE str, VALUE sep)
{
    long pos = RSTRING_LEN(str);

    sep = get_pat_quoted(sep, 0);
    if (RB_TYPE_P(sep, T_REGEXP)) {
        if (rb_reg_search(sep, str, pos, 1) < 0) {
            goto failed;
        }
        VALUE match = rb_backref_get();
        struct re_registers *regs = RMATCH_REGS(match);

        pos = BEG(0);
        sep = rb_str_subseq(str, pos, END(0) - pos);
    }
    else {
        pos = rb_str_sublen(str, pos);
        pos = rb_str_rindex(str, sep, pos);
        if (pos < 0) {
            goto failed;
        }
    }

    return rb_ary_new3(3, rb_str_subseq(str, 0, pos),
                          sep,
                          rb_str_subseq(str, pos+RSTRING_LEN(sep),
                                        RSTRING_LEN(str)-pos-RSTRING_LEN(sep)));
  failed:
    return rb_ary_new3(3, str_new_empty_String(str), str_new_empty_String(str), str_duplicate(rb_cString, str));
}

/*
 *  call-seq:
 *    start_with?(*string_or_regexp) -> true or false
 *
 *  :include: doc/string/start_with_p.rdoc
 *
 */

static VALUE
rb_str_start_with(int argc, VALUE *argv, VALUE str)
{
    int i;

    for (i=0; i<argc; i++) {
        VALUE tmp = argv[i];
        if (RB_TYPE_P(tmp, T_REGEXP)) {
            if (rb_reg_start_with_p(tmp, str))
                return Qtrue;
        }
        else {
            const char *p, *s, *e;
            long slen, tlen;
            rb_encoding *enc;

            StringValue(tmp);
            enc = rb_enc_check(str, tmp);
            if ((tlen = RSTRING_LEN(tmp)) == 0) return Qtrue;
            if ((slen = RSTRING_LEN(str)) < tlen) continue;
            p = RSTRING_PTR(str);
            e = p + slen;
            s = p + tlen;
            if (!at_char_right_boundary(p, s, e, enc))
                continue;
            if (memcmp(p, RSTRING_PTR(tmp), tlen) == 0)
                return Qtrue;
        }
    }
    return Qfalse;
}

/*
 *  call-seq:
 *    end_with?(*strings) -> true or false
 *
 *  :include: doc/string/end_with_p.rdoc
 *
 */

static VALUE
rb_str_end_with(int argc, VALUE *argv, VALUE str)
{
    int i;

    for (i=0; i<argc; i++) {
        VALUE tmp = argv[i];
        const char *p, *s, *e;
        long slen, tlen;
        rb_encoding *enc;

        StringValue(tmp);
        enc = rb_enc_check(str, tmp);
        if ((tlen = RSTRING_LEN(tmp)) == 0) return Qtrue;
        if ((slen = RSTRING_LEN(str)) < tlen) continue;
        p = RSTRING_PTR(str);
        e = p + slen;
        s = e - tlen;
        if (!at_char_boundary(p, s, e, enc))
            continue;
        if (memcmp(s, RSTRING_PTR(tmp), tlen) == 0)
            return Qtrue;
    }
    return Qfalse;
}

/*!
 * Returns the length of the <i>prefix</i> to be deleted in the given <i>str</i>,
 * returning 0 if <i>str</i> does not start with the <i>prefix</i>.
 *
 * @param str the target
 * @param prefix the prefix
 * @retval 0 if the given <i>str</i> does not start with the given <i>prefix</i>
 * @retval Positive-Integer otherwise
 */
static long
deleted_prefix_length(VALUE str, VALUE prefix)
{
    const char *strptr, *prefixptr;
    long olen, prefixlen;
    rb_encoding *enc = rb_enc_get(str);

    StringValue(prefix);

    if (!is_broken_string(prefix) ||
        !rb_enc_asciicompat(enc) ||
        !rb_enc_asciicompat(rb_enc_get(prefix))) {
        enc = rb_enc_check(str, prefix);
    }

    /* return 0 if not start with prefix */
    prefixlen = RSTRING_LEN(prefix);
    if (prefixlen <= 0) return 0;
    olen = RSTRING_LEN(str);
    if (olen < prefixlen) return 0;
    strptr = RSTRING_PTR(str);
    prefixptr = RSTRING_PTR(prefix);
    if (memcmp(strptr, prefixptr, prefixlen) != 0) return 0;
    if (is_broken_string(prefix)) {
        if (!is_broken_string(str)) {
            /* prefix in a valid string cannot be broken */
            return 0;
        }
        const char *strend = strptr + olen;
        const char *after_prefix = strptr + prefixlen;
        if (!at_char_right_boundary(strptr, after_prefix, strend, enc)) {
            /* prefix does not end at char-boundary */
            return 0;
        }
    }
    /* prefix part in `str` also should be valid. */

    return prefixlen;
}

/*
 *  call-seq:
 *    delete_prefix!(prefix) -> self or nil
 *
 *  Like String#delete_prefix, except that +self+ is modified in place.
 *  Returns +self+ if the prefix is removed, +nil+ otherwise.
 *
 */

static VALUE
rb_str_delete_prefix_bang(VALUE str, VALUE prefix)
{
    long prefixlen;
    str_modify_keep_cr(str);

    prefixlen = deleted_prefix_length(str, prefix);
    if (prefixlen <= 0) return Qnil;

    return rb_str_drop_bytes(str, prefixlen);
}

/*
 *  call-seq:
 *    delete_prefix(prefix) -> new_string
 *
 *  :include: doc/string/delete_prefix.rdoc
 *
 */

static VALUE
rb_str_delete_prefix(VALUE str, VALUE prefix)
{
    long prefixlen;

    prefixlen = deleted_prefix_length(str, prefix);
    if (prefixlen <= 0) return str_duplicate(rb_cString, str);

    return rb_str_subseq(str, prefixlen, RSTRING_LEN(str) - prefixlen);
}

/*!
 * Returns the length of the <i>suffix</i> to be deleted in the given <i>str</i>,
 * returning 0 if <i>str</i> does not end with the <i>suffix</i>.
 *
 * @param str the target
 * @param suffix the suffix
 * @retval 0 if the given <i>str</i> does not end with the given <i>suffix</i>
 * @retval Positive-Integer otherwise
 */
static long
deleted_suffix_length(VALUE str, VALUE suffix)
{
    const char *strptr, *suffixptr;
    long olen, suffixlen;
    rb_encoding *enc;

    StringValue(suffix);
    if (is_broken_string(suffix)) return 0;
    enc = rb_enc_check(str, suffix);

    /* return 0 if not start with suffix */
    suffixlen = RSTRING_LEN(suffix);
    if (suffixlen <= 0) return 0;
    olen = RSTRING_LEN(str);
    if (olen < suffixlen) return 0;
    strptr = RSTRING_PTR(str);
    suffixptr = RSTRING_PTR(suffix);
    const char *strend = strptr + olen;
    const char *before_suffix = strend - suffixlen;
    if (memcmp(before_suffix, suffixptr, suffixlen) != 0) return 0;
    if (!at_char_boundary(strptr, before_suffix, strend, enc)) return 0;

    return suffixlen;
}

/*
 *  call-seq:
 *    delete_suffix!(suffix) -> self or nil
 *
 *  Like String#delete_suffix, except that +self+ is modified in place.
 *  Returns +self+ if the suffix is removed, +nil+ otherwise.
 *
 */

static VALUE
rb_str_delete_suffix_bang(VALUE str, VALUE suffix)
{
    long olen, suffixlen, len;
    str_modifiable(str);

    suffixlen = deleted_suffix_length(str, suffix);
    if (suffixlen <= 0) return Qnil;

    olen = RSTRING_LEN(str);
    str_modify_keep_cr(str);
    len = olen - suffixlen;
    STR_SET_LEN(str, len);
    TERM_FILL(&RSTRING_PTR(str)[len], TERM_LEN(str));
    if (ENC_CODERANGE(str) != ENC_CODERANGE_7BIT) {
        ENC_CODERANGE_CLEAR(str);
    }
    return str;
}

/*
 *  call-seq:
 *    delete_suffix(suffix) -> new_string
 *
 *  :include: doc/string/delete_suffix.rdoc
 *
 */

static VALUE
rb_str_delete_suffix(VALUE str, VALUE suffix)
{
    long suffixlen;

    suffixlen = deleted_suffix_length(str, suffix);
    if (suffixlen <= 0) return str_duplicate(rb_cString, str);

    return rb_str_subseq(str, 0, RSTRING_LEN(str) - suffixlen);
}

void
rb_str_setter(VALUE val, ID id, VALUE *var)
{
    if (!NIL_P(val) && !RB_TYPE_P(val, T_STRING)) {
        rb_raise(rb_eTypeError, "value of %"PRIsVALUE" must be String", rb_id2str(id));
    }
    *var = val;
}

static void
rb_fs_setter(VALUE val, ID id, VALUE *var)
{
    val = rb_fs_check(val);
    if (!val) {
        rb_raise(rb_eTypeError,
                 "value of %"PRIsVALUE" must be String or Regexp",
                 rb_id2str(id));
    }
    if (!NIL_P(val)) {
        rb_warn_deprecated("`$;'", NULL);
    }
    *var = val;
}


/*
 *  call-seq:
 *    force_encoding(encoding) -> self
 *
 *  :include: doc/string/force_encoding.rdoc
 *
 */

static VALUE
rb_str_force_encoding(VALUE str, VALUE enc)
{
    str_modifiable(str);

    rb_encoding *encoding = rb_to_encoding(enc);
    int idx = rb_enc_to_index(encoding);

    // If the encoding is unchanged, we do nothing.
    if (ENCODING_GET(str) == idx) {
        return str;
    }

    rb_enc_associate_index(str, idx);

    // If the coderange was 7bit and the new encoding is ASCII-compatible
    // we can keep the coderange.
    if (ENC_CODERANGE(str) == ENC_CODERANGE_7BIT && encoding && rb_enc_asciicompat(encoding)) {
        return str;
    }

    ENC_CODERANGE_CLEAR(str);
    return str;
}

/*
 *  call-seq:
 *    b -> string
 *
 *  :include: doc/string/b.rdoc
 *
 */

static VALUE
rb_str_b(VALUE str)
{
    VALUE str2;
    if (STR_EMBED_P(str)) {
        str2 = str_alloc_embed(rb_cString, RSTRING_LEN(str) + TERM_LEN(str));
    }
    else {
        str2 = str_alloc_heap(rb_cString);
    }
    str_replace_shared_without_enc(str2, str);

    if (rb_enc_asciicompat(STR_ENC_GET(str))) {
        // BINARY strings can never be broken; they're either 7-bit ASCII or VALID.
        // If we know the receiver's code range then we know the result's code range.
        int cr = ENC_CODERANGE(str);
        switch (cr) {
          case ENC_CODERANGE_7BIT:
            ENC_CODERANGE_SET(str2, ENC_CODERANGE_7BIT);
            break;
          case ENC_CODERANGE_BROKEN:
          case ENC_CODERANGE_VALID:
            ENC_CODERANGE_SET(str2, ENC_CODERANGE_VALID);
            break;
          default:
            ENC_CODERANGE_CLEAR(str2);
            break;
        }
    }

    return str2;
}

/*
 *  call-seq:
 *    valid_encoding? -> true or false
 *
 *  Returns +true+ if +self+ is encoded correctly, +false+ otherwise:
 *
 *    "\xc2\xa1".force_encoding("UTF-8").valid_encoding? # => true
 *    "\xc2".force_encoding("UTF-8").valid_encoding?     # => false
 *    "\x80".force_encoding("UTF-8").valid_encoding?     # => false
 */

static VALUE
rb_str_valid_encoding_p(VALUE str)
{
    int cr = rb_enc_str_coderange(str);

    return RBOOL(cr != ENC_CODERANGE_BROKEN);
}

/*
 *  call-seq:
 *    ascii_only? -> true or false
 *
 *  Returns +true+ if +self+ contains only ASCII characters,
 *  +false+ otherwise:
 *
 *    'abc'.ascii_only?         # => true
 *    "abc\u{6666}".ascii_only? # => false
 *
 */

static VALUE
rb_str_is_ascii_only_p(VALUE str)
{
    int cr = rb_enc_str_coderange(str);

    return RBOOL(cr == ENC_CODERANGE_7BIT);
}

VALUE
rb_str_ellipsize(VALUE str, long len)
{
    static const char ellipsis[] = "...";
    const long ellipsislen = sizeof(ellipsis) - 1;
    rb_encoding *const enc = rb_enc_get(str);
    const long blen = RSTRING_LEN(str);
    const char *const p = RSTRING_PTR(str), *e = p + blen;
    VALUE estr, ret = 0;

    if (len < 0) rb_raise(rb_eIndexError, "negative length %ld", len);
    if (len * rb_enc_mbminlen(enc) >= blen ||
        (e = rb_enc_nth(p, e, len, enc)) - p == blen) {
        ret = str;
    }
    else if (len <= ellipsislen ||
             !(e = rb_enc_step_back(p, e, e, len = ellipsislen, enc))) {
        if (rb_enc_asciicompat(enc)) {
            ret = rb_str_new(ellipsis, len);
            rb_enc_associate(ret, enc);
        }
        else {
            estr = rb_usascii_str_new(ellipsis, len);
            ret = rb_str_encode(estr, rb_enc_from_encoding(enc), 0, Qnil);
        }
    }
    else if (ret = rb_str_subseq(str, 0, e - p), rb_enc_asciicompat(enc)) {
        rb_str_cat(ret, ellipsis, ellipsislen);
    }
    else {
        estr = rb_str_encode(rb_usascii_str_new(ellipsis, ellipsislen),
                             rb_enc_from_encoding(enc), 0, Qnil);
        rb_str_append(ret, estr);
    }
    return ret;
}

static VALUE
str_compat_and_valid(VALUE str, rb_encoding *enc)
{
    int cr;
    str = StringValue(str);
    cr = rb_enc_str_coderange(str);
    if (cr == ENC_CODERANGE_BROKEN) {
        rb_raise(rb_eArgError, "replacement must be valid byte sequence '%+"PRIsVALUE"'", str);
    }
    else {
        rb_encoding *e = STR_ENC_GET(str);
        if (cr == ENC_CODERANGE_7BIT ? rb_enc_mbminlen(enc) != 1 : enc != e) {
            rb_raise(rb_eEncCompatError, "incompatible character encodings: %s and %s",
                     rb_enc_name(enc), rb_enc_name(e));
        }
    }
    return str;
}

static VALUE enc_str_scrub(rb_encoding *enc, VALUE str, VALUE repl, int cr);

VALUE
rb_str_scrub(VALUE str, VALUE repl)
{
    rb_encoding *enc = STR_ENC_GET(str);
    return enc_str_scrub(enc, str, repl, ENC_CODERANGE(str));
}

VALUE
rb_enc_str_scrub(rb_encoding *enc, VALUE str, VALUE repl)
{
    int cr = ENC_CODERANGE_UNKNOWN;
    if (enc == STR_ENC_GET(str)) {
        /* cached coderange makes sense only when enc equals the
         * actual encoding of str */
        cr = ENC_CODERANGE(str);
    }
    return enc_str_scrub(enc, str, repl, cr);
}

static VALUE
enc_str_scrub(rb_encoding *enc, VALUE str, VALUE repl, int cr)
{
    int encidx;
    VALUE buf = Qnil;
    const char *rep, *p, *e, *p1, *sp;
    long replen = -1;
    long slen;

    if (rb_block_given_p()) {
        if (!NIL_P(repl))
            rb_raise(rb_eArgError, "both of block and replacement given");
        replen = 0;
    }

    if (ENC_CODERANGE_CLEAN_P(cr))
        return Qnil;

    if (!NIL_P(repl)) {
        repl = str_compat_and_valid(repl, enc);
    }

    if (rb_enc_dummy_p(enc)) {
        return Qnil;
    }
    encidx = rb_enc_to_index(enc);

#define DEFAULT_REPLACE_CHAR(str) do { \
        static const char replace[sizeof(str)-1] = str; \
        rep = replace; replen = (int)sizeof(replace); \
    } while (0)

    slen = RSTRING_LEN(str);
    p = RSTRING_PTR(str);
    e = RSTRING_END(str);
    p1 = p;
    sp = p;

    if (rb_enc_asciicompat(enc)) {
        int rep7bit_p;
        if (!replen) {
            rep = NULL;
            rep7bit_p = FALSE;
        }
        else if (!NIL_P(repl)) {
            rep = RSTRING_PTR(repl);
            replen = RSTRING_LEN(repl);
            rep7bit_p = (ENC_CODERANGE(repl) == ENC_CODERANGE_7BIT);
        }
        else if (encidx == rb_utf8_encindex()) {
            DEFAULT_REPLACE_CHAR("\xEF\xBF\xBD");
            rep7bit_p = FALSE;
        }
        else {
            DEFAULT_REPLACE_CHAR("?");
            rep7bit_p = TRUE;
        }
        cr = ENC_CODERANGE_7BIT;

        p = search_nonascii(p, e);
        if (!p) {
            p = e;
        }
        while (p < e) {
            int ret = rb_enc_precise_mbclen(p, e, enc);
            if (MBCLEN_NEEDMORE_P(ret)) {
                break;
            }
            else if (MBCLEN_CHARFOUND_P(ret)) {
                cr = ENC_CODERANGE_VALID;
                p += MBCLEN_CHARFOUND_LEN(ret);
            }
            else if (MBCLEN_INVALID_P(ret)) {
                /*
                 * p1~p: valid ascii/multibyte chars
                 * p ~e: invalid bytes + unknown bytes
                 */
                long clen = rb_enc_mbmaxlen(enc);
                if (NIL_P(buf)) buf = rb_str_buf_new(RSTRING_LEN(str));
                if (p > p1) {
                    rb_str_buf_cat(buf, p1, p - p1);
                }

                if (e - p < clen) clen = e - p;
                if (clen <= 2) {
                    clen = 1;
                }
                else {
                    const char *q = p;
                    clen--;
                    for (; clen > 1; clen--) {
                        ret = rb_enc_precise_mbclen(q, q + clen, enc);
                        if (MBCLEN_NEEDMORE_P(ret)) break;
                        if (MBCLEN_INVALID_P(ret)) continue;
                        UNREACHABLE;
                    }
                }
                if (rep) {
                    rb_str_buf_cat(buf, rep, replen);
                    if (!rep7bit_p) cr = ENC_CODERANGE_VALID;
                }
                else {
                    repl = rb_yield(rb_enc_str_new(p, clen, enc));
                    str_mod_check(str, sp, slen);
                    repl = str_compat_and_valid(repl, enc);
                    rb_str_buf_cat(buf, RSTRING_PTR(repl), RSTRING_LEN(repl));
                    if (ENC_CODERANGE(repl) == ENC_CODERANGE_VALID)
                        cr = ENC_CODERANGE_VALID;
                }
                p += clen;
                p1 = p;
                p = search_nonascii(p, e);
                if (!p) {
                    p = e;
                    break;
                }
            }
            else {
                UNREACHABLE;
            }
        }
        if (NIL_P(buf)) {
            if (p == e) {
                ENC_CODERANGE_SET(str, cr);
                return Qnil;
            }
            buf = rb_str_buf_new(RSTRING_LEN(str));
        }
        if (p1 < p) {
            rb_str_buf_cat(buf, p1, p - p1);
        }
        if (p < e) {
            if (rep) {
                rb_str_buf_cat(buf, rep, replen);
                if (!rep7bit_p) cr = ENC_CODERANGE_VALID;
            }
            else {
                repl = rb_yield(rb_enc_str_new(p, e-p, enc));
                str_mod_check(str, sp, slen);
                repl = str_compat_and_valid(repl, enc);
                rb_str_buf_cat(buf, RSTRING_PTR(repl), RSTRING_LEN(repl));
                if (ENC_CODERANGE(repl) == ENC_CODERANGE_VALID)
                    cr = ENC_CODERANGE_VALID;
            }
        }
    }
    else {
        /* ASCII incompatible */
        long mbminlen = rb_enc_mbminlen(enc);
        if (!replen) {
            rep = NULL;
        }
        else if (!NIL_P(repl)) {
            rep = RSTRING_PTR(repl);
            replen = RSTRING_LEN(repl);
        }
        else if (encidx == ENCINDEX_UTF_16BE) {
            DEFAULT_REPLACE_CHAR("\xFF\xFD");
        }
        else if (encidx == ENCINDEX_UTF_16LE) {
            DEFAULT_REPLACE_CHAR("\xFD\xFF");
        }
        else if (encidx == ENCINDEX_UTF_32BE) {
            DEFAULT_REPLACE_CHAR("\x00\x00\xFF\xFD");
        }
        else if (encidx == ENCINDEX_UTF_32LE) {
            DEFAULT_REPLACE_CHAR("\xFD\xFF\x00\x00");
        }
        else {
            DEFAULT_REPLACE_CHAR("?");
        }

        while (p < e) {
            int ret = rb_enc_precise_mbclen(p, e, enc);
            if (MBCLEN_NEEDMORE_P(ret)) {
                break;
            }
            else if (MBCLEN_CHARFOUND_P(ret)) {
                p += MBCLEN_CHARFOUND_LEN(ret);
            }
            else if (MBCLEN_INVALID_P(ret)) {
                const char *q = p;
                long clen = rb_enc_mbmaxlen(enc);
                if (NIL_P(buf)) buf = rb_str_buf_new(RSTRING_LEN(str));
                if (p > p1) rb_str_buf_cat(buf, p1, p - p1);

                if (e - p < clen) clen = e - p;
                if (clen <= mbminlen * 2) {
                    clen = mbminlen;
                }
                else {
                    clen -= mbminlen;
                    for (; clen > mbminlen; clen-=mbminlen) {
                        ret = rb_enc_precise_mbclen(q, q + clen, enc);
                        if (MBCLEN_NEEDMORE_P(ret)) break;
                        if (MBCLEN_INVALID_P(ret)) continue;
                        UNREACHABLE;
                    }
                }
                if (rep) {
                    rb_str_buf_cat(buf, rep, replen);
                }
                else {
                    repl = rb_yield(rb_enc_str_new(p, clen, enc));
                    str_mod_check(str, sp, slen);
                    repl = str_compat_and_valid(repl, enc);
                    rb_str_buf_cat(buf, RSTRING_PTR(repl), RSTRING_LEN(repl));
                }
                p += clen;
                p1 = p;
            }
            else {
                UNREACHABLE;
            }
        }
        if (NIL_P(buf)) {
            if (p == e) {
                ENC_CODERANGE_SET(str, ENC_CODERANGE_VALID);
                return Qnil;
            }
            buf = rb_str_buf_new(RSTRING_LEN(str));
        }
        if (p1 < p) {
            rb_str_buf_cat(buf, p1, p - p1);
        }
        if (p < e) {
            if (rep) {
                rb_str_buf_cat(buf, rep, replen);
            }
            else {
                repl = rb_yield(rb_enc_str_new(p, e-p, enc));
                str_mod_check(str, sp, slen);
                repl = str_compat_and_valid(repl, enc);
                rb_str_buf_cat(buf, RSTRING_PTR(repl), RSTRING_LEN(repl));
            }
        }
        cr = ENC_CODERANGE_VALID;
    }
    ENCODING_CODERANGE_SET(buf, rb_enc_to_index(enc), cr);
    return buf;
}

/*
 *  call-seq:
 *    scrub(replacement_string = default_replacement) -> new_string
 *    scrub{|bytes| ... } -> new_string
 *
 *  :include: doc/string/scrub.rdoc
 *
 */
static VALUE
str_scrub(int argc, VALUE *argv, VALUE str)
{
    VALUE repl = argc ? (rb_check_arity(argc, 0, 1), argv[0]) : Qnil;
    VALUE new = rb_str_scrub(str, repl);
    return NIL_P(new) ? str_duplicate(rb_cString, str): new;
}

/*
 *  call-seq:
 *    scrub! -> self
 *    scrub!(replacement_string = default_replacement) -> self
 *    scrub!{|bytes| ... } -> self
 *
 *  Like String#scrub, except that any replacements are made in +self+.
 *
 */
static VALUE
str_scrub_bang(int argc, VALUE *argv, VALUE str)
{
    VALUE repl = argc ? (rb_check_arity(argc, 0, 1), argv[0]) : Qnil;
    VALUE new = rb_str_scrub(str, repl);
    if (!NIL_P(new)) rb_str_replace(str, new);
    return str;
}

static ID id_normalize;
static ID id_normalized_p;
static VALUE mUnicodeNormalize;

static VALUE
unicode_normalize_common(int argc, VALUE *argv, VALUE str, ID id)
{
    static int UnicodeNormalizeRequired = 0;
    VALUE argv2[2];

    if (!UnicodeNormalizeRequired) {
        rb_require("unicode_normalize/normalize.rb");
        UnicodeNormalizeRequired = 1;
    }
    argv2[0] = str;
    if (rb_check_arity(argc, 0, 1)) argv2[1] = argv[0];
    return rb_funcallv(mUnicodeNormalize, id, argc+1, argv2);
}

/*
 *  call-seq:
 *    unicode_normalize(form = :nfc) -> string
 *
 *  Returns a copy of +self+ with
 *  {Unicode normalization}[https://unicode.org/reports/tr15] applied.
 *
 *  Argument +form+ must be one of the following symbols
 *  (see {Unicode normalization forms}[https://unicode.org/reports/tr15/#Norm_Forms]):
 *
 *  - +:nfc+: Canonical decomposition, followed by canonical composition.
 *  - +:nfd+: Canonical decomposition.
 *  - +:nfkc+: Compatibility decomposition, followed by canonical composition.
 *  - +:nfkd+: Compatibility decomposition.
 *
 *  The encoding of +self+ must be one of:
 *
 *  - Encoding::UTF_8
 *  - Encoding::UTF_16BE
 *  - Encoding::UTF_16LE
 *  - Encoding::UTF_32BE
 *  - Encoding::UTF_32LE
 *  - Encoding::GB18030
 *  - Encoding::UCS_2BE
 *  - Encoding::UCS_4BE
 *
 *  Examples:
 *
 *    "a\u0300".unicode_normalize      # => "a"
 *    "\u00E0".unicode_normalize(:nfd) # => "a "
 *
 *  Related: String#unicode_normalize!, String#unicode_normalized?.
 */
static VALUE
rb_str_unicode_normalize(int argc, VALUE *argv, VALUE str)
{
    return unicode_normalize_common(argc, argv, str, id_normalize);
}

/*
 *  call-seq:
 *    unicode_normalize!(form = :nfc) -> self
 *
 *  Like String#unicode_normalize, except that the normalization
 *  is performed on +self+.
 *
 *  Related String#unicode_normalized?.
 *
 */
static VALUE
rb_str_unicode_normalize_bang(int argc, VALUE *argv, VALUE str)
{
    return rb_str_replace(str, unicode_normalize_common(argc, argv, str, id_normalize));
}

/*  call-seq:
 *   unicode_normalized?(form = :nfc) -> true or false
 *
 *  Returns +true+ if +self+ is in the given +form+ of Unicode normalization,
 *  +false+ otherwise.
 *  The +form+ must be one of +:nfc+, +:nfd+, +:nfkc+, or +:nfkd+.
 *
 *  Examples:
 *
 *    "a\u0300".unicode_normalized?       # => false
 *    "a\u0300".unicode_normalized?(:nfd) # => true
 *    "\u00E0".unicode_normalized?        # => true
 *    "\u00E0".unicode_normalized?(:nfd)  # => false
 *
 *
 *  Raises an exception if +self+ is not in a Unicode encoding:
 *
 *    s = "\xE0".force_encoding('ISO-8859-1')
 *    s.unicode_normalized? # Raises Encoding::CompatibilityError.
 *
 *  Related: String#unicode_normalize, String#unicode_normalize!.
 *
 */
static VALUE
rb_str_unicode_normalized_p(int argc, VALUE *argv, VALUE str)
{
    return unicode_normalize_common(argc, argv, str, id_normalized_p);
}

/**********************************************************************
 * Document-class: Symbol
 *
 * \Symbol objects represent named identifiers inside the Ruby interpreter.
 *
 * You can create a \Symbol object explicitly with:
 *
 * - A {symbol literal}[rdoc-ref:syntax/literals.rdoc@Symbol+Literals].
 *
 * The same \Symbol object will be
 * created for a given name or string for the duration of a program's
 * execution, regardless of the context or meaning of that name. Thus
 * if <code>Fred</code> is a constant in one context, a method in
 * another, and a class in a third, the \Symbol <code>:Fred</code>
 * will be the same object in all three contexts.
 *
 *     module One
 *       class Fred
 *       end
 *       $f1 = :Fred
 *     end
 *     module Two
 *       Fred = 1
 *       $f2 = :Fred
 *     end
 *     def Fred()
 *     end
 *     $f3 = :Fred
 *     $f1.object_id   #=> 2514190
 *     $f2.object_id   #=> 2514190
 *     $f3.object_id   #=> 2514190
 *
 * Constant, method, and variable names are returned as symbols:
 *
 *     module One
 *       Two = 2
 *       def three; 3 end
 *       @four = 4
 *       @@five = 5
 *       $six = 6
 *     end
 *     seven = 7
 *
 *     One.constants
 *     # => [:Two]
 *     One.instance_methods(true)
 *     # => [:three]
 *     One.instance_variables
 *     # => [:@four]
 *     One.class_variables
 *     # => [:@@five]
 *     global_variables.grep(/six/)
 *     # => [:$six]
 *     local_variables
 *     # => [:seven]
 *
 * \Symbol objects are different from String objects in that
 * \Symbol objects represent identifiers, while String objects
 * represent text or data.
 *
 * == What's Here
 *
 * First, what's elsewhere. \Class \Symbol:
 *
 * - Inherits from {class Object}[rdoc-ref:Object@What-27s+Here].
 * - Includes {module Comparable}[rdoc-ref:Comparable@What-27s+Here].
 *
 * Here, class \Symbol provides methods that are useful for:
 *
 * - {Querying}[rdoc-ref:Symbol@Methods+for+Querying]
 * - {Comparing}[rdoc-ref:Symbol@Methods+for+Comparing]
 * - {Converting}[rdoc-ref:Symbol@Methods+for+Converting]
 *
 * === Methods for Querying
 *
 * - ::all_symbols: Returns an array of the symbols currently in Ruby's symbol table.
 * - #=~: Returns the index of the first substring in symbol that matches a
 *   given Regexp or other object; returns +nil+ if no match is found.
 * - #[], #slice : Returns a substring of symbol
 *   determined by a given index, start/length, or range, or string.
 * - #empty?: Returns +true+ if +self.length+ is zero; +false+ otherwise.
 * - #encoding: Returns the Encoding object that represents the encoding
 *   of symbol.
 * - #end_with?: Returns +true+ if symbol ends with
 *   any of the given strings.
 * - #match: Returns a MatchData object if symbol
 *   matches a given Regexp; +nil+ otherwise.
 * - #match?: Returns +true+ if symbol
 *   matches a given Regexp; +false+ otherwise.
 * - #length, #size: Returns the number of characters in symbol.
 * - #start_with?: Returns +true+ if symbol starts with
 *   any of the given strings.
 *
 * === Methods for Comparing
 *
 * - #<=>: Returns -1, 0, or 1 as a given symbol is smaller than, equal to,
 *   or larger than symbol.
 * - #==, #===: Returns +true+ if a given symbol has the same content and
 *   encoding.
 * - #casecmp: Ignoring case, returns -1, 0, or 1 as a given
 *   symbol is smaller than, equal to, or larger than symbol.
 * - #casecmp?: Returns +true+ if symbol is equal to a given symbol
 *   after Unicode case folding; +false+ otherwise.
 *
 * === Methods for Converting
 *
 * - #capitalize: Returns symbol with the first character upcased
 *   and all other characters downcased.
 * - #downcase: Returns symbol with all characters downcased.
 * - #inspect: Returns the string representation of +self+ as a symbol literal.
 * - #name: Returns the frozen string corresponding to symbol.
 * - #succ, #next: Returns the symbol that is the successor to symbol.
 * - #swapcase: Returns symbol with all upcase characters downcased
 *   and all downcase characters upcased.
 * - #to_proc: Returns a Proc object which responds to the method named by symbol.
 * - #to_s, #id2name: Returns the string corresponding to +self+.
 * - #to_sym, #intern: Returns +self+.
 * - #upcase: Returns symbol with all characters upcased.
 *
 */


/*
 *  call-seq:
 *    symbol == object -> true or false
 *
 *  Returns +true+ if +object+ is the same object as +self+, +false+ otherwise.
 */

#define sym_equal rb_obj_equal

static int
sym_printable(const char *s, const char *send, rb_encoding *enc)
{
    while (s < send) {
        int n;
        int c = rb_enc_precise_mbclen(s, send, enc);

        if (!MBCLEN_CHARFOUND_P(c)) return FALSE;
        n = MBCLEN_CHARFOUND_LEN(c);
        c = rb_enc_mbc_to_codepoint(s, send, enc);
        if (!rb_enc_isprint(c, enc)) return FALSE;
        s += n;
    }
    return TRUE;
}

int
rb_str_symname_p(VALUE sym)
{
    rb_encoding *enc;
    const char *ptr;
    long len;
    rb_encoding *resenc = rb_default_internal_encoding();

    if (resenc == NULL) resenc = rb_default_external_encoding();
    enc = STR_ENC_GET(sym);
    ptr = RSTRING_PTR(sym);
    len = RSTRING_LEN(sym);
    if ((resenc != enc && !rb_str_is_ascii_only_p(sym)) || len != (long)strlen(ptr) ||
        !rb_enc_symname2_p(ptr, len, enc) || !sym_printable(ptr, ptr + len, enc)) {
        return FALSE;
    }
    return TRUE;
}

VALUE
rb_str_quote_unprintable(VALUE str)
{
    rb_encoding *enc;
    const char *ptr;
    long len;
    rb_encoding *resenc;

    Check_Type(str, T_STRING);
    resenc = rb_default_internal_encoding();
    if (resenc == NULL) resenc = rb_default_external_encoding();
    enc = STR_ENC_GET(str);
    ptr = RSTRING_PTR(str);
    len = RSTRING_LEN(str);
    if ((resenc != enc && !rb_str_is_ascii_only_p(str)) ||
        !sym_printable(ptr, ptr + len, enc)) {
        return rb_str_escape(str);
    }
    return str;
}

VALUE
rb_id_quote_unprintable(ID id)
{
    VALUE str = rb_id2str(id);
    if (!rb_str_symname_p(str)) {
        return rb_str_escape(str);
    }
    return str;
}

/*
 *  call-seq:
 *    inspect -> string
 *
 *  Returns a string representation of +self+ (including the leading colon):
 *
 *    :foo.inspect # => ":foo"
 *
 *  Related:  Symbol#to_s, Symbol#name.
 *
 */

static VALUE
sym_inspect(VALUE sym)
{
    VALUE str = rb_sym2str(sym);
    const char *ptr;
    long len;
    char *dest;

    if (!rb_str_symname_p(str)) {
        str = rb_str_inspect(str);
        len = RSTRING_LEN(str);
        rb_str_resize(str, len + 1);
        dest = RSTRING_PTR(str);
        memmove(dest + 1, dest, len);
    }
    else {
        rb_encoding *enc = STR_ENC_GET(str);
        RSTRING_GETMEM(str, ptr, len);
        str = rb_enc_str_new(0, len + 1, enc);
        dest = RSTRING_PTR(str);
        memcpy(dest + 1, ptr, len);
    }
    dest[0] = ':';
    return str;
}

/*
 *  call-seq:
 *    to_s -> string
 *
 *  Returns a string representation of +self+ (not including the leading colon):
 *
 *    :foo.to_s # => "foo"
 *
 *  Related: Symbol#inspect, Symbol#name.
 */

VALUE
rb_sym_to_s(VALUE sym)
{
    return str_new_shared(rb_cString, rb_sym2str(sym));
}

VALUE
rb_sym_proc_call(ID mid, int argc, const VALUE *argv, int kw_splat, VALUE passed_proc)
{
    VALUE obj;

    if (argc < 1) {
        rb_raise(rb_eArgError, "no receiver given");
    }
    obj = argv[0];
    return rb_funcall_with_block_kw(obj, mid, argc - 1, argv + 1, passed_proc, kw_splat);
}

/*
 *  call-seq:
 *    succ
 *
 *  Equivalent to <tt>self.to_s.succ.to_sym</tt>:
 *
 *    :foo.succ # => :fop
 *
 *  Related: String#succ.
 */

static VALUE
sym_succ(VALUE sym)
{
    return rb_str_intern(rb_str_succ(rb_sym2str(sym)));
}

/*
 *  call-seq:
 *   symbol <=> object -> -1, 0, +1, or nil
 *
 *  If +object+ is a symbol,
 *  returns the equivalent of <tt>symbol.to_s <=> object.to_s</tt>:
 *
 *    :bar <=> :foo # => -1
 *    :foo <=> :foo # => 0
 *    :foo <=> :bar # => 1
 *
 *  Otherwise, returns +nil+:
 *
 *   :foo <=> 'bar' # => nil
 *
 *  Related: String#<=>.
 */

static VALUE
sym_cmp(VALUE sym, VALUE other)
{
    if (!SYMBOL_P(other)) {
        return Qnil;
    }
    return rb_str_cmp_m(rb_sym2str(sym), rb_sym2str(other));
}

/*
 *  call-seq:
 *    casecmp(object) -> -1, 0, 1, or nil
 *
 *  :include: doc/symbol/casecmp.rdoc
 *
 */

static VALUE
sym_casecmp(VALUE sym, VALUE other)
{
    if (!SYMBOL_P(other)) {
        return Qnil;
    }
    return str_casecmp(rb_sym2str(sym), rb_sym2str(other));
}

/*
 *  call-seq:
 *    casecmp?(object) -> true, false, or nil
 *
 *  :include: doc/symbol/casecmp_p.rdoc
 *
 */

static VALUE
sym_casecmp_p(VALUE sym, VALUE other)
{
    if (!SYMBOL_P(other)) {
        return Qnil;
    }
    return str_casecmp_p(rb_sym2str(sym), rb_sym2str(other));
}

/*
 *  call-seq:
 *    symbol =~ object -> integer or nil
 *
 *  Equivalent to <tt>symbol.to_s =~ object</tt>,
 *  including possible updates to global variables;
 *  see String#=~.
 *
 */

static VALUE
sym_match(VALUE sym, VALUE other)
{
    return rb_str_match(rb_sym2str(sym), other);
}

/*
 *  call-seq:
 *    match(pattern, offset = 0) -> matchdata or nil
 *    match(pattern, offset = 0) {|matchdata| } -> object
 *
 *  Equivalent to <tt>self.to_s.match</tt>,
 *  including possible updates to global variables;
 *  see String#match.
 *
 */

static VALUE
sym_match_m(int argc, VALUE *argv, VALUE sym)
{
    return rb_str_match_m(argc, argv, rb_sym2str(sym));
}

/*
 *  call-seq:
 *    match?(pattern, offset) -> true or false
 *
 *  Equivalent to <tt>sym.to_s.match?</tt>;
 *  see String#match.
 *
 */

static VALUE
sym_match_m_p(int argc, VALUE *argv, VALUE sym)
{
    return rb_str_match_m_p(argc, argv, sym);
}

/*
 *  call-seq:
 *    symbol[index] -> string or nil
 *    symbol[start, length] -> string or nil
 *    symbol[range] -> string or nil
 *    symbol[regexp, capture = 0] -> string or nil
 *    symbol[substring] -> string or nil
 *
 *  Equivalent to <tt>symbol.to_s[]</tt>; see String#[].
 *
 */

static VALUE
sym_aref(int argc, VALUE *argv, VALUE sym)
{
    return rb_str_aref_m(argc, argv, rb_sym2str(sym));
}

/*
 *  call-seq:
 *    length -> integer
 *
 *  Equivalent to <tt>self.to_s.length</tt>; see String#length.
 */

static VALUE
sym_length(VALUE sym)
{
    return rb_str_length(rb_sym2str(sym));
}

/*
 *  call-seq:
 *    empty? -> true or false
 *
 *  Returns +true+ if +self+ is <tt>:''</tt>, +false+ otherwise.
 *
 */

static VALUE
sym_empty(VALUE sym)
{
    return rb_str_empty(rb_sym2str(sym));
}

/*
 *  call-seq:
 *    upcase(*options) -> symbol
 *
 *  Equivalent to <tt>sym.to_s.upcase.to_sym</tt>.
 *
 *  See String#upcase.
 *
 */

static VALUE
sym_upcase(int argc, VALUE *argv, VALUE sym)
{
    return rb_str_intern(rb_str_upcase(argc, argv, rb_sym2str(sym)));
}

/*
 *  call-seq:
 *    downcase(*options) -> symbol
 *
 *  Equivalent to <tt>sym.to_s.downcase.to_sym</tt>.
 *
 *  See String#downcase.
 *
 *  Related: Symbol#upcase.
 *
 */

static VALUE
sym_downcase(int argc, VALUE *argv, VALUE sym)
{
    return rb_str_intern(rb_str_downcase(argc, argv, rb_sym2str(sym)));
}

/*
 *  call-seq:
 *    capitalize(*options) -> symbol
 *
 *  Equivalent to <tt>sym.to_s.capitalize.to_sym</tt>.
 *
 *  See String#capitalize.
 *
 */

static VALUE
sym_capitalize(int argc, VALUE *argv, VALUE sym)
{
    return rb_str_intern(rb_str_capitalize(argc, argv, rb_sym2str(sym)));
}

/*
 *  call-seq:
 *    swapcase(*options) -> symbol
 *
 *  Equivalent to <tt>sym.to_s.swapcase.to_sym</tt>.
 *
 *  See String#swapcase.
 *
 */

static VALUE
sym_swapcase(int argc, VALUE *argv, VALUE sym)
{
    return rb_str_intern(rb_str_swapcase(argc, argv, rb_sym2str(sym)));
}

/*
 *  call-seq:
 *    start_with?(*string_or_regexp) -> true or false
 *
 *  Equivalent to <tt>self.to_s.start_with?</tt>; see String#start_with?.
 *
 */

static VALUE
sym_start_with(int argc, VALUE *argv, VALUE sym)
{
    return rb_str_start_with(argc, argv, rb_sym2str(sym));
}

/*
 *  call-seq:
 *    end_with?(*strings) -> true or false
 *
 *
 *  Equivalent to <tt>self.to_s.end_with?</tt>; see String#end_with?.
 *
 */

static VALUE
sym_end_with(int argc, VALUE *argv, VALUE sym)
{
    return rb_str_end_with(argc, argv, rb_sym2str(sym));
}

/*
 *  call-seq:
 *    encoding -> encoding
 *
 *  Equivalent to <tt>self.to_s.encoding</tt>; see String#encoding.
 *
 */

static VALUE
sym_encoding(VALUE sym)
{
    return rb_obj_encoding(rb_sym2str(sym));
}

static VALUE
string_for_symbol(VALUE name)
{
    if (!RB_TYPE_P(name, T_STRING)) {
        VALUE tmp = rb_check_string_type(name);
        if (NIL_P(tmp)) {
            rb_raise(rb_eTypeError, "%+"PRIsVALUE" is not a symbol",
                     name);
        }
        name = tmp;
    }
    return name;
}

ID
rb_to_id(VALUE name)
{
    if (SYMBOL_P(name)) {
        return SYM2ID(name);
    }
    name = string_for_symbol(name);
    return rb_intern_str(name);
}

VALUE
rb_to_symbol(VALUE name)
{
    if (SYMBOL_P(name)) {
        return name;
    }
    name = string_for_symbol(name);
    return rb_str_intern(name);
}

/*
 *  call-seq:
 *    Symbol.all_symbols -> array_of_symbols
 *
 *  Returns an array of all symbols currently in Ruby's symbol table:
 *
 *    Symbol.all_symbols.size    # => 9334
 *    Symbol.all_symbols.take(3) # => [:!, :"\"", :"#"]
 *
 */

static VALUE
sym_all_symbols(VALUE _)
{
    return rb_sym_all_symbols();
}

VALUE
rb_str_to_interned_str(VALUE str)
{
    return rb_fstring(str);
}

VALUE
rb_interned_str(const char *ptr, long len)
{
    struct RString fake_str;
    return register_fstring(setup_fake_str(&fake_str, ptr, len, ENCINDEX_US_ASCII), TRUE);
}

VALUE
rb_interned_str_cstr(const char *ptr)
{
    return rb_interned_str(ptr, strlen(ptr));
}

VALUE
rb_enc_interned_str(const char *ptr, long len, rb_encoding *enc)
{
    if (UNLIKELY(rb_enc_autoload_p(enc))) {
        rb_enc_autoload(enc);
    }

    struct RString fake_str;
    return register_fstring(rb_setup_fake_str(&fake_str, ptr, len, enc), TRUE);
}

VALUE
rb_enc_interned_str_cstr(const char *ptr, rb_encoding *enc)
{
    return rb_enc_interned_str(ptr, strlen(ptr), enc);
}

void
Init_String(void)
{
    rb_cString  = rb_define_class("String", rb_cObject);
    assert(rb_vm_fstring_table());
    st_foreach(rb_vm_fstring_table(), fstring_set_class_i, rb_cString);
    rb_include_module(rb_cString, rb_mComparable);
    rb_define_alloc_func(rb_cString, empty_str_alloc);
    rb_define_singleton_method(rb_cString, "new", rb_str_s_new, -1);
    rb_define_singleton_method(rb_cString, "try_convert", rb_str_s_try_convert, 1);
    rb_define_method(rb_cString, "initialize", rb_str_init, -1);
    rb_define_method(rb_cString, "initialize_copy", rb_str_replace, 1);
    rb_define_method(rb_cString, "<=>", rb_str_cmp_m, 1);
    rb_define_method(rb_cString, "==", rb_str_equal, 1);
    rb_define_method(rb_cString, "===", rb_str_equal, 1);
    rb_define_method(rb_cString, "eql?", rb_str_eql, 1);
    rb_define_method(rb_cString, "hash", rb_str_hash_m, 0);
    rb_define_method(rb_cString, "casecmp", rb_str_casecmp, 1);
    rb_define_method(rb_cString, "casecmp?", rb_str_casecmp_p, 1);
    rb_define_method(rb_cString, "+", rb_str_plus, 1);
    rb_define_method(rb_cString, "*", rb_str_times, 1);
    rb_define_method(rb_cString, "%", rb_str_format_m, 1);
    rb_define_method(rb_cString, "[]", rb_str_aref_m, -1);
    rb_define_method(rb_cString, "[]=", rb_str_aset_m, -1);
    rb_define_method(rb_cString, "insert", rb_str_insert, 2);
    rb_define_method(rb_cString, "length", rb_str_length, 0);
    rb_define_method(rb_cString, "size", rb_str_length, 0);
    rb_define_method(rb_cString, "bytesize", rb_str_bytesize, 0);
    rb_define_method(rb_cString, "empty?", rb_str_empty, 0);
    rb_define_method(rb_cString, "=~", rb_str_match, 1);
    rb_define_method(rb_cString, "match", rb_str_match_m, -1);
    rb_define_method(rb_cString, "match?", rb_str_match_m_p, -1);
    rb_define_method(rb_cString, "succ", rb_str_succ, 0);
    rb_define_method(rb_cString, "succ!", rb_str_succ_bang, 0);
    rb_define_method(rb_cString, "next", rb_str_succ, 0);
    rb_define_method(rb_cString, "next!", rb_str_succ_bang, 0);
    rb_define_method(rb_cString, "upto", rb_str_upto, -1);
    rb_define_method(rb_cString, "index", rb_str_index_m, -1);
    rb_define_method(rb_cString, "byteindex", rb_str_byteindex_m, -1);
    rb_define_method(rb_cString, "rindex", rb_str_rindex_m, -1);
    rb_define_method(rb_cString, "byterindex", rb_str_byterindex_m, -1);
    rb_define_method(rb_cString, "replace", rb_str_replace, 1);
    rb_define_method(rb_cString, "clear", rb_str_clear, 0);
    rb_define_method(rb_cString, "chr", rb_str_chr, 0);
    rb_define_method(rb_cString, "getbyte", rb_str_getbyte, 1);
    rb_define_method(rb_cString, "setbyte", rb_str_setbyte, 2);
    rb_define_method(rb_cString, "byteslice", rb_str_byteslice, -1);
    rb_define_method(rb_cString, "bytesplice", rb_str_bytesplice, -1);
    rb_define_method(rb_cString, "scrub", str_scrub, -1);
    rb_define_method(rb_cString, "scrub!", str_scrub_bang, -1);
    rb_define_method(rb_cString, "freeze", rb_str_freeze, 0);
    rb_define_method(rb_cString, "+@", str_uplus, 0);
    rb_define_method(rb_cString, "-@", str_uminus, 0);
    rb_define_method(rb_cString, "dup", rb_str_dup_m, 0);
    rb_define_alias(rb_cString, "dedup", "-@");

    rb_define_method(rb_cString, "to_i", rb_str_to_i, -1);
    rb_define_method(rb_cString, "to_f", rb_str_to_f, 0);
    rb_define_method(rb_cString, "to_s", rb_str_to_s, 0);
    rb_define_method(rb_cString, "to_str", rb_str_to_s, 0);
    rb_define_method(rb_cString, "inspect", rb_str_inspect, 0);
    rb_define_method(rb_cString, "dump", rb_str_dump, 0);
    rb_define_method(rb_cString, "undump", str_undump, 0);

    sym_ascii      = ID2SYM(rb_intern_const("ascii"));
    sym_turkic     = ID2SYM(rb_intern_const("turkic"));
    sym_lithuanian = ID2SYM(rb_intern_const("lithuanian"));
    sym_fold       = ID2SYM(rb_intern_const("fold"));

    rb_define_method(rb_cString, "upcase", rb_str_upcase, -1);
    rb_define_method(rb_cString, "downcase", rb_str_downcase, -1);
    rb_define_method(rb_cString, "capitalize", rb_str_capitalize, -1);
    rb_define_method(rb_cString, "swapcase", rb_str_swapcase, -1);

    rb_define_method(rb_cString, "upcase!", rb_str_upcase_bang, -1);
    rb_define_method(rb_cString, "downcase!", rb_str_downcase_bang, -1);
    rb_define_method(rb_cString, "capitalize!", rb_str_capitalize_bang, -1);
    rb_define_method(rb_cString, "swapcase!", rb_str_swapcase_bang, -1);

    rb_define_method(rb_cString, "hex", rb_str_hex, 0);
    rb_define_method(rb_cString, "oct", rb_str_oct, 0);
    rb_define_method(rb_cString, "split", rb_str_split_m, -1);
    rb_define_method(rb_cString, "lines", rb_str_lines, -1);
    rb_define_method(rb_cString, "bytes", rb_str_bytes, 0);
    rb_define_method(rb_cString, "chars", rb_str_chars, 0);
    rb_define_method(rb_cString, "codepoints", rb_str_codepoints, 0);
    rb_define_method(rb_cString, "grapheme_clusters", rb_str_grapheme_clusters, 0);
    rb_define_method(rb_cString, "reverse", rb_str_reverse, 0);
    rb_define_method(rb_cString, "reverse!", rb_str_reverse_bang, 0);
    rb_define_method(rb_cString, "concat", rb_str_concat_multi, -1);
    rb_define_method(rb_cString, "<<", rb_str_concat, 1);
    rb_define_method(rb_cString, "prepend", rb_str_prepend_multi, -1);
    rb_define_method(rb_cString, "crypt", rb_str_crypt, 1);
    rb_define_method(rb_cString, "intern", rb_str_intern, 0); /* in symbol.c */
    rb_define_method(rb_cString, "to_sym", rb_str_intern, 0); /* in symbol.c */
    rb_define_method(rb_cString, "ord", rb_str_ord, 0);

    rb_define_method(rb_cString, "include?", rb_str_include, 1);
    rb_define_method(rb_cString, "start_with?", rb_str_start_with, -1);
    rb_define_method(rb_cString, "end_with?", rb_str_end_with, -1);

    rb_define_method(rb_cString, "scan", rb_str_scan, 1);

    rb_define_method(rb_cString, "ljust", rb_str_ljust, -1);
    rb_define_method(rb_cString, "rjust", rb_str_rjust, -1);
    rb_define_method(rb_cString, "center", rb_str_center, -1);

    rb_define_method(rb_cString, "sub", rb_str_sub, -1);
    rb_define_method(rb_cString, "gsub", rb_str_gsub, -1);
    rb_define_method(rb_cString, "chop", rb_str_chop, 0);
    rb_define_method(rb_cString, "chomp", rb_str_chomp, -1);
    rb_define_method(rb_cString, "strip", rb_str_strip, 0);
    rb_define_method(rb_cString, "lstrip", rb_str_lstrip, 0);
    rb_define_method(rb_cString, "rstrip", rb_str_rstrip, 0);
    rb_define_method(rb_cString, "delete_prefix", rb_str_delete_prefix, 1);
    rb_define_method(rb_cString, "delete_suffix", rb_str_delete_suffix, 1);

    rb_define_method(rb_cString, "sub!", rb_str_sub_bang, -1);
    rb_define_method(rb_cString, "gsub!", rb_str_gsub_bang, -1);
    rb_define_method(rb_cString, "chop!", rb_str_chop_bang, 0);
    rb_define_method(rb_cString, "chomp!", rb_str_chomp_bang, -1);
    rb_define_method(rb_cString, "strip!", rb_str_strip_bang, 0);
    rb_define_method(rb_cString, "lstrip!", rb_str_lstrip_bang, 0);
    rb_define_method(rb_cString, "rstrip!", rb_str_rstrip_bang, 0);
    rb_define_method(rb_cString, "delete_prefix!", rb_str_delete_prefix_bang, 1);
    rb_define_method(rb_cString, "delete_suffix!", rb_str_delete_suffix_bang, 1);

    rb_define_method(rb_cString, "tr", rb_str_tr, 2);
    rb_define_method(rb_cString, "tr_s", rb_str_tr_s, 2);
    rb_define_method(rb_cString, "delete", rb_str_delete, -1);
    rb_define_method(rb_cString, "squeeze", rb_str_squeeze, -1);
    rb_define_method(rb_cString, "count", rb_str_count, -1);

    rb_define_method(rb_cString, "tr!", rb_str_tr_bang, 2);
    rb_define_method(rb_cString, "tr_s!", rb_str_tr_s_bang, 2);
    rb_define_method(rb_cString, "delete!", rb_str_delete_bang, -1);
    rb_define_method(rb_cString, "squeeze!", rb_str_squeeze_bang, -1);

    rb_define_method(rb_cString, "each_line", rb_str_each_line, -1);
    rb_define_method(rb_cString, "each_byte", rb_str_each_byte, 0);
    rb_define_method(rb_cString, "each_char", rb_str_each_char, 0);
    rb_define_method(rb_cString, "each_codepoint", rb_str_each_codepoint, 0);
    rb_define_method(rb_cString, "each_grapheme_cluster", rb_str_each_grapheme_cluster, 0);

    rb_define_method(rb_cString, "sum", rb_str_sum, -1);

    rb_define_method(rb_cString, "slice", rb_str_aref_m, -1);
    rb_define_method(rb_cString, "slice!", rb_str_slice_bang, -1);

    rb_define_method(rb_cString, "partition", rb_str_partition, 1);
    rb_define_method(rb_cString, "rpartition", rb_str_rpartition, 1);

    rb_define_method(rb_cString, "encoding", rb_obj_encoding, 0); /* in encoding.c */
    rb_define_method(rb_cString, "force_encoding", rb_str_force_encoding, 1);
    rb_define_method(rb_cString, "b", rb_str_b, 0);
    rb_define_method(rb_cString, "valid_encoding?", rb_str_valid_encoding_p, 0);
    rb_define_method(rb_cString, "ascii_only?", rb_str_is_ascii_only_p, 0);

    /* define UnicodeNormalize module here so that we don't have to look it up */
    mUnicodeNormalize          = rb_define_module("UnicodeNormalize");
    id_normalize               = rb_intern_const("normalize");
    id_normalized_p            = rb_intern_const("normalized?");

    rb_define_method(rb_cString, "unicode_normalize", rb_str_unicode_normalize, -1);
    rb_define_method(rb_cString, "unicode_normalize!", rb_str_unicode_normalize_bang, -1);
    rb_define_method(rb_cString, "unicode_normalized?", rb_str_unicode_normalized_p, -1);

    rb_fs = Qnil;
    rb_define_hooked_variable("$;", &rb_fs, 0, rb_fs_setter);
    rb_define_hooked_variable("$-F", &rb_fs, 0, rb_fs_setter);
    rb_gc_register_address(&rb_fs);

    rb_cSymbol = rb_define_class("Symbol", rb_cObject);
    rb_include_module(rb_cSymbol, rb_mComparable);
    rb_undef_alloc_func(rb_cSymbol);
    rb_undef_method(CLASS_OF(rb_cSymbol), "new");
    rb_define_singleton_method(rb_cSymbol, "all_symbols", sym_all_symbols, 0);

    rb_define_method(rb_cSymbol, "==", sym_equal, 1);
    rb_define_method(rb_cSymbol, "===", sym_equal, 1);
    rb_define_method(rb_cSymbol, "inspect", sym_inspect, 0);
    rb_define_method(rb_cSymbol, "to_s", rb_sym_to_s, 0);
    rb_define_method(rb_cSymbol, "id2name", rb_sym_to_s, 0);
    rb_define_method(rb_cSymbol, "name", rb_sym2str, 0); /* in symbol.c */
    rb_define_method(rb_cSymbol, "to_proc", rb_sym_to_proc, 0); /* in proc.c */
    rb_define_method(rb_cSymbol, "succ", sym_succ, 0);
    rb_define_method(rb_cSymbol, "next", sym_succ, 0);

    rb_define_method(rb_cSymbol, "<=>", sym_cmp, 1);
    rb_define_method(rb_cSymbol, "casecmp", sym_casecmp, 1);
    rb_define_method(rb_cSymbol, "casecmp?", sym_casecmp_p, 1);
    rb_define_method(rb_cSymbol, "=~", sym_match, 1);

    rb_define_method(rb_cSymbol, "[]", sym_aref, -1);
    rb_define_method(rb_cSymbol, "slice", sym_aref, -1);
    rb_define_method(rb_cSymbol, "length", sym_length, 0);
    rb_define_method(rb_cSymbol, "size", sym_length, 0);
    rb_define_method(rb_cSymbol, "empty?", sym_empty, 0);
    rb_define_method(rb_cSymbol, "match", sym_match_m, -1);
    rb_define_method(rb_cSymbol, "match?", sym_match_m_p, -1);

    rb_define_method(rb_cSymbol, "upcase", sym_upcase, -1);
    rb_define_method(rb_cSymbol, "downcase", sym_downcase, -1);
    rb_define_method(rb_cSymbol, "capitalize", sym_capitalize, -1);
    rb_define_method(rb_cSymbol, "swapcase", sym_swapcase, -1);

    rb_define_method(rb_cSymbol, "start_with?", sym_start_with, -1);
    rb_define_method(rb_cSymbol, "end_with?", sym_end_with, -1);

    rb_define_method(rb_cSymbol, "encoding", sym_encoding, 0);
}<|MERGE_RESOLUTION|>--- conflicted
+++ resolved
@@ -419,37 +419,6 @@
     TERM_FILL(RSTRING(str)->as.embed.ary + len, TERM_LEN(str));
 }
 
-void
-<<<<<<< HEAD
-rb_str_update_shared_ary(VALUE str, VALUE old_root, VALUE new_root)
-{
-#if USE_MMTK
-    if (rb_mmtk_enabled_p()) {
-        // When using MMTk, we adjust the ptr field using the RSTRING_STR(str)->strbuf field.
-        rb_bug("This should not be reachable");
-    }
-#endif
-
-    // if the root location hasn't changed, we don't need to update
-    if (new_root == old_root) {
-        return;
-    }
-
-    // if the root string isn't embedded, we don't need to touch the pointer.
-    // it already points to the shame shared buffer
-    if (!STR_EMBED_P(new_root)) {
-        return;
-    }
-
-    size_t offset = (size_t)((uintptr_t)RSTRING(str)->as.heap.ptr - (uintptr_t)RSTRING(old_root)->as.embed.ary);
-
-    RUBY_ASSERT(RSTRING(str)->as.heap.ptr >= RSTRING(old_root)->as.embed.ary);
-    RSTRING(str)->as.heap.ptr = RSTRING(new_root)->as.embed.ary + offset;
-}
-
-void
-=======
->>>>>>> e411bd5b
 rb_debug_rstring_null_ptr(const char *func)
 {
     fprintf(stderr, "%s is returning NULL!! "

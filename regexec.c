--- conflicted
+++ resolved
@@ -952,15 +952,11 @@
 #endif
       xfree(r->beg);
       xfree(r->end);
-<<<<<<< HEAD
-=======
 #if USE_MMTK
       } else {
         // No need to free because they are imemo:mmtk_strbuf in the heap.
       }
 #endif
-      r->allocated = 0;
->>>>>>> 35659306
     }
 #ifdef USE_CAPTURE_HISTORY
     history_root_free(r);

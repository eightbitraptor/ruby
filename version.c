/**********************************************************************

  version.c -

  $Author$
  created at: Thu Sep 30 20:08:01 JST 1993

  Copyright (C) 1993-2007 Yukihiro Matsumoto

**********************************************************************/

#include "internal/cmdlineopt.h"
#include "ruby/ruby.h"
#include "version.h"
#include "vm_core.h"
#include "rjit.h"
#include "yjit.h"
#include <stdio.h>

#if USE_MMTK
#include "internal/gc.h"
#include "internal/mmtk.h"
#endif

#ifndef EXIT_SUCCESS
#define EXIT_SUCCESS 0
#endif

#ifdef RUBY_REVISION
# if RUBY_PATCHLEVEL == -1
#  ifndef RUBY_BRANCH_NAME
#   define RUBY_BRANCH_NAME "master"
#  endif
#  define RUBY_REVISION_STR " "RUBY_BRANCH_NAME" "RUBY_REVISION
# else
#  define RUBY_REVISION_STR " revision "RUBY_REVISION
# endif
#else
# define RUBY_REVISION "HEAD"
# define RUBY_REVISION_STR ""
#endif
#if !defined RUBY_RELEASE_DATETIME || RUBY_PATCHLEVEL != -1
# undef RUBY_RELEASE_DATETIME
# define RUBY_RELEASE_DATETIME RUBY_RELEASE_DATE
#endif

<<<<<<< HEAD
# define RUBY_DESCRIPTION_PRE \
    "ruby "RUBY_VERSION             \
    RUBY_PATCHLEVEL_STR             \
    " ("RUBY_RELEASE_DATETIME       \
    RUBY_REVISION_STR")"
# define RUBY_DESCRIPTION_POST \
    " ["RUBY_PLATFORM"]"

=======
>>>>>>> a1e24ab4
#define PRINT(type) puts(ruby_##type)
#define MKSTR(type) rb_obj_freeze(rb_usascii_str_new_static(ruby_##type, sizeof(ruby_##type)-1))
#define MKINT(name) INT2FIX(ruby_##name)

const int ruby_api_version[] = {
    RUBY_API_VERSION_MAJOR,
    RUBY_API_VERSION_MINOR,
    RUBY_API_VERSION_TEENY,
};
#define RUBY_VERSION \
    STRINGIZE(RUBY_VERSION_MAJOR) "." \
    STRINGIZE(RUBY_VERSION_MINOR) "." \
    STRINGIZE(RUBY_VERSION_TEENY) ""
#ifndef RUBY_FULL_REVISION
# define RUBY_FULL_REVISION RUBY_REVISION
#endif
const char ruby_version[] = RUBY_VERSION;
const char ruby_revision[] = RUBY_FULL_REVISION;
const char ruby_release_date[] = RUBY_RELEASE_DATE;
const char ruby_platform[] = RUBY_PLATFORM;
const int ruby_patchlevel = RUBY_PATCHLEVEL;
<<<<<<< HEAD
const char ruby_description[] = RUBY_DESCRIPTION_PRE RUBY_DESCRIPTION_POST;
const char ruby_description_pre[] = RUBY_DESCRIPTION_PRE;
const char ruby_description_post[] = RUBY_DESCRIPTION_POST;
=======
const char ruby_description[] =
    "ruby " RUBY_VERSION RUBY_PATCHLEVEL_STR " "
    "(" RUBY_RELEASE_DATETIME RUBY_REVISION_STR ") "
    "[" RUBY_PLATFORM "]";
static const int ruby_description_opt_point =
    (int)(sizeof(ruby_description) - sizeof(" [" RUBY_PLATFORM "]"));

>>>>>>> a1e24ab4
const char ruby_copyright[] = "ruby - Copyright (C) "
    RUBY_BIRTH_YEAR_STR "-" RUBY_RELEASE_YEAR_STR " "
    RUBY_AUTHOR;
const char ruby_engine[] = "ruby";

// Enough space for any combination of option flags
static char ruby_dynamic_description_buffer[sizeof(ruby_description) + sizeof("+MJIT +YJIT +MMTk(XXXXXXXXXXXXXXXX)") - 1];

// Might change after initialization
const char *rb_dynamic_description = ruby_description;

/*! Defines platform-depended Ruby-level constants */
void
Init_version(void)
{
    enum {ruby_patchlevel = RUBY_PATCHLEVEL};
    VALUE version = MKSTR(version);
    VALUE ruby_engine_name = MKSTR(engine);
    // MKSTR macro is a marker for fake.rb

    /*
     * The running version of ruby
     */
    rb_define_global_const("RUBY_VERSION", /* MKSTR(version) */ version);
    /*
     * The date this ruby was released
     */
    rb_define_global_const("RUBY_RELEASE_DATE", MKSTR(release_date));
    /*
     * The platform for this ruby
     */
    rb_define_global_const("RUBY_PLATFORM", MKSTR(platform));
    /*
     * The patchlevel for this ruby.  If this is a development build of ruby
     * the patchlevel will be -1
     */
    rb_define_global_const("RUBY_PATCHLEVEL", MKINT(patchlevel));
    /*
     * The GIT commit hash for this ruby.
     */
    rb_define_global_const("RUBY_REVISION", MKSTR(revision));
    /*
     * The copyright string for ruby
     */
    rb_define_global_const("RUBY_COPYRIGHT", MKSTR(copyright));
    /*
     * The engine or interpreter this ruby uses.
     */
    rb_define_global_const("RUBY_ENGINE", /* MKSTR(engine) */ ruby_engine_name);
    ruby_set_script_name(ruby_engine_name);
    /*
     * The version of the engine or interpreter this ruby uses.
     */
    rb_define_global_const("RUBY_ENGINE_VERSION", /* MKSTR(version) */ version);

    rb_provide("ruby2_keywords.rb");
}

#if USE_RJIT
#define RJIT_OPTS_ON opt->rjit.on
#else
#define RJIT_OPTS_ON 0
#endif

#if USE_YJIT
#define YJIT_OPTS_ON opt->yjit
#else
#define YJIT_OPTS_ON 0
#endif

int ruby_mn_threads_enabled;

static void
define_ruby_description(const char *const jit_opt)
{
<<<<<<< HEAD
    if (snprintf(ruby_dynamic_description_buffer, sizeof(ruby_dynamic_description_buffer), "%s%s%s%s%s%s%s",
            ruby_description_pre,
            RJIT_OPTS_ON ? " +RJIT" : "",
            YJIT_OPTS_ON ? " +YJIT" : "",
#if USE_MMTK
            rb_mmtk_enabled_p() ? " +MMTk(" : "",
            rb_mmtk_enabled_p() ? mmtk_plan_name() : "",
            rb_mmtk_enabled_p() ? ")" : "",
#else
            "", "", "",
#endif
            ruby_description_post) < 0) {
        rb_bug("could not format dynamic description string");
    }
    rb_dynamic_description = ruby_dynamic_description_buffer;
=======
    static char desc[
        sizeof(ruby_description)
        + rb_strlen_lit(YJIT_DESCRIPTION)
        + rb_strlen_lit(" +MN")
        ];

    const char *const threads_opt = ruby_mn_threads_enabled ? " +MN" : "";

    int n = snprintf(desc, sizeof(desc),
                     "%.*s"
                     "%s" // jit_opt
                     "%s" // threads_opts
                     "%s",
                     ruby_description_opt_point, ruby_description,
                     jit_opt,
                     threads_opt,
                     ruby_description + ruby_description_opt_point);

    VALUE description = rb_obj_freeze(rb_usascii_str_new_static(desc, n));
    rb_dynamic_description = desc;
>>>>>>> a1e24ab4

    /*
     * The full ruby version string, like <tt>ruby -v</tt> prints
     */
    rb_define_global_const("RUBY_DESCRIPTION", rb_obj_freeze(rb_str_new2(rb_dynamic_description)));
}

void
Init_ruby_description(ruby_cmdline_options_t *opt)
{
    const char *const jit_opt =
        RJIT_OPTS_ON ? " +RJIT" :
        YJIT_OPTS_ON ? YJIT_DESCRIPTION :
        "";
    define_ruby_description(jit_opt);
}

void
ruby_set_yjit_description(void)
{
    rb_const_remove(rb_cObject, rb_intern("RUBY_DESCRIPTION"));
    define_ruby_description(YJIT_DESCRIPTION);
}

void
ruby_show_version(void)
{
    puts(rb_dynamic_description);

#ifdef RUBY_LAST_COMMIT_TITLE
    fputs("last_commit=" RUBY_LAST_COMMIT_TITLE, stdout);
#endif
#ifdef HAVE_MALLOC_CONF
    if (malloc_conf) printf("malloc_conf=%s\n", malloc_conf);
#endif
    fflush(stdout);
}

void
ruby_show_copyright(void)
{
    PRINT(copyright);
    fflush(stdout);
}<|MERGE_RESOLUTION|>--- conflicted
+++ resolved
@@ -44,17 +44,6 @@
 # define RUBY_RELEASE_DATETIME RUBY_RELEASE_DATE
 #endif
 
-<<<<<<< HEAD
-# define RUBY_DESCRIPTION_PRE \
-    "ruby "RUBY_VERSION             \
-    RUBY_PATCHLEVEL_STR             \
-    " ("RUBY_RELEASE_DATETIME       \
-    RUBY_REVISION_STR")"
-# define RUBY_DESCRIPTION_POST \
-    " ["RUBY_PLATFORM"]"
-
-=======
->>>>>>> a1e24ab4
 #define PRINT(type) puts(ruby_##type)
 #define MKSTR(type) rb_obj_freeze(rb_usascii_str_new_static(ruby_##type, sizeof(ruby_##type)-1))
 #define MKINT(name) INT2FIX(ruby_##name)
@@ -71,16 +60,16 @@
 #ifndef RUBY_FULL_REVISION
 # define RUBY_FULL_REVISION RUBY_REVISION
 #endif
+#ifdef YJIT_SUPPORT
+#define YJIT_DESCRIPTION " +YJIT " STRINGIZE(YJIT_SUPPORT)
+#else
+#define YJIT_DESCRIPTION " +YJIT"
+#endif
 const char ruby_version[] = RUBY_VERSION;
 const char ruby_revision[] = RUBY_FULL_REVISION;
 const char ruby_release_date[] = RUBY_RELEASE_DATE;
 const char ruby_platform[] = RUBY_PLATFORM;
 const int ruby_patchlevel = RUBY_PATCHLEVEL;
-<<<<<<< HEAD
-const char ruby_description[] = RUBY_DESCRIPTION_PRE RUBY_DESCRIPTION_POST;
-const char ruby_description_pre[] = RUBY_DESCRIPTION_PRE;
-const char ruby_description_post[] = RUBY_DESCRIPTION_POST;
-=======
 const char ruby_description[] =
     "ruby " RUBY_VERSION RUBY_PATCHLEVEL_STR " "
     "(" RUBY_RELEASE_DATETIME RUBY_REVISION_STR ") "
@@ -88,15 +77,11 @@
 static const int ruby_description_opt_point =
     (int)(sizeof(ruby_description) - sizeof(" [" RUBY_PLATFORM "]"));
 
->>>>>>> a1e24ab4
 const char ruby_copyright[] = "ruby - Copyright (C) "
     RUBY_BIRTH_YEAR_STR "-" RUBY_RELEASE_YEAR_STR " "
     RUBY_AUTHOR;
 const char ruby_engine[] = "ruby";
 
-// Enough space for any combination of option flags
-static char ruby_dynamic_description_buffer[sizeof(ruby_description) + sizeof("+MJIT +YJIT +MMTk(XXXXXXXXXXXXXXXX)") - 1];
-
 // Might change after initialization
 const char *rb_dynamic_description = ruby_description;
 
@@ -164,49 +149,47 @@
 static void
 define_ruby_description(const char *const jit_opt)
 {
-<<<<<<< HEAD
-    if (snprintf(ruby_dynamic_description_buffer, sizeof(ruby_dynamic_description_buffer), "%s%s%s%s%s%s%s",
-            ruby_description_pre,
-            RJIT_OPTS_ON ? " +RJIT" : "",
-            YJIT_OPTS_ON ? " +YJIT" : "",
-#if USE_MMTK
-            rb_mmtk_enabled_p() ? " +MMTk(" : "",
-            rb_mmtk_enabled_p() ? mmtk_plan_name() : "",
-            rb_mmtk_enabled_p() ? ")" : "",
-#else
-            "", "", "",
-#endif
-            ruby_description_post) < 0) {
-        rb_bug("could not format dynamic description string");
-    }
-    rb_dynamic_description = ruby_dynamic_description_buffer;
-=======
     static char desc[
         sizeof(ruby_description)
         + rb_strlen_lit(YJIT_DESCRIPTION)
         + rb_strlen_lit(" +MN")
+#if USE_MMTK
+        // This should be long enough for all plans we have.
+        + rb_strlen_lit(" +MMTk(XXXXXXXXXXXXXXXX)")
+#endif
         ];
 
     const char *const threads_opt = ruby_mn_threads_enabled ? " +MN" : "";
+
+#if USE_MMTK
+    const char *const mmtk_opt1 = rb_mmtk_enabled_p() ? " +MMTk(" : "";
+    const char *const mmtk_opt2 = rb_mmtk_enabled_p() ? mmtk_plan_name() : "";
+    const char *const mmtk_opt3 = rb_mmtk_enabled_p() ? ")" : "";
+#endif
 
     int n = snprintf(desc, sizeof(desc),
                      "%.*s"
                      "%s" // jit_opt
                      "%s" // threads_opts
+#if USE_MMTK
+                     "%s%s%s" // mmtk_opt1, mmtk_opt2, mmtk_opt3
+#endif
                      "%s",
                      ruby_description_opt_point, ruby_description,
                      jit_opt,
                      threads_opt,
+#if USE_MMTK
+                     mmtk_opt1, mmtk_opt2, mmtk_opt3,
+#endif
                      ruby_description + ruby_description_opt_point);
 
     VALUE description = rb_obj_freeze(rb_usascii_str_new_static(desc, n));
     rb_dynamic_description = desc;
->>>>>>> a1e24ab4
 
     /*
      * The full ruby version string, like <tt>ruby -v</tt> prints
      */
-    rb_define_global_const("RUBY_DESCRIPTION", rb_obj_freeze(rb_str_new2(rb_dynamic_description)));
+    rb_define_global_const("RUBY_DESCRIPTION", /* MKSTR(description) */ description);
 }
 
 void

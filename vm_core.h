--- conflicted
+++ resolved
@@ -1172,11 +1172,6 @@
     void **specific_storage;
 
     struct rb_ext_config ext_config;
-<<<<<<< HEAD
-
-#ifdef RUBY_ASAN_ENABLED
-    void *asan_fake_stack_handle;
-#endif
 
 #if USE_MMTK
     /* Point to a MMTk Mutator struct allocated by MMTk core. */
@@ -1184,8 +1179,6 @@
     /* Point to a thread_local struct allocated in mmtk_support.c */
     void* mutator_local;
 #endif
-=======
->>>>>>> 971b5527
 } rb_thread_t;
 
 static inline unsigned int
